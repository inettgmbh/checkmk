--- conflicted
+++ resolved
@@ -139,11 +139,8 @@
     * 1282 FIX: win_printers: Not longer discover offline printers
     * 1284 FIX: symantec_av_progstate: Now Supports the current version of Symantec AV
     * 1285 FIX: blade_bx_powerfan: Fixed exception in case of fan failure
-<<<<<<< HEAD
     * 1287 FIX: akcp_temperature: Fixed interpretation of device levels...
-=======
     * 2522 FIX: check_mk_agent.aix: now handles different output formats of the uptime function
->>>>>>> c6ccc341
 
     Multisite:
     * 2385 SEC: Fixed possible reflected XSS on all GUI pages where users can produce unhandled exceptions...
