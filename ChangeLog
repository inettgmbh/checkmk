--- conflicted
+++ resolved
@@ -43,12 +43,9 @@
     * 1214 ups_bat_temp,ups_capacity,ups_in_freq,ups_in_voltage,ups_out_load,ups_out_voltage: Checks now detect more UPS Devices...
     * 1523 lnx_thermal: Now supports setting levels...
             NOTE: Please refer to the migration notes!
-<<<<<<< HEAD
     * 1524 kentix_temp: Now supports setting levels...
             NOTE: Please refer to the migration notes!
-=======
     * 1670 winperf_processor: fixed invalid check values on counter wrap...
->>>>>>> 5be9cbe5
     * 1457 FIX: logins: new check renamed from "users" check...
             NOTE: Please refer to the migration notes!
     * 1762 FIX: lnx_thermal: Now ignoring trip points with level 0...
