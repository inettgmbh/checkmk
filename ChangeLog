--- conflicted
+++ resolved
@@ -22,14 +22,11 @@
     * Multisite now only fetches the available PNP Graphs of hosts/services
     * Quicksearch: limit number of items in dropdown to 80
       (configurable via quicksearch_dropdown_limit)
-<<<<<<< HEAD
     * Views of hosts: make counts of OK/WARN/CRIT klickable, new views
       for services of host in a certain state
     * Multisite: sort context buttons in views alphabetically
-=======
     * Sidebar drag scrolling: Trying to compensate lost mouse events when
-		leaving the sidebar frame while dragging
->>>>>>> 80bcf300
+	leaving the sidebar frame while dragging
 
     Livestatus:
     * check for event_broker_options on start
