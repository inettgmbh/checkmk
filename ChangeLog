1.2.0p3:
    Mulitisite
    * Added "view" parameter to dashlet_pnpgraph webservice
    * FIX: BI: Assuming "OK" for hosts is now possible
    * FIX: Fixed error in makeuri() calls when no parameters in URL
    * FIX: Try out mode in view editor does not show context buttons anymore
    * FIX: WATO Folder filter not available when WATO disabled
    * FIX: WATO Folder Filter no longer available in single host views
    * FIX: Quicksearch converts search text to regex when accessing livestatus

    WATO
    * FIX: It is now possible to create clusters in empty folders
    * FIX: Fixed problem with complaining empty ListOf() valuespecs
    * FIX: Users & Contacts uses case-insensitive sorting of 'Full name' column  
    * FIX: Removed focus of "Full name" attribute on editing a contact
    * FIX: fix layout bug in ValueSpec ListOfStrings (e.g. used in
           list of explicit host/services in rules)

    BI:
    * FIX: Correct representation of (!), (!!) and (?) markers in check output

    Livestatus
    * FIX: comments_with_info in service table was always empty

    Checks & Agents:
    * FIX: Linux mk_logwatch: iregex Parameter was never used
    * FIX: Windows agent: quote '%' in plugin output correctly
<<<<<<< HEAD
    * FIX: multipath check now handles '-' in "user friendly names"
=======
    * New check mssql_counters.locks: Monitors locking related information of
      MSSQL tablespaces
    * FIX: mssql_counters checks now really only inventorize percentage based
      counters if a base value is set
    * windows_updates agent plugin: Fetching data in background mode, caching
      update information for 30 minutes
>>>>>>> 4a386a90

1.2.1i1:
    Core:
    * Allow to add options to rules. Currently the options "disabled" and
      "comment" are allowed. Options are kept in an optional dict at the
      end of each rule.
    * parent scan: skip gateways that are reachable via PING
    * Allow subcheck to be in a separate file (e.g. foo.bar)
    * Contacts can now define *_notification_commands attributes which can now
      override the default notification command check-mk-notify
    * SNMP scan: fixed case where = was contained in SNMP info
    * check_imap_folder: new active check for searching for certain subjects
      in an IMAP folder
    * cmk -D shows multiple agent types e.g. when using SNMP and TCP on one host

    Checks & Agents:
    * New Checks for Siemens Blades (BX600)
    * New Checks for Fortigate Firewalls
    * Netapp Checks for CPU Util an FC Port throughput
    * FIX: megaraid_pdisks: handle case where no enclosure device exists
    * FIX: megaraid_bbu: handle the controller's learn cycle. No errors in that period.
    * mysql_capacity: cleaned up check, levels are in MB now
    * jolokia_info, jolokia_metrics: new rewritten checks for jolokia (formerly
      jmx4perl). You need the new plugin mk_jokokia for using them
    * added preliminary agent for OpenVMS (refer to agents/README.OpenVMS) 
    * vms_diskstat.df: new check file usage of OpenVMS disks
    * vms_users: new check for number of interactive sessions on OpenVMS
    * vms_cpu: new check for CPU utilization on OpenVMS
    * vms_if: new check for network interfaces on OpenVMS
    * vms_system.ios: new check for total direct/buffered IOs on OpenVMS
    * vms_system.procs: new check for number of processes on OpenVMS
    * vms_queuejobs: new check for monitoring current VMS queue jobs
    * FIX: mssql_backup: Fixed problems with datetime/timezone calculations
    * FIX: mssql agent: Added compatibility code for MSSQL 9
    * FIX: mssql agent: Fixed connection to default instances ("MSSQLSERVER")
    * FIX: mssql agent: Fixed check of databases with names starting with numbers
    * FIX: mssql agent: Fixed handling of databases with spaces in names
    * f5_bigip_temp: add performance data
    * added perf-o-meters for a lot of temperature checks
    * cmctc_lcp.*: added new checks for Rittal CMC-TC LCP
    * FIX: diskstat (linux): Don't inventorize check when data empty
    * Cisco: Added Check for mem an cpu util
    * New check for f5 bigip network interfaces
    * cmctc.temp: added parameters for warn/crit, use now WATO rule
      "Room temperature (external thermal sensors)"
    * cisco_asa_failover: New Check for clustered Cisco ASA Firewalls 
    * cbl_airlaser.status: New Check for CBL Airlaser IP1000 laser bridge.
    * cbl_airlaser.hardware: New Check for CBL Airlaser IP1000 laser bridge.
      Check monitors the status info and allows alerting based on temperature.
    * df, hr_fs, etc.: Filesystem checks now support grouping (pools)
      Please refer to the check manpage of df for details
    * FIX: windows agent: try to fix crash in event log handling
    * FreeBSD Agent: Added swapinfo call to mem section to make mem check work again
    * windows_multipath: Added the missing check for multipath.vbs (Please test)
    * carel_uniflair_cooling: new check for monitoring datacenter air conditioning by "CAREL"
    * Added Agent for OpenBSD
    * Added Checks for UPS devices
    * cisco_hsrp: New Check for monitoring HSRP groups on Cisco Routers. (SMIv2 version)
    * zypper: new check and plugin mk_zypper for checking zypper updates.
    * aironet_clients: Added support for further Cisco WLAN APs (Thanks to Stefan Eriksson for OIDs)
    * aironet_errors: Added support for further Cisco WLAN APs
    * apache_status: New check to monitor apache servers which have the status-module enabled.
      This check needs the linux agent plugin "apache_status" installed on the target host.

    WATO:
    * Added permission to control the "clone host" feature in WATO
    * Added new role/permission matrix page in WATO to compare
      permissions of roles
    * FIX: remove line about number of rules in rule set overview
      (that garbled the logical layout)
    * Rules now have an optional comment and an URL for linking to 
      documntation
    * Rule now can be disabled without deleting them.
    * Added new hook "sites-saved"
    * Allow @ in user names (needed for some Kerberos setups)
    * Implemented new option in WATO attributes: editable
      When set to False the attribute can only be changed during creation
      of a new object. When editing an object this attribute is only displayed.
    * new: search for rules in "Host & Service Configuration"
    * parent scan: new option "ping probes", that allows skipping 
      unreachable gateways.
    * User managament: Added fields for editing host/service notification commands
    * Added new active check configuration for check_smtp
    * Improved visualization of ruleset lists/dictionaries
    * Encoding special chars in RegExp valuespec (e.g. logwatch patterns)
    * Added check_interval and retry_interval rules for host checks
    * Removed wmic_process rule from "inventory services" as the check does not support inventory
    * Made more rulegroup titles localizable
    * FIX: Fixed localization of default permissions
    * FIX: Removed double collect_hosts() call in activate changes hook
    * FIX: Fixed double hook execution when using localized multisite
    * FIX: User list shows names of contactgroups when no alias given
    * FIX: Reflecting alternative mode of check_http (check ssl certificate
    age) in WATO rule editor
    * FIX: Fixed monitoring of slave hosts in master site in case of special
      distributed wato configurations
    * FIX: Remove also user settings and event console rule on factory reset
    * FIX: complex list widgets (ListOf) failed back to old value when
           complaining
    * FIX: complex list widgets (ListOf) lost remaining entries after deleting one
    * FIX: Fixed error in printer_supply valuespec which lead to an exception
           when defining host/service specific rules
    * FIX: Fixed button url icon in docu-url link

    BI:
    * Great speed up of rule compilation in large environments

    Multisite:
    * Added css class="dashboard_<name>" to the dashboard div for easier
    customization of the dashboard style of a special dashboard
    * Dashboard: Param wato_folder="" means WATO root folder, use it and also
      display the title of this folder
    * Sidebar: Sorting aggregation groups in BI snapin now
    * Sidebar: Sorting sites in master control snapin case insensitive
    * Added some missing localizations (error messages, view editor)
    * Introducted multisite config option hide_languages to remove available
      languages from the multisite selection dialogs. To hide the builtin
      english language simply add None to the list of hidden languages.
    * FIX: fixed localization of general permissions
    * FIX: show multisite warning messages even after page reload
    * FIX: fix bug in Age ValueSpec: days had been ignored
    * FIX: fixed bug showing only sidebar after re-login in multisite
    * FIX: fixed logwatch loosing the master_url parameter in distributed setups
    * FIX: Fixed doubled var "site" in view editor (site and siteopt filter)
    * FIX: Don't crash on requests without User-Agent HTTP header
    * Downtimes: new conveniance function for downtime from now for ___ minutes.
      This is especially conveniant for scripting.
    * FIX: fixed layout of login dialog when showing up error messages
    * FIX: Fixed styling of wato quickaccess snapin preview
    * FIX: Made printer_supply perfometer a bit more robust against bad perfdata
    * FIX: Removed duplicate url parameters e.g. in dashboard (display_options)
    * FIX: Dashboard: If original request showed no "max rows"-message, the
           page rendered during reload does not show the message anymore
    * FIX: Fixed bug in alert statistics view (only last 1000 lines were
           processed for calculating the statistics)
    * FIX: Added missing downtime icon for comment view
    * FIX: Fixed handling of filter configuration in view editor where filters
           are using same variable names. Overlaping filters are now disabled
	   in the editor.
    * FIX: Totally hiding hidden filters from view editor now

    Livecheck:
    * FIX: Compile livecheck also if diet libc is missing

1.2.0p2:
    Core:
    * simulation_mode: legacy_checks, custom_checks and active_checks
      are replaced with dummy checks always being OK
    * FIX: Precisely define order of reading of configuration files. This
      fixes a WATO rule precedence problem

    Checks & Agents:
    * FIX: Fixed syntax errors in a bunch of man pages
    * if_lancom: silently ignore Point-To-Point interfaces
    * if_lancom: add SSID to logical WLAN interface names
    * Added a collection of MSSQL checks for monitoring MSSQL servers
      (backups, tablespaces, counters)
    * New check wut_webio_io: Monitor the IO input channels on W&T Web-IO 
      devices
    * nfsmounts: reclassify "Stale NFS handle" from WARN to CRIT
    * ORACLE agent/checks: better error handling. Let SQL errors get
      through into check output, output sections even if no database
      is running.
    * oracle_version: new check outputting the version of an ORACLE
      database - and using uncached direct SQL output.
    * ORACLE agent: fix handling of EXCLUDE, new variable ONLY_SIDS
      for explicitely listing SIDs to monitor
    * mk_logwatch on Linux: new options regex and iregex for file selection
    * remove obsolete ORACLE checks where no agent plugins where available
    * FIX: printer_supply: Fix problem on DELL printers with "S/N" in output
      (thanks to Sebastian Talmon)
    * FIX: winperf_phydisk: Fix typo (lead to WATO rule not being applied)
    * Windows agent: new [global] option crash_debug (see online docu)
    * AIX agent: new check for LVM volume status in rootvg.
    * PostgreSQL plugin: agent is now modified to work with PostgreSQL 
      versions newer than 8.1. (multiple reports, thanks!)

    Multisite:
    * Show number of rows and number of selected rows in header line
      (also for WATO hosts table)
    * FIX: fix problem in showing exceptions (due to help function)
    * FIX: fixed several localization problems in view/command processing
    * FIX: fixed duplicated settings in WATO when using localisation
    * FIX: fixed exception when refering to a language which does not exist
    * FIX: Removing all downtimes of a host/service is now possible again
    * FIX: The refresh time in footer is updated now when changing the value
    * FIX: view editor shows "(Mobile)" hint in view titles when linking to views

    WATO: 
    * Main menu of ruleeditor (Host & Service Parameters) now has
      a topic for "Used rules" - a short overview of all non-empty
      rulesets.
    * FIX: add missing context help to host details dialog
    * FIX: set new site dirty is host move due to change of
      folder attributes
    * FIX: fix exception on unknown value in DropdownChoice
    * FIX: add service specification to ruleset Delay service notifications
    * FIX: fixed problem with disabled sites in WATO
    * FIX: massive speedup when changing roles/users and activing changes
      (especially when you have a larger number of users and folders)
    * Add variable CONTACTPAGER to allowed macros in notifications
    * FIX: fixed default setting if "Hide names of configuration variables"
      in WATO
    * FIX: ListOfString Textboxes (e.g. parents of folders) do now extend in IE
    * FIX: fixed duplicated sections of permissions in rule editor

    BI:
    * New iterators FOREACH_CHILD and FOREACH_PARENT
    * FIX: fix handling of FOREACH_ in leaf nodes (remove hard coded
      $HOST$, replace with $1$, $2$, ..., apply argument substitution)
    * New logical datatable for aggregations that have the same name
      as a host. Converted view "BI Boxes" to this new table. This allows
      for Host-Aggregations containing data of other hosts as well.
    * count_ok: allow percentages, e.g. "count_ok!70%!50%"

1.2.0p1:
    Core:
    * Added macros $DATE$, $SHORTDATETIME$ and $LONGDATETIME$' to
      notification macros

    Checks & Agents:
    * FIX: diskstat: handle output 'No Devices Found' - avoiding exception
    * 3ware_units: Following states now lead to WARNING state instead of
      CRITICAL: "VERIFY-PAUSED", "VERIFYING", "REBUILDING"
    * New checks tsm_stagingpools, tsm_drive and tsm_storagepools
      Linux/UNIX
    * hpux_fchba: new check for monitoring FibreChannel HBAs und HP-UX

    Multisite:
    * FIX: fix severe exception in all views on older Python versions
      (like RedHat 5.5).

    WATO:
    * FIX: fix order of rule execution: subfolders now take precedence
      as they should.

1.2.0:
    Setup:
    * FIX: fix building of RPM packages (due to mk_mysql, mk_postgres)

    Core:
    * FIX: fix error message in case of duplicate custom check

    WATO:
    * FIX: add missing icon on cluster hosts to WATO in Multisite views
    * FIX: fix search field in host table if more than 10 hosts are shown
    * FIX: fix bulk edit and form properties (visibility of attributes was broken)
    * FIX: fix negating hosts in rule editor

    Checks & Agents: 
    * fileinfo: added this check to Linux agent. Simply put your
      file patterns into /etc/check_mk/fileinfo.cfg for configuration.
    * mysql.sessions: New check for MySQL sessions (need new plugin mk_mysql)
    * mysql.innodb_io: New check for Disk-IO of InnoDB
    * mysql_capacity: New check for used/free capacity of MySQL databases
    * postgres_sessions: New check for PostgreSQL number of sessions
    * postgres_stat_database: New check for PostgreSQL database statistics
    * postgres_stat_database.size: New check for PostgreSQL database size
    * FIX: hpux_if: convert_to_hex was missing on non-SNMP-hosts -replace
      with inline implementation
    * tcp_conn_stats: handle state BOUND (found on Solaris)
    * diskstat: support for checking latency, LVM and VxVM on Linux (needs 
      updated agent)
    * avoid duplicate checks cisco_temp_perf and cisco_sensor_temp

1.2.0b6:
    Multisite:
    * FIX: Fixed layout of some dropdown fields in view filters
    * Make heading in each page clickable -> reload page
    * FIX: Edit view: couldn't edit filter settings
    * FIX: Fixed styling of links in multisite context help
    * FIX: Fixed "select all" button for IE
    * FIX: Context links added by hooks are now hidden by the display
           option "B" again
    * FIX: preselected "refresh" option did not reflect view settings
           but was simply the first available option - usually 30.
    * FIX: fixed exception with custom views created by normal users

    WATO:
    * FIX: Fixed "select all" button in hosts & folders for IE
    * Optically mark modified variables in global settings
    * Swapped icons for rule match and previous rule match (makes for sense)

    Core:
    * FIX: Fixed "make_utf is not defined" error when having custom
           timeperiods defined in WATO

    Checks & Agents: 
    * MacOS X: Agent for MacOS (Thanks to Christian Zigotzky)
    * AIX: New check aix_multipath: Supports checking native AIX multipathing from AIX 5.2 onward
    * Solaris: New check solaris_multipath: Supports checking native Solaris multipath from Solaris10 and up.
    * Solaris: The ZFS Zpool status check now looks more closely at the reported messages. (It's also tested to work on Linux now)

1.2.0b5:
    Core:
    * FIX: handle UTF-8 encoded binary strings correctly (e.g. in host alias)
    * FIX: fix configuration of passive checks via custom_checks
    * Added NOTIFICATIONTYPE to host/service mail bodies

    WATO:
    * Site management: "disabled" only applies to Livestatus now
    * FIX: fix folding problems with dependent host tags
    * FIX: Detecting duplicate tag ids between regular tags and auxtags
    * FIX: Fixed layout problem of "new special rule" button in rule editor
    * FIX: Fixed layout problem on "activate changes" page
    * FIX: Added check if contacts belong to contactgroup before contactgroup deletion
    * FIX: fix site configuration for local site in Multisite environments
    * FIX: "(no not monitor)" setting in distributed WATO now works
    * FIX: Site management: replication setting was lost after re-editing
    * FIX: fixed problems after changing D/WATO-configuration
    * FIX: D/WATO: mark site dirty after host deletion
    * FIX: D/WATO: replicate auth.secret, so that login on one site also
           is valid on the replication slaves
    * FIX: implement locking in order to prevent data corruption on
           concurrent changes
    * FIX: Fixed handling of validation errors in cascading dropdown fields
    * FIX: fix cloning of users
    * Keep track of changes made by other users before activating changes,
      let user confirm this, new permission can be used to prevent a user
      from activating foreign changes.
    * FIX: Allowing german umlauts in users mail addresses
    * Allow list of aux tags to be missing in host tag definitions. This
      makes migration from older version easier.
    * FIX: user management modules can now deal with empty lines in htpasswd
    * FIX: Fixed js error on hostlist page with search form

    Multisite:
    * New display type 'boxes-omit-root' for BI views
    * Hostgroup view BI Boxes omits the root level
    * Finalized layout if view options and commands/filters/painteroptions.
    * Broken plugins prevent plugin caching now
    * FIX: remove refresh button from dashboard.
    * FIX: remove use of old option defaults.checkmk_web_uri
    * FIX: fixed outgoing bandwidth in fc port perfometer
    * FIX: remove nasty JS error in sidebar
    * FIX: fix folding in custom links (directories would not open)
    * FIX: animation of rotation treeangle in trees works again
    * FIX: Logwatch: Changed font color back to black
    * FIX: show toggle button for checkboxes in deactivated state
    * FIX: fix repeated stacked refresh when toggling columns
    * FIX: disable checkbox button in non-checkboxable layouts
    * FIX: fix table layout for views (gaps where missing sometimes)
    * FIX: Fixed sorting views by perfdata values which contain floats
    * FIX: fix sometimes-broken sizing of sidebar and dashboard on Chrome
    * FIX: fix dashboard layout on iPad
    * FIX: Fixed styling issues of sidebar in IE7
    * FIX: fix problem where filter settings (of checkboxes) are not effective
           when it comes to executing commands
    * FIX: Fixed styling issues of view filters with dropdown fields
    * FIX: multisite login can now deal with empty lines in htpasswd
    * FIX: Fixed a bunch of js/css errors

    Mobile:
    * FIX: Fixed logtime filter settings in all mobile views
    * FIX: fix some layout problems

    BI:
    * New aggregation function count_ok, that counts the number
      of nodes in state OK.
    * FIX: Removed debug output int count_ok aggregation

    Checks & Agents:
    * Linux: Modified cluster section to allow pacemaker/corosync clusters without heartbeat
    * AIX: convert NIC check to lnx_if (now being compatible with if/if64)
    * AIX: new check for CPU utilization (using section lparstat_aix)
    * ntp checks: Changed default value of time offsets to be 200ms (WARN) / 500ms (CRIT)
    * aironet_{errors,clients}: detect new kinds of devices (Thanks to Tiago Sousa)
    * check_http, check_tcp: allow to omit -I and use dynamic DNS name instead

1.2.0b4:
    Core:
    * New configuration variable snmp_timing, allowing to 
      configure timeout and retries for SNMP requests (also via WATO)
    * New configuration variable custom_checks. This is mainly for
      WATO but also usable in main.mk It's a variant of legacy_checks that
      automatically creates the required "define command" sections.

    WATO:
    * ps and ps.perf configurable via WATO now (without inventory)
    * New layout of main menu and a couple of other similar menus
    * New layout of ruleset overviews
    * Hide check_mk variable names per default now (change via global settings)
    * New layout of global settings
    * Folder layout: show contact groups of folder
    * Folder movement: always show complete path to target folder
    * Sidebar snapin: show pending changes
    * New rule for configuring custom_checks - allowing to run arbitrary
      active checks even if not yet formalized (like HTTP and TCP)
    * Added automation_commands to make automations pluginable
    * New layout and new internal implementation of input forms
    * New layout for view overview and view editor
    * Split up host search in two distinct pages
    * Use dynamic items in rule editor for hosts and items (making use
      of ListOfStrings())
    * FIX: audit log was not shown if no entry for today existed
    * FIX: fix parent scan on single site installations
    * FIX: fix folder visibility permission handling
    * FIX: honor folder-permissions when creating, deleting 
           and modifiying rules
    * FIX: detect non-local site even if unix: is being used
    * FIX: better error message if not logged into site during 
           action that needs remote access
    * FIX: send automation data via POST not GET. This fixes inventory
           on hosts with more than 500 services.
    * FIX: make config options directly active after resetting them
           to their defaults (didn't work for start_url, etc.
    * FIX: Fixed editing of ListOf in valuespec editors (e.g. used in logwatch
    pattern editor)
    * FIX: Reimplemented correct behaviour of the logwatch pattern "ignore"
    state which is used to drop the matching log lines

    Multisite:
    * FIX: fixed filter of recent event views (4 hours didn't catch)
    * FIX: convert more buttons to new graphical style
    * FIX: Logwatch handles logs with only OK lines in it correctly in logfile list views
    * FIX: Fixed syntax error in "Single-Host Problems" view definition
    * New help button at top right of each page now toggles help texts
    * Snapin Custom Links allows to specify HTTP link target
    * Redesign of bar with Display/Filter/Commands/X/1,2,3,4,6,8/30,60,90/Edit

    Mobile GUI:
    * FIX: commands can be executed again
    * FIX: fixed styling of buttons

    Checks & Agents:
    * FIX: Logwatch: fixed missing linebreak during reclassifing lines of logfiles
    * FIX: Logwatch: Logwatch services in rules configured using WATO must be
      given as item, not as whole service name
    * New active check via WATO: check_ldap
    * printer_alerts: new configuration variable printer_alerts_text_map. Make
      'Energiesparen' on Brother printers an OK state.
    * services: This check can now be parameterized in a way that it warn if
      a certain service is running. WATO formalization is available.

    BI:
    * FIX: make rotating folding arrows black (white was not visible)
    * Display format 'boxes' now in all BI views available
    * Display format 'boxes' now persists folding state

1.2.0b3:
    Core:
    * FIX: fixed SNMP info declaration in checks: could be garbled
      up in rare cases
    * avoid duplicate parents definition, when using 'parents' and
      extra_host_conf["parents"] at the same time. The later one has
      precedence.

    Multisite:
    * Logwatch: Colorizing OK state blocks correctly
    * FIX: allow web plugins to be byte compiled (*.pyc). Those
      are preferred over *.py if existing
    * View Editor: Fixed jump to top of the page after moving painters during
      editing views
    * FIX: Fixed login redirection problem after relogging
    * Filter for times now accept ranges (from ... until)
    * New view setting for page header: repeat. This repeats the
      column headers every 20'th row.
    * FIX: Fixed problem with new eval/pickle
    * FIX: Fixed commands in host/service search views

    Checks & Agents:
    * FIX: Made logwatch parsing mechanism a little more robust
      (Had problems with emtpy sections from windows agent)
    * FIX: brocade_fcport: Configuration of portsates now possible  
    * if_lancom: special version for if64 for LANCOM devices (uses
      ifName instead of ifDescr)


    WATO:
    * Reimplemented folder listing in host/folders module
    * Redesigned the breadcrumb navigation
    * Global settings: make boolean switches directly togglable
    * New button "Recursive Inventory" on folder: Allows to do
      a recursive inventory over all hosts. Also allows to selectively
      retry only hosts that have failed in a previous inventory.
    * You can configure parents now (via a host attribute, no rules are
      neccessary).
    * You can now do an automated scan for parents and layer 3 (IP)
    * You can configure active checks (check_tcp, ...) via WATO now
    * FIX: fix page header after confirmation dialogs
    * FIX: Fixed umlaut problem in host aliases and ip addresses created by WATO
    * FIX: Fixed exception caused by validation problems during editing tags in WATO
    * FIX: create sample config only if both rules.mk and hosttags.mk are missing
    * FIX: do not loose host tags when both using WATO-configured and 
      manual ones (via multisite.mk)
    * Timeperiods: Make list of exceptions dynamic, not fixed to 10 entries
    * Timeperiods: Configure exclusion of other timeperiods
    * Configuration of notification_delay and notification_interval

1.2.0b2:
    Core:
    * FIX: Cluster host checks were UNKNOWN all the time
    * FIX: reset counter in case of (broken) future time
    * FIX: Automation try-inventory: Fixed problem on where checks which
      produce equal service descriptions could lead to invalid inventory
      results on cluster hosts.
    * FIX: do not create contacts if they won't be assigned to any host
      or service. Do *not* assign to dummy catch-all group "check_mk".

    WATO:
    * Added new permission "move hosts" to allow/deny moving of hosts in WATO
    * Also write out contact definitions for users without contactgroups to
      have the mail addresses and other notification options persisted
    * FIX: deletion of automation accounts now works
    * FIX: Disabling notifications for users does work now
    * New main overview for rule editor
    * New multisite.mk option wato_hide_varnames for hiding Check_MK 
      configuration variable names from the user
    * New module "Logwatch Pattern Analyzer" to verify logwatch rules
    * Added new variable logwatch_rules which can also be managed through the
      WATO ruleset editor (Host/Service Parameters > Parameters and rules for
      inventorized checks > Various applications > Logwatch Patterns)
    * Users & Contacts: Added new option wato_hidden_users which holds a list
      of userids to hide the listed users from the WATO user management GUI.
    * WATO API: Added new method rewrite_configuration to trigger a rewrite of
      all host related wato configuration files to distribute changed tags
    * Added new internal hook pre-activate-changes to execute custom
      code BEFORE Check_MK is called to restart Nagios
    * FIX: Only showing sudo hint message on sudo error message in automation
      command
    * FIX: Fixed js eror in IE7 on WATO host edit page
    * FIX: Using pickle instead of repr/eval when reading data structures from
      urls to prevent too big security issues
    * Rule editor: improve sorting of groups and rulesets
    * FIX: Escaping single quotes in strings when writing auth.php
    * FIX: Fix resorting of host tags (was bug in ListOf)

    Multisite
    * Added config option default_ts_format to configure default timestamp
      output format in multisite
    * BI: Added new painter "affected hosts (link to host page)" to show all
      host names with links to the "hosts" view
    * Layout and design update
    * Quicksearch: display site name if more than one different site
      is present in the current search result list
    * FIX: Fixed encoding problem in "custom notification" message
    * New configuration parameter page_heading for the HTML page heads
      of the main frameset (%s will be replaced with OMD site name)
    * FIX: Fix problem where snapins where invisible
    * FIX: Fixed multisite timeout errors when nagios not running
    * Sidebar: some new layout improvements
    * Login page is not shown in framesets anymore (redirects framed page to
      full screen login page)
    * FIX: fix exception when disallowing changing display options
    * FIX: Automatically redirect from login page to target page when already
      logged in
    * FIX: Updating the dashboard header time when the dashlets refresh

    BI
    * FIX: Fixed filtering of Single-Host Aggregations
    * New sorter for aggregation group
    * FIX: fix sorting of Single-Host Aggregations after group
    * Avoid duplicate rule incarnations when using FOREACH_*
    * BI Boxes: allow closing boxes (not yet persisted)
    * New filter for services (not) contained in any aggregate
    * Configure sorting for all BI views

    Checks & Agents:
    * FIX: snmp_uptime handles empty snmp information without exception
    * FIX: Oracle checks try to handle ORA-* errors reported by the agent
      All oracle checks will return UNKNOWN when finding an ORA-* message
    * FIX: filesystem levels set via WATO didn't work, but do now
    * FIX: Group filters can handle groups without aliases now
    * nfsmounts: Added nfs4 support thanks to Thorsten Hintemann
    * megaraid_pdisks megaraid_ldisks: Support for Windows.  Thanks to Josef Hack

1.2.0b1:
    Core, Setup, etc.:
    * new tool 'livedump' for dumping configuration and status
      information from one monitoring core and importing this
      into another.
    * Enable new check registration API (not yet used in checks)
    * FIX: fix handling of prefix-tag rules (+), needed for WATO
    * FIX: handle buggy SNMP devices with non-consecutive OIDS
      (such as BINTEC routers)
    * Check API allows a check to get node information
    * FIX: fix problem with check includes in subchecks
    * Option --checks now also applies to ad-hoc check (e.g.
      cmk --checks=mrpe,df -v somehost)
    * check_mk_templates.cfg: added s to notification options
      of host and service (= downtime alerts)

    WATO:
    * Hosttag-editor: allow reordering of tags
    * Create very basic sample configuration when using
      WATO the first time (three tag groups, two rules)
    * Much more checks are configurable via WATO now
    * Distributed WATO: Made all URL calls using curl now
    * FIX: fix bug in inventory in validate_datatype()
    * Better output in case of inventory error
    * FIX: fix bug in host_icon rule on non OMD
    * FIX: do not use isdisjoint() (was in rule editor on Lenny)
    * FIX: allow UTF-8 encoded permission translations
    * FIX: Fixed several problems in OMD apache shared mode
    * FIX: Do not use None$ as item when creating new rules
    * FIX: Do load *all* users from htpasswd, so passwords from
      users not created via WATO will not be lost.
    * FIX: honor site disabling in replication module
    * FIX: honor write permissions on folder in "bulk delete"
    * FIX: honor permissions for "bulk cleanup" and "bulk edit"
    * FIX: honor write permissions and source folder when moving hosts
    * FIX: honor permissions on hosts also on bulk inventory
    * Only create contacts in Nagios if they are member of at
      least one contact group.
    * It is now possible to configure auxiliary tags via WATO
      (formerly also called secondary tags)
    * FIX: Fixed wrong label "Main Overview" shown for moved WATO folders
      in foldertree snapin
    * FIX: Fixed localization of empty host tags
    * FIX: User alias and notification enabling was not saved

    Checks & Agents:
    * hpux_if: fix missing default parameter errors
    * hpux_if: make configurable via WATO
    * if.include: fix handling of NIC with index 0
    * hpux_lunstats: new check for disk IO on HP-UX
    * windows - mk_oracle tablespace: Added missing sid column
    * diskstat: make inventory mode configurable via WATO
    * added new checks for Fujitsu ETERNUS DX80 S2 
      (thanks to Philipp Höfflin)
    * New checks: lgp_info, lgp_pdu_info and lgp_pdu_aux to monitor Liebert
      MPH/MPX devices
    * Fix Perf-O-Meter of fileage
    * hpux_snmp_cs.cpu: new SNMP check for CPU utilization
      on HP-UX.
    * if/if64: inventory also picks up type 62 (fastEther). This
      is needed on Cisco WLC 21xx series (thanks to Ralf Ertzinger)
    * FIX: fix inventory of f5_bigip_temp
    * mk_oracle (lnx+win): Fixed TEMP tablespace size calculations
    * ps: output node process is running on (only for clusters)
    * FIX: Linux Agent: Fixed ipmi-sensors handling of Power_Unit data
    * hr_mem: handle rare case where more than one entry is present
      (this prevents an exception of pfSense)
    * statgrab_load: level is now checked against 15min average - 
      in order to be consistent with the Linux load check
    * dell_powerconnect_cpu: hopefully correctly handle incomplete
      output from agent now.
    * ntp: do not check 'when' anymore since it can produce false
      alarms.
    * postfix_mailq: handle output with 'Total requests:' in last line
    * FIX: check_mk-hp_blade_psu.php: allow more than 4 power supplies
    * FIX: smart plugin: handle cases with missing vendor (thanks
      to Stefan Kärst)
    * FIX: megaraid_bbu: fix problem with alternative agent output
      (thanks to Daniel Tuecks)
    * mk_oracle: fix quoting problem, replace sessions with version,
      use /bin/bash instead of /bin/sh

    Multisite:
    * Added several missing localization strings
    * IE: Fixed problem with clicking SELECT fields in the new wato foldertree snapin
    * Fixed problem when trying to visit dashboards from new wato foldertree snapin
    * Chrome: Fixed styling problem of foldertree snapin
    * Views: Only show the commands and row selection options for views where
      commands are possible
    * The login mask honors the default_language definition now
    * check_bi_local.py: works now with cookie based authentication
    * FIX: Fixed wrong redirection after login in some cases
    * FIX: Fixed missing stats grouping in alert statistics view
    * FIX: Fixed preview table styling in view editor
    * FIX: Multisite authed users without permission to multisite are
      automatically logged out after showing the error message
    * Retry livestatus connect until timeout is used up. This avoids
      error messages when the core is being restarted
    * Events view now shows icon and text for "flapping" events
    * Use buffer for HTML creation (this speeds up esp. HTTPS a lot)
    * FIX: Fixed state filter in log views

    Livestatus:
    * Add missing column check_freshness to services table

    BI:
    * New column (painter) for simplistic box display of tree.
      This is used in a view for a single hostgroup.

1.1.13i3:
    Core, Setup, etc.:
    * *_contactgroups lists: Single group rules are all appended. When a list
      is found as a value this first list is used exclusively. All other
      matching rules are ignored
    * cmk -d does now honor --cache and --no-tcp
    * cmk -O/-R now uses omd re{start,load} core if using OMD
    * FIX: setup.sh now setups up permissions for conf.d/wato
      correctly
    * cmk --localize update supports an optional ALIAS which is used as
      display string in the multisite GUI
    * FIX: Fixed encoding problems with umlauts in group aliases
    * FIX: honor extra_summary_host_conf (was ignored)
    * new config variable snmpv2c_hosts that allows to enable SNMP v2c
      but *not* bulkwalk (for some broken devices). bulkwalk_hosts still
      implies v2c.

    Checks & Agents:
    * Windows agent: output eventlog texts in UTF-8 encoding. This
      should fix problems with german umlauts in message texts.
    * Windows agent: Added installer for the windows agent (install_agent.exe)
    * Windows agent: Added dmi_sysinfo.bat plugin (Thanks to Arne-Nils Kromer for sharing)
    * Disabled obsolete checks fc_brocade_port and fc_brocade_port_detailed.
      Please use brocade_fcport instead.
    * aironet_errors, statgrab_disk, statgrab_net: Performance data has
      been converted from counters to rates. You might need to delete your
      existing RRDs of these checks. Sorry, but these have been that last
      checks still using counters...
    * ibm_imm_health: added last missing scan function
    * Filesystem checks: trend performance data is now normalized to MB/24h.
      If you have changed the trend range, then your historic values will
      be displayed in a wrong scale. On the other hand - from now on changes
      in the range-setting will not affect the graph anymore.
    * if/if64/lnx_if: pad port numbers with zeros in order to sort correctly.
      This can be turned off with if_inventory_pad_portnumbers = False.
    * Linux agent: wrap freeipmi with lock in order to avoid cache corruption
    * New check: megaraid_bbu - check existance & status of LSI MegaRaid BBU module
    * HP-UX Agent: fix mrpe (remove echo -e and test -e, thanks to Philipp Lemke)
    * FIX: ntp checks: output numeric data also if stratum too high
    * Linux agent: new check for dmraid-based "bios raid" (agent part as plugin)
    * FIX: if64 now uses ifHighSpeed instead of ifSpeed for determining the
      link speed (fixes speed of 10GBit/s and 20GBit/s ports, thanks Marco Poet)
    * cmctc.temp: serivce has been renamed from "CMC Temperature %s" to just
      "Temperature %s", in order to be consistent with the other checks.
    * mounts: exclude changes of the commit option (might change on laptops),
      make only switch to ro critical, other changes warning.
    * cisco_temp_sensor: new check for temperature sensors of Cisco NEXUS
      and other new Cisco devices
    * oracle_tablespace: Fixed tablespace size/free space calculations
    * FIX: if/if64: omit check result on counter wrap if bandwidth traffic levels
      are used.

    Multisite:
    * Improve transaction handling and reload detection: user can have 
      multiple action threads in parallel now
    * Sounds in views are now enabled per default. The new configuration
      variable enable_sounds can be set to False in multisite.mk in order
      to disable sounds.
    * Added filter for log state (UP,DOWN,OK,CRIT...) to all log views
    * New painter for normal and retry check interval (added to detail views)
    * Site filter shows "(local)" in case of non multi-site setup
    * Made "wato folder" columns sortable
    * Hiding site filter in multisite views in single site setups
    * Replaced "wato" sidebar snapin which mixed up WATO and status GUIs with
      the new "wato_foldertree" snapin which only links to the status views
      filtered by the WATO folder.
    * Added "Dashboard" section to views snapin which shows a list of all dashboards
    * FIX: Fixed auth problem when following logwatch icon links while using
      the form based auth
    * FIX: Fix problem with Umlaut in contact alias
    * FIX: Creating auth.php file on first login dialog based login to ensure
      it exists after login when it is first needed
    * Dashboard: link problem views to *unhandled* views (this was
      inconsistent)
    * Localization: Fixed detection of gettext template file when using the
      local/ hierarchy in OMD

    Mobile:
    * Improved sorting of views in main page 
    * Fix: Use all the availiable space in header
    * Fix: Navigation with Android Hardwarekeys now working
    * Fix: Links to pnp4nagios now work better
    * Fix: Host and Service Icons now finger friendly
    * Fix: Corrected some buildin views

    WATO:
    * Removed IP-Address attribute from folders
    * Supporting localized tag titles
    * Using Username as default value for full names when editing users
    * Snapshot/Factory Reset is possible even with a broken config
    * Added error messages to user edit dialog to prevent notification problems
      caused by incomplete configuration
    * Activate Changes: Wato can also reload instead of restarting nagios
    * Replication: Can now handle replication sites which use the form based auth
    * Replication: Added option to ignore problems with the ssl certificates
                   used in ssl secured replications
    * WATO now supports configuring Check_MK clusters
    * FIX: Fixed missing folders in "move to" dropdown fields
    * FIX: Fixed "move to target folders" after CSV import
    * FIX: Fixed problem with duplicate extra_buttons when using the i18n of multiisite
    * FIX: Fixed problem with duplicate permissions when using the i18n of multiisite
    * FIX: Writing single host_contactgroups rules for each selected
      contactgroup in host edit dialog
    * FIX: Fixed wrong folder contacgroup related permissions in auth.php api
    * FIX: Fixed not up-to-date role permission data in roles_saved hook
    * FIX: Fixed duplicate custom columns in WATO after switching languages

    BI:
    * improve doc/treasures/check_bi_local.py: local check that creates
      Nagios services out of BI aggregates

    Livestatus:
    * ColumnHeaders: on is now able to switch column header on even if Stats:
      headers are used. Artifical header names stats_1, stats_2, etc. are
      begin used. Important: Use "ColumnHeaders: on" after Columns: and 
      after Stats:.

1.1.13i2:
    Core, Setup, etc.:
    * cmk -I: accept host tags and cluster names

    Checks & Agents:
    * linux agent - ipmi: Creating directory of cache file if not exists
    * dell_powerconnect_cpu: renamed service from CPU to "CPU utilization", in
      order to be consistent with other checks
    
    Multisite:
    * Several cleanups to prevent css/js warning messages in e.g. Firefox
    * Made texts in selectable rows selectable again
    * Adding reschedule icon to all Check_MK based services. Clicks on these
      icons will simply trigger a reschedule of the Check_MK service
    * FIX: ship missing CSS files for mobile GUI
    * FIX: rename check_mk.js into checkmk.js in order to avoid browser
      caching problems during version update

    WATO:
    * Optimized wraps in host lists tag column
    * Bulk inventory: Remove leading pipe signs in progress bar on main
      folder inventory
    * NagVis auhtorization file generation is also executed on activate_changes
    * Implemented a new inclusion based API for using multisite permissions
      in other addons
    * Inventory of SNMP devices: force implicit full scan if no services
      are configured yet
    * FIX: Calling activate_changes hook also in distributed WATO setups
    * FIX: Fixed display bug in host tags drop down menu after POST of form
    * FIX: Fixed javascript errors when doing replication in distributed
      wato environments when not having the sidebar open
    * FIX: Fixed search form dependant attribute handling
    * FIX: Fixed search form styling issues
    * You can now move folders to other folders
    * FIX: Distributed WATO: Supressing site sync progress output written in
      the apache error log

1.1.13i1:
    Multisite:
    * New nifty sidebar snapin "Speed-O-Meter"
    * Implemented new cookie based login mechanism including a fancy login GUI
    * Implemented logout functionality for basic auth and the new cookie based auth
    * Implemented user profile management page for changing the user password and
      the default language (if available)
    * New filter for the (new) state in host/service alerts
    * New command for sending custom notifications
    * FIX: Fixed encoding problem when opening dashboard
    * New icon on a service whos host is in downtime
    * Only show most frequently used context buttons (configurable
      in multisite.mk via context_buttons_to_show)
    * Show icon if user has modified a view's filter settings
    * New config option debug_livestatus_queries, normal debug
      mode does not include this anymore
    * Icons with link to page URL at bottom of each page
    * Logwatch: Switched strings in logwatch to i18n strings
    * Logwatch: Fixed styling of context button when acknowleding log messages
    * Logwatch: Implemented overview page to show all problematic logfiles
    * Add Snapin page: show previews of all snapins
    * Add Snapin page: Trying to prevent dragging confusions by using other click event
    * New (hidden) button for reloading a snapin (left to the close button)
    * Automatically falling back to hardcoded default language if configured
    language is not available
    * Repair layout of Perf-O-Meter in single dataset layout
    * FIX: Fixed duplicate view plugin loading when using localized multisite
    * FIX: Host-/Servicegroup snapin: Showing group names when no alias is available
    * FIX: Removed double "/" from pnp graph image urls in views

    BI:
    * Host/Service elements are now iterable via FOREACH_HOST, e.g.
      (FOREACH_HOST, ['server'], ALL_HOSTS, "$HOST$", "Kernel" ),
    * FIX: Assuming host states is possible again (exception: list index "3")

    WATO:
    * Evolved to full featured monitoring configuration tool!
    * Major internal code cleanup
    * Hosts can now be created directly in folders. The concept of host lists
      has been dropped (see migration notes!)
    * Configuration of global configuration variables of Check_MK via WATO
    * Configuration of main.mk rules
    * Configuration of Nagios objects and attributes
    * Configuration of users and roles
    * Configuration of host tags
    * Distributed WATO: replication of the configuration to slaves and peers
    * Added missing API function update_host_attributes() to change the
      attributes of a host
    * Added API function num_hosts_in_folder() to count the number of hosts
      below the given folder
    * Added option to download "latest" snapshot
    * extra_buttons can now register a function to gather the URL to link to
    * Implemented NagVis Authorisation management using WATO users/permissions

    Livestatus:
    * Experimental feature: livecheck -> super fast active check execution
      by making use of external helper processes. Set livecheck=PATH_TO_bin/livecheck
      in nagios.cfg where you load Livestatus. Optional set num_livecheck_helpers=NUM
      to set number of processes. Nagios will not fork() anymore for check exection.
    * New columns num_hosts and num_services in status table
    * New aggregation functions suminv and avginv (see Documentation)

    Core, Setup, etc.:
    * New configuration variable static_checks[] (used by WATO)
    * New configuration variable checkgroup_parameters (mainly for WATO)
    * check_submission defaults now to "file" (was "pipe")
    * Added pre-configured notification via cmk --notify
    * Drop RRA-configuration files for PNP4Nagios completely
    * New configuration variable ping_levels for configuring parameters
      for the host checks.
    * cmk --notify: new macros $MONITORING_HOST$, $OMD_ROOT$ and $OMD_SITE$
    * make ping_levels also apply to PING services for ping-only hosts
      (thanks to Bernhard Schmidt)

    Checks & Agents:
    * if/if64: new ruleset if_disable_if64_hosts, that force if on
      hosts the seem to support if64
    * Windows agent: new config variable "sections" in [global], that
      allows to configure which sections are being output.
    * Windows agent: in [logwatch] you can now configure which logfiles
      to process and which levels of messages to send.
    * Windows agent: new config variable "host" in all sections that
      restricts the folling entries to certain hosts.
    * Windows agent: finally implemented <<<mrpe>>. See check_mk.ini
      for examples.
    * Windows agent: do not execute *.txt and *.dir in <<<plugins>>> and
      <<<local>>>
    * Windows agent: make extensions to execute configurable (see
      example check_mk.ini)
    * Windows agent: agent now reuses TCP port even when taskkill'ed, so
      a system reboot is (hopefully) not neccessary anymore
    * Windows agent: section <<<df>>> now also outputs junctions (windows
      mount points). No external plugin is needed.
    * Windows agent: new section <<<fileinfo>>> for monitoring file sizes
      (and later possible ages)
    * logwatch: allow to classify messages based on their count (see
      man page of logwatch for details)
    * fileinfo: new check for monitoring age and size of files
    * heartbeat_crm: apply patches from Václav Ovsík, so that the check
      should work on Debian now.
    * ad_replication: added warninglevel 
    * fsc_*: added missing scan functions
    * printer_alerts: added further state codes (thanks to Matthew Stew)
    * Solaris agent: changed shell to /usr/bin/bash (fixes problems with LC_ALL=C)

1.1.12p7:
    Multisite:
    * FIX: detail view of host was missing column headers
    * FIX: fix problem on IE with background color 'white'
    * FIX: fix hitting enter in host search form on IE
    * FIX: fix problem in ipmi_sensors perfometer

    Checks & Agents:
    * FIX: fixed man pages of h3c_lanswitch_sensors and statgrab_cpu
    * FIX: netapp_volumes: added raid4 as allowed state (thanks to Michaël Coquard)

    Livestatus
    * FIX: fix type column in 'GET columns' for dict-type columns (bug found
      by Gerhard Lausser)

1.1.12p6:
    Checks & Agents:
    * FIX: lnx_if: remove debug output (left over from 1.1.12p5)
    
1.1.12p5:
    Multisite:
    * FIX: fix hitting enter in Quicksearch on IE 8
    * FIX: event/log views: reverse sorting, so that newest entries
      are shown first
    * FIX: fix dashboard dashlet background on IE
    * FIX: fix row highlight in status GUI on IE 7/8
    * FIX: fix row highlight after status page reload
    * FIX: single dataset layout honors column header settings
    * FIX: quote '#' in PNP links (when # is contained in services)
    * FIX: quote '#' in PNP image links also
    * FIX: add notifications to host/service event view

    Checks & Agents:
    * FIX: lnx_if: assume interfaces as up if ethtool is missing or
      not working but interface has been used since last reboot. This
      fixes the problem where interface are not found by inventory.
    * FIX: snmp_uptime: handels alternative timeformat
    * FIX: netapp_*: scan functions now detect IBM versions of firmware
    * FIX: bluecoat_diskcpu: repair scan function
    * FIX: mem.vmalloc: fix default levels (32 and 64 was swapped)
    * FIX: smart: make levels work (thanks to Bernhard Schmidt)
    * FIX: PNP template if if/if64: reset LC_ALL, avoids syntax error
    * FIX: dell_powerconnect_cpu: handle sporadic incomplete output
      from SNMP agent

1.1.12p4:
    Multisite:
    * FIX: sidebar snapin Hostgroups and Servicegroups sometimes
           failed with non-existing "available_views".
    * FIX: Fix host related WATO context button links to point to the hosts site
    * FIX: Fixed view editor redirection to new view after changing the view_name
    * FIX: Made icon painter usable when displaying hostgroup rows
    * Logwatch: Switched strings in logwatch to i18n strings
    * Logwatch: Fixed styling of context button when acknowleding log messages
    * Logwatch: Implemented overview page to show all problematic logfiles

    WATO:
    * FIX: add missing icon_csv.png
    * FIX: WATO did not write values of custom macros to extra_host_conf definitions

1.1.12p3:
    Core, Setup, etc.:
    * FIX: really suppress precompiling on PING-only hosts now

1.1.12p2:
    Core, Setup, etc.:
    * FIX: fix handling of empty suboids
    * FIX: do not create precomiled checks for host without Check_MK services

    Checks & Agents:
    * FIX: mem.win: Default levels now works, check not always OK
    * FIX: blade_health: fix OID specification
    * FIX: blade_bays: fix naming of item and man page

    Multisite:
    * FIX: Fixed styling of view header in older IE browsers
    * FIX: Do not show WATO button in views if WATO is disabled
    * FIX: Remove WATO Folder filter if WATO is disabled 
    * FIX: Snapin 'Performance': fix text align for numbers
    * FIX: Disallow setting downtimes that end in the past
    * FIX: Fix links to downtime services in dashboard
    * FIX: Fix popup help of reschedule icon

1.1.12p1:
    Core, Setup, etc.:
    * FIX: fix aggregate_check_mk (Summary host agent status)

    Checks & Agents:
    * FIX: mk_oracle now also detects XE databases
    * FIX: printer_alerts: handle 0-entries of Brother printers
    * FIX: printer_supply: fix Perf-O-Meter if no max known
    * FIX: Added id parameter to render_statistics() method to allow more than
      one pie dashlet for host/service stats
    * FIX: drbd: fixed inventory functions
    * FIX: printer_supply: handle output of Brother printers
    * FIX: ps.perf PNP template: show memory usage per process and not
      summed up. This is needed in situations where one process forks itself
      in irregular intervals and rates but you are interested just in the
      memory usage of the main process.

    Multisite:
    * FIX: finally fixed long-wanted "NagStaMon create hundreds
      of Apache processes" problem!
    * FIX: query crashed when sorting after a join columns without
      an explicit title.
    * FIX: filter for WATO file/folder was not always working.
    * Added filter for hard services states to search and service
      problems view
    * FIX: dashboard problem views now ignore notification period,
      just as tactical overview and normal problem views do
    * FIX: Loading dashboard plugins in dashboard module
 

1.1.12:
    Checks & Agents:
    * dell_powerconnect_*: final fixed, added PNP-templates
    * ps.perf: better error handling in PNP template

    Multisite:
    * Dashboard: fix font size of service statistics table
    * Dashboard: insert links to views into statistics
    * Dashboard: add links to PNP when using PNP graphs
    
1.1.12b2:
    Core, Setup, etc.:
    * FIX: fix crash with umlauts in host aliases
    * FIX: remove duplicate alias from Nagios config

    Checks & Agents:
    * services: better handling of invalid patterns
    * FIX: multipath: fix for another UUID format
    * AIX agent: fix implementation of thread count
    * blade_bays: detect more than 16 bays
    * statgrab_*: added missing inventory functions
    * FIX: fix smart.temp WARN/CRIT levels were off by one degree

    Multisite:
    * Remove Check_MK logo from default dashboard
    * Let dashboard use 10 more pixels right and bottom
    * FIX: do not show WATO icon if no WATO permission
    * Sidebar sitestatus: Sorting sites by sitealias
    * FIX: removed redundant calls of view_linktitle()

    WATO:
    * FIX: fix update of file/folder title after title property change

    Livestatus:
    * FIX: fix crash on imcomplete log lines (i.e. as
      as result of a full disk)
    * FIX: Livestatus-API: fix COMMAND via persistent connections
	

1.1.12b1:
    Core, Setup, etc.:
    * FIX: fix cmk -D on cluster hosts
    * Made profile output file configurable (Variable: g_profile_path)

    Checks & Agents:
    * FIX: j4p_performance: fix inventory functions 
    * FIX: mk_oracle: fix race condition in cache file handling (agent data
      was missing sections in certain situations)
    * mrpe: make check cluster-aware and work as clustered_service
    * cups_queues: Run agent part only on directly on CUPS servers,
      not on clients
    * FIX: mbg_lantime_state: Fixed output UOM to really be miliseconds
    * FIX: ntp: Handling large times in "poll" column correctly
    * New check dmi_sysinfo to gather basic hardware information
    * New check bintec_info to gather the software version and serial number
    of bintec routers

    Multisite:
    * FIX: fix rescheduling of host check
    * FIX: fix exception when using status_host while local site is offline
    * FIX: Fixed not updating pnp graphs on dashboard in some browsers (like chrome)
    * FIX: fix URL-too-long in permissions page
    * FIX: fix permission computation
    * FIX: fixed sorting of service perfdata columns
    * FIX: fixed sorting of multiple joined columns in some cases
    * FIX: fixed some localisation strings
    * Cleanup permissions page optically, add comments for views and snapins
    * Added some missing i18n strings in general HTML functions
    * Added display_option "w" to disable limit messages and livestatus errors in views
    * Service Perfdata Sorters are sorting correctly now
    * Added "Administration" snapin to default sidebar
    * Tactical Overview: make link clickable even if count is zero
    * Minor cleanup in default dashboard
    * Dashboard: new dashlet attribute title_url lets you make a title into a link
    * Dashboard: make numbers match "Tactical Overview" snapin

    Livestatus:
    * Write messages after initialization into an own livestatus.log

    WATO:
    * FIX: "bulk move to" at the top of wato hostlists works again
    * FIX: IE<9: Fixed problem with checkbox events when editing a host
    * FIX: "move to" dropdown in IE9 works again

1.1.11i4:
    Core, Setup, etc.:
    * FIX: use hostgroups instead of host_groups in Nagios configuration.
      This fixes a problem with Shinken
    * --scan-parents: detected parent hosts are now tagged with 'ping', so
      that no agent will be contacted on those hosts

    Checks & Agents:
    * Added 4 new checks dell_powerconnect_* by Chris Bowlby
    * ipmi_sensors: correctly handle further positive status texts
      (thanks to Sebastian Talmon)
    * FIX: nfsmounts handles zero-sized volumes correctly
    * AIX agent now outputs the user and performance data in <<<ps>>>

    Multisite:
    * FIX: WATO filtered status GUIs did not update the title after changing
      the title of the file/folder in WATO
    * FIX: Removed new python syntax which is incompatible with old python versions
    * FIX: Made bulk inventory work in IE
    * FIX: Fixed js errors in IE when having not enough space on dashboard 
    * FIX: fix error when using non-Ascii characters in view title
    * FIX: fix error on comment page caused by missing sorter
    * FIX: endless javascript when fetching pnp graphs on host/service detail pages
    * FIX: Not showing the action form in "try" mode of the view editor
    * FIX: Preventing up-then-over effect while loading the dashboard in firefox
    * Added missing i18n strings in command form and list of views
    * Views are not reloaded completely anymore. The data tables are reloaded
      on their own.
    * Open tabs in views do not prevent reloading the displayed data anymore
    * Added display_option "L" to enable/disable column title sortings
    * Sorting by joined columns is now possible
    * Added missing sorters for "service nth service perfdata" painters
    * Implemented row selection in views to select only a subset of shown data
      for actions
    * Sort titles in views can be enabled by clicking on the whole cells now
    * Submitting the view editor via ENTER key saves the view now instead of try mode
    * Host comments have red backgrounded rows when host is down
    * Implemented hook api to draw custom link buttons in views

    WATO:
    * Changed row selection in WATO to new row selection mechanism
    * Bulk action buttons are shown at the top of hostlists too when the lists
      have more than 10 list items
    * New function for backup and restore of the configuration

    Livestatus:
    * FIX: fix compile error in TableLog.cc by including stddef.h
    * FIX: tables comments and downtimes now honor AuthUser
    * Table log honors AuthUser for entries that belong to hosts
      (not for external commands, though. Sorry...)
    * FIX: fix Stats: sum/min/max/avg for columns of type time

1.1.11i3:
    Core, Setup, etc.:
    * FIX: allow host names to have spaces
    * --snmpwalk: fix missing space in case of HEX strings
    * cmk --restore: be aware of counters and cache being symbolic links
    * do_rrd_update: direct RRD updates have completely been removed.
      Please use rrdcached in case of performance problems.
    * install_nagios.sh has finally been removed (was not maintained anyway).
      Please use OMD instead.
    * Inventory functions now only take the single argument 'info'. The old
      style FUNC(checkname, info) is still supported but deprecated.
    * Show datasource program on cmk -D
    * Remove .f12 compile helper files from agents directory
    * Output missing sections in case of "WARNING - Only __ output of __..."
    * Remove obsolete code of snmp_info_single
    * Remove 'Agent version (unknown)' for SNMP-only hosts
    * Options --version, --help, --man, --list-checks and --packager now
      work even with errors in the configuration files
    * Minor layout fix in check man-pages

    Checks & Agents:
    * FIX: hr_mem: take into account cache and buffers
    * FIX: printer_pages: workaround for trailing-zero bug in HP Jetdirect
    * mk_logwatch: allow to set limits in processing time and number of
      new log messages per log file
    * Windows Agent: Now supports direct execution of powershell scripts
    * local: PNP template now supports multiple performance values
    * lnx_if: make lnx_if the default interface check for Linux
    * printer_supply: support non-Ascii characters in items like
      "Resttonerbehälter". You need to define snmp_character_encodings in main.mk
    * mem.win: new dedicated memory check for Windows (see Migration notes)
    * hr_mem: added Perf-O-Meter
    * Renamed all temperature checks to "Temperature %s". Please
      read the migration notes!
    * df and friends: enabled trend performance data per default. Please
      carefully read the migration notes!
    * diskstat: make summary mode the default behavious (one check per host)

    MK Livestatus:
    * WaitObject: allow to separate host name and service with a semicolon.
      That makes host names containing spaces possible.
    * Better error messages in case of unimplemented operators

    Multisite:
    * FIX: reschedule now works for host names containing spaces
    * FIX: correctly sort log views in case of multi site setups
    * FIX: avoid seven broken images in case of missing PNP graphs
    * FIX: Fixed javascript errors when opening dashboard in IE below 9
    * FIX: Views: Handling deprecated value "perpage" for option
      column_headers correctly
    * FIX: Fixed javascript error when saving edited views without sidebar
    * FIX: Showing up PNP hover menus above perfometers
    * Host/Service Icon column is now modularized and can be extended using
      the multisite_icons list.
    * New sorters for time and line number of logfile entries
    * Bookmarks snapin: save relative URLs whenever possible
    * Man-Pages of Check_MK checks shown in Multisite honor OMD's local hierarchy
    * nicer output of substates, translate (!) and (!!) into HTML code
    * new command for clearing modified attributes (red cross, green checkmark)
    * Perf-O-Meters: strip away arguments from check_command (e.g.
      "check-foo!17!31" -> "check-foo").
    * Added several missing i18n strings in view editor
    * Views can now be sorted by the users by clicking on the table headers.
      The user sort options are not persisted.
    * Perf-O-Meters are now aware if there really is a PNP graph

    WATO:
    * Show error message in case of empty inventory due to agent error
    * Commited audit log entries are now pages based on days
    * Added download link to download the WATO audit log in CSV format

1.1.11i2:
    Core, Setup, etc.:
    * FIX: sort output of cmk --list-hosts alphabetically
    * FIX: automatically remove leading and trailing space from service names
      (this fixes a problem with printer_pages and an empty item)
    * Great speed up of cmk -N/-C/-U/-R, especially when number of hosts is
      large.
    * new main.mk option delay_precompile: if True, check_mk will skip Python 
      precompilation during cmk -C or cmk -R, but will do this the first 
      time the host is checked.  This speeds up restarts. Default is False.
      Nagios user needs write access in precompiled directory!
    * new config variable agent_ports, allowing to specify the agent's
      TCP port (default is 6556) on a per-host basis.
    * new config variable snmp_ports, allowing to specify the UDP port
      to used with SNMP, on a per-host basis.
    * new config variable dyndns_hosts. Hosts listed in this configuration
      list (compatible to bulkwalk_hosts) use their hostname as IP address.
    
    Checks & Agents:
    * FIX: AIX agent: output name of template in case of MRPE
    * FIX: cisco_temp: skip non-present sensors at inventory
    * FIX: apc_symmetra: fix remaining runtime calculation (by factor 100)
    * FIX: Added PNP-template for winperf_phydisk
    * FIX: if64: fix UNKNOWN in case of non-unique ifAlias
    * FIX: lnx_if/if/if64: ignore percentual traffic levels on NICs without
           speed information.
    * FIX: cisco_temp_perf: add critical level to performance data
    * FIX: windows agent: hopefully fix case with quotes in directory name
    * FIX: printer_supply: fixed logic of Perf-O-Meter (mixed up crit with ok)
    * FIX: Solaris agent: reset localization to C, fixes problems with statgrab
    * FIX: blade_*: fix SNMP scan function for newer firmwares (thanks to Carlos Peón)
    * snmp_uptime, snmp_info: added scan functions. These checks will now
      always be added. Please use ingored_checktypes to disable, if non needed.
    * brocade_port: check for Brocade FC ports has been rewritten with
      lots of new features.
    * AIX agent now simulates <<<netctr>>> output (by Jörg Linge)
    * mbg_lantime_state: Handling refclock offsets correctly now; Changed
      default thresholds to 5/10 refclock offset
    * brocade_port: parameter for phystate, opstate and admstate can now
      also be lists of allowed states.
    * lnx_if: treat interfaces without information from ethtool as
      softwareLoopback interface. The will not be found by inventory now.
    * vbox_guest: new check for checking guest additions of Linux virtual box hosts
    * if/if64: Fixed bug in operstate detection when using old tuple based params
    * if/if64: Fixed bug in operstate detection when using tuple of valid operstates
    * mk_oracle: Added caching of results to prevent problems with long
    running SQL queries. Cache is controlled by CACHE_MAXAGE var which is preset to
    120 seconds 
    * mk_oracle: EXCLUDE_<sid>=ALL or EXCLUDE_<sid>=oracle_sessions can be
    used to exclude specific checks now
    * mk_oracle: Added optional configuration file to configure the new options
    * j4p_performance agent plugin: Supports basic/digest auth now
    * New checks j4p_performance.threads and j4p_performance.uptime which
      track the number of threads and the uptime of a JMX process
    * j4p_performance can fetch app and servlet specific status data. Fetching
      the running state, number of sessions and number of requests now. Can be
      extended via agent configuration (j4p.cfg).
    * Added some preflight checks to --scan-parents code
    * New checks netapp_cluster, netapp_vfiler for checking NetAPP filer 
      running as cluster or running vfilers.
    * megaraid_pdisks: Better handling of MegaCli output (Thanks to Bastian Kuhn)
    * Windows: agent now also sends start type (auto/demand/disabled/boot/system)
    * Windows: inventory_services now allowes regexes, depends and state/start type
      and also allows host tags.

    Multisite:
    * FIX: make non-Ascii characters in services names work again
    * FIX: Avoid exceptions in sidebar on Nagios restart
    * FIX: printer_supply perfometer: Using white font for black toners
    * FIX: ipmi: Skipping items with invalid data (0.000 val, "unspecified" unit) in summary mode
    * FIX: ipmi: Improved output formating in summary mode
    * FIX: BI - fixed wrong variable in running_on aggregation function
    * FIX: "view_name" variable missing error message when opening view.py
      while using the "BI Aggregation Groups" and "Hosts" snapins in sidebar
    * FIX: Fixed styling of form input elements in IE + styling improvements
    * FIX: Fixed initial folding state on page loading on pages with multiple foldings opened
    * Introduced basic infrastructure for multilanguage support in Multisite
    * Make 'Views' snapin foldable
    * Replace old main view by dashboard
    * Sidebar: Snapins can register for a triggered reload after a nagios
      restart has been detected. Check interval is 30 seconds for now.
    * Quicksearch snapin: Reloads host lists after a detected nagios restart.
    * New config directory multisite.d/ - similar to conf.d/
    * great speed up of HTML rendering
    * support for Python profiling (set profile = True in multisite.mk, profile
      will be in var/check_mk/web)
    * WATO: Added new hook "active-changes" which calls the registered hosts
      with a dict of "dirty" hosts
    * Added column painter for host contacts
    * Added column painters for contact groups, added those to detail views
    * Added filters for host and service contact groups
    * Detail views of host/service now show contacts
    * Fix playing of sounds: All problem views now have play_sounds activated,
      all other deactivated.
    * Rescheduling of Check_MK: introduce a short sleep of 0.7 sec. This increases
      the chance of the passive services being updated before the repaint.
    * Added missing i18n strings in filter section of view editor
    * Added filter and painter for the contact_name in log table
    * Added several views to display the notification logs of Nagios

    WATO:
    * Configration files can now be administered via the WEB UI
      (config_files in multisite.mk is obsolete)
    * Snapin is tree-based and foldable
    * Bulk operation on host lists (inventory, tags changed, etc)
    * Easy search operation in host lists
    * Dialog for global host search
    * Services dialog now tries to use cached data. On SNMP hosts
      no scan will be done until new button "Full Scan" is pressed.

    BI:
    * FIX: Fixed displaying of host states (after i18n introduction)h
    * FiX: Fixed filter for aggregation group
    * FIX: Fixed assumption button for services with non-Ascii-characters

    MK Livestatus:
    * FIX: fix compile problem on Debian unstable (Thanks to Sven Velt)
    * Column aggregation (Stats) now also works for perf_data
    * New configuration variable data_encoding and full UTF-8 support.
    * New column contact_groups in table hosts and services (thanks to
      Matthew Kent)
    * New headers Negate:, StatsNegate: and WaitConditionNegate:

1.1.11i1:
    Core, Setup, etc.:
    * FIX: Avoid duplicate SNMP scan of checktypes containing a period
    * FIX: honor ignored_checktypes also on SNMP scan
    * FIX: cmk -II also refreshes cluster checks, if all nodes are specified
    * FIX: avoid floating points with 'e' in performance data
    * FIX: cmk -D: drop obsolete (and always empty) Notification:
    * FIX: better handling of broken checks returning empty services
    * FIX: fix computation of weight when averaging
    * FIX: fix detection of missing OIDs (led to empty lines) 
    * SNMP scan functions can now call oid(".1.3.6.1.4.1.9.9.13.1.3.1.3.*")
      That will return the *first* OID beginning with .1.3.6.1.4.1.9.9.13.1.3.1.3
    * New config option: Set check_submission = "file" in order to write
      check result files instead of using Nagios command pipe (safes
      CPU ressources)
    * Agent simulation mode (for internal use and check development)
    * Call snmpgetnext with the option -Cf (fixes some client errors)
    * Call snmp(bulk)walk always with the option -Cc (fixes problems in some
      cases where OIDs are missing)
    * Allow merging of dictionary based check parameters
    * --debug now implies -v
    * new option --profile: creates execution profile of check_mk itself
    * sped up use of stored snmp walks
    * find configuration file in subdirectories of conf.d also
    * check_mk_templates.cfg: make check-mk-ping take arguments

    Multisite:
    * FIX: Display limit-exceeded message also in multi site setups
    * FIX: Tactical Overview: fix unhandled host problems view
    * FIX: customlinks snapin: Suppressing exception when no links configured
    * FIX: webservice: suppress livestatus errors in multi-site setups
    * FIX: install missing example icons in web/htdocs/images/icons
    * FIX: Nagios-Snapin: avoid duplicate slash in URL
    * FIX: custom_style_sheet now also honored by sidebar
    * FIX: ignore case when sorting groups in ...groups snapin
    * FIX: Fixed handling of embedded graphs to support the changes made to
    * FIX: avoid duplicate import of plugins in OMD local installation
    the PNP webservice
    * FIX: Added host_is_active and host_flapping columns for NagStaMon views
    * Added snmp_uptime, uptime and printer_supply perfometers
    * Allow for displaying service data in host tables
    * View editor foldable states are now permament per user
    * New config variable filter_columns (default is 2)

    BI:
    * Added new component BI to Multisite.

    WATO:
    * FIX: fix crash when saving services after migration from old version
    * Allow moving hosts from one to another config file

    Checks & Agents:
    * FIX: hr_mem: ignore devices that report zero memory
    * FIX: cisco_power: fix syntax error in man page (broke also Multisite)
    * FIX: local: fixed search for custom templates PNP template
    * FIX: if/if64: always generate unique items (in case ifAlias is used)
    * FIX: ipmi: fix ugly ouput in case of warning and error
    * FIX: vms_df: fix, was completely broken due to conversion to df.include
    * FIX: blade_bays: add missing SNMP OIDs (check was always UNKNOWN)
    * FIX: df: fix layout problems in PNP template
    * FIX: df: fix trend computation (thanks to Sebastian Talmon)
    * FIX: df: fix status in case of critical trend and warning used
    * FIX: df: fix display of trend warn/crit in PNP-graph
    * FIX: cmctc: fix inventory in case of incomplete entries
    * FIX: cmctc: add scan function
    * FIX: ucd_cpu_load and ucd_cpu_util: make scan function find Rittal
    * FIX: ucd_cpu_util: fix check in case of missing hi, si and st
    * FIX: mk_logwatch: improve implementation in order to save RAM
    * FIX: mk_oracle: Updated tablespace query to use 'used blocks' instead of 'user blocks'
    * FIX: mk_oracle: Fixed computation for TEMP table spaces
    * FIX: bluecoat_sensors: Using scale parameter provided by the host for reported values
    * FIX: fjdarye60_devencs, fjdarye60_disks.summary: added snmp scan functions
    * FIX: decru_*: added snmp scan functions
    * FIX: heartbeat_rscstatus handles empty agent output correctly
    * FIX: hp_procurve_cpu: fix synatx error in man page
    * FIX: hp_procurve_memory: fix syntax error in man page
    * FIX: fc_brocade_port_detailed: fix PNP template in MULTIPLE mode
    * FIX: ad_replication.bat only generates output on domain controllers now.
           This is useful to prevent checks on non DC hosts (Thanks to Alex Greenwood)
    * FIX: cisco_temp_perf: handle sensors without names correctly
    * printer_supply: Changed order of tests. When a printer reports -3 this
      is used before the check if maxlevel is -2.
    * printer_supply: Skipping inventory of supplies which have current value
    and maxlevel both set to -2.
    * cisco_locif: The check has been removed. Please switch to if/if64
      has not the index 1
    * cisco_temp/cisco_temp_perf: scan function handles sensors not beginning
      with index 1
    * df: split PNP graphs for growth/trend into two graphs
    * omd_status: new check for checking status of OMD sites
    * printer_alerts: Added new check for monitoring alert states reported by
      printers using the PRINTER-MIB
    * diskstat: rewritten check: now show different devices, r+w in one check
    * canon_pages: Added new check for monitoring processed pages on canon
    printer/multi-function devices
    * strem1_sensors: added check to monitor sensors attached to Sensatorinc EM1 devices
    * windows_update: Added check to monitor windows update states on windows
      clients. The check monitors the number of pending updates and checks if
      a reboot is needed after updates have been installed.
    * lnx_if: new check for Linux NICs compatible with if/if64 replacing 
      netif.* and netctr.
    * if/if64: also output performance data if operstate not as expected
    * if/if64: scan function now also detects devices where the first port
    * if/if64: also show perf-o-meter if speed is unknown
    * f5_bigip_pool: status of F5 BIP/ip load balancing pools
    * f5_bigip_vserver: status of F5 BIP/ip virtual servers
    * ipmi: new configuration variable ipmi_ignored_sensors (see man page)
    * hp_procurve_cpu: rename services description to CPU utilization
    * ipmi: Linux agent now (asynchronously) caches output of ipmitool for 20 minutes
    * windows: agent has new output format for performance counters
    * winperf_process.util: new version of winperf.cpuusage supporting new agent
    * winperf_system.diskio: new version of winperf.diskstat supporting new agent
    * winperf_msx_queues: new check for MS Exchange message queues
    * winperf_phydisk: new check compatible with Linux diskstat (Disk IO per device!)
    * smart.temp/smart.stats: added new check for monitoring health of HDDs
      using S.M.A.R.T
    * mcdata_fcport: new check for ports of MCData FC Switches
    * hp_procurve_cpu: add PNP template
    * hp_procurve_cpu: rename load to utilization, rename service to CPU utilizition
    * df,df_netapp,df_netapp32,hr_fs,vms_df: convert to mergeable dictionaries
    * mbg_lantime_state,mbg_lantime_refclock: added new checks to monitor 
      Meinberg LANTIME GPS clocks

    Livestatus:
    * Updated Perl API to version 0.74 (thanks to Sven Nierlein)

1.1.10:
    Core, Setup, etc.:
    * --flush now also deletes all autochecks 
    
    Checks & Agents:
    * FIX: hr_cpu: fix inventory on 1-CPU systems (thanks to Ulrich Kiermayr)


1.1.10b2:
    Core, Setup, etc.:
    * FIX: setup.sh on OMD: fix paths for cache and counters
    * FIX: check_mk -D did bail out if host had no ip address
    * cleanup: all OIDs in checks now begin with ".1.3.6", not "1.3.6"

    WATO:
    * FIX: Fixed bug that lost autochecks when using WATO and cmk -II together

    Checks & Agents:
    * Added check man pages for systemtime, multipath, snmp_info, sylo,
      ad_replication, fsc_fans, fsc_temp, fsc_subsystems
    * Added SNMP uptime check which behaves identical to the agent uptime check


1.1.10b1:
    Core, Setup, etc.:
    * FIX: do not assume 127.0.0.1 as IP address for usewalk_hosts if
      they are not SNMP hosts.
    * FIX: precompile: make sure check includes are added before actual
      checks
    * FIX: setup.sh: do not prepend current directory to url_prefix
    * FIX: output agent version also for mixed (tcp|snmp) hosts
    * RPM: use BuildArch: noarch in spec file rather than as a command
      line option (thanks to Ulrich Kiermayr)
    * setup.sh: Allow to install Check_MK into existing OMD site (>= 0.46).
      This is still experimental!

    Checks & Agents:
    * FIX: Windows agent: fix output of event ID of log messages
    * FIX: if/if64: output speed correctly (1.50MB/s instead of 1MB/s)
    * FIX: drbd now handles output of older version without an ep field
    * FIX: repaired df_netapp32
    * FIX: Added SNMP scan function of df_netapp and df_netapp32
    * FIX: repaired apc_symmetra (was broken due to new option -Ot 
      for SNMP)
    * FIX: df, hr_fs and other filesystem checks: fix bug if using
      magic number. levels_low is now honored.
    * FIX: scan function avoids hr_cpu and ucd_cpu_utilization
      at the same time
    * FIX: HP-UX agent: fixed output of df for long mount points
      (thanks to Claas Rockmann-Buchterkirche)
    * FIX: df_netapp/32: fixed output of used percentage (was always
      0% due to integer division)
    * FIX: fixed manual of df (magic_norm -> magic_normsize)
    * FIX: removed filesystem_trend_perfdata. It didn't work. Use
      now df-parameter "trend_perfdata" (see new man page of df)
    * FIX: cisco_temp_perf: fix return state in case of WARNING (was 0 = OK)
    * FIX: repair PNP template for df when using trends
    * FIX: cisco_qos: fix WATO exception (was due to print command in check)
    * FIX: check_mk check: fixed template for execution time
    * FIX: blade_health, fc_brocade_port_detailed removed debug outputs
    * FIX: netapp_volumes: The check handled 64-bit aggregates correctly
    * FIX: netapp_volumes: Fixed snmp scan function
    * FIX: blade_*: Fixed snmp scan function
    * FIX: nfsmount: fix exception in check in case of 'hanging'
    * systemtime: new simple check for time synchronization on Windows
      (needs agent update)
    * Added Perf-O-Meter for non-df filesystem checks (e.g. netapp)
    * hp_proliant_*: improve scan function (now just looks for "proliant")

    Multisite:
    * FIX: fix json/python Webservice

1.1.9i9:
    Core, Setup, etc.:
    * FIX: check_mk_templates.cfg: add missing check_period for hosts
      (needed for Shinken)
    * FIX: read *.include files before checks. Fixes df_netapp not finding
      its check function
    * FIX: inventory checks on SNMP+TCP hosts ignored new TCP checks
    * local.mk: This file is read after final.mk and *not* backup up
      or restored
    * read all files in conf.d/*.mk in alphabetical order now.
    * use snmp commands always with -Ot: output time stamps as UNIX epoch
      (thanks to Ulrich Kiermayr)

    Checks & Agents:
    * ucd_cpu_load: new check for CPU load via UCD SNMP agent
    * ucd_cpu_util: new check for CPU utilization via UCD SNMP agent
    * steelhead_status: new check for overall health of Riverbed Steelhead appliance
    * steelhead_connections: new check for Riverbed Steelhead connections
    * df, df_netapp, df_netapp32, hr_fs, vms_df: all filesystem checks now support
      trends. Please look at check manpage of df for details.
    * FIX: heartbeat_nodes: Fixed error handling when node is active but at least one link is dead
    * 3ware_units: Handling INITIALIZING state as warning now
    * FIX: 3ware_units: Better handling of outputs from different tw_cli versions now
    * FIX: local: PNP template for local now looks in all template directories for
      specific templates (thanks to Patrick Schaaf)

    Multisite:
    * FIX: fix "too many values to unpack" when editing views in single layout
      mode (such as host or service detail)
    * FIX: fix PNP icon in cases where host and service icons are displayed in 
      same view (found by Wolfgang Barth)
    * FIX: Fixed view column editor forgetting pending changes to other form
           fields
    * FIX: Customlinks snapin persists folding states again
    * FIX: PNP timerange painter option field takes selected value as default now
    * FIX: Fixed perfometer styling in single dataset layouts
    * FIX: Tooltips work in group headers now
    * FIX: Catching exceptions caused by unset bandwidth in interface perfometer

    WATO:
    * FIX: fix problem with vanishing services on Windows. Affected were services
      containing colons (such as fs_C:/).

    Livestatus:
    * FIX: fix most compiler warnings (thanks to patch by Sami Kerola)
    * FIX: fix memory leak. The leak caused increasing check latency in some
      situations
    
1.1.9i8:
    Multisite:
    * New "web service" for retrieving data from views as JSON or 
      Python objects. This allows to connect with NagStaMon 
      (requires patch in NagStaMon). Simply add &output_format=json
      or &output_format=python to your view URL.
    * Added two builtin views for NagStaMon.
    * Acknowledgement of problem now has checkboxes for sticky,
      send notification and persisten comment
    * Downtimes: allow to specify fixed/flexible downtime
    * new display_options d/D for switching on/off the tab "Display"
    * Improved builtin views for downtimes
    * Bugfix: Servicegroups can be searched with the quicksearch snapin using
      the 'sg:' prefix again

    WATO:
    * Fixed problem appearing at restart on older Python version (RH)

1.1.9i7:
    Core, Setup, etc.:
    * Fix crash on Python 2.4 (e.g. RedHat) with fake_file
    * Fixed clustering of SNMP hosts
    * Fix status output of Check_MK check in mixed cluster setups

    Checks & Agents:
    * PNP templates for if/if64: fix bugs: outgoing packets had been
      same as incoming, errors and discards were swapped (thanks to 
      Paul Freeman)
    * Linux Agent: Added suport for vdx and xvdx volumes (KVM+Virtio, XEN+xvda)

    Multisite:
    * Fix encoding problem when host/service groups contain non-ascii
      characters.

    WATO:
    * Fix too-long-URL problem in cases of many services on one host


1.1.9i6:
    INCOMPATIBLE CHANGES:
    * Removed out-dated checks blade_misc, ironport_misc and snia_sml. Replaced
      with dummy checks begin always UNKNOWN.

    Core, Setup, etc.:
    * cmk -D: show ip address of host 
    * Fix SNMP inventory find snmp misc checks inspite of negative scan function
    * Fix output of MB and GB values (fraction part was zero)

    Checks & Agents:
    * megaraid_ldisks: remove debug output
    * fc_brocade_port: hide on SNMP scan, prefer fc_brocade_port_detailed
    * fc_brocade_port_detailed: improve scan function, find more devices
    * New agent for HP-UX
    * hpux_cpu: new check for monitoring CPU load average on HP-UX
    * hpux_if: New check for monitoring NICs on HP-UX (compatible to if/if64)
    * hpux_multipath: New check for monitoring Multipathing on HP-UX
    * hpux_lvm: New check for monitoring LVM mirror state on HP-UX
    * hpux_serviceguard: new check for monitoring HP-UX Serviceguard
    * drbd: Fixed var typo which prevented inventory of drbd general check
      (Thanks to Andreas Behler)
    * mk_oracle: new agent plugin for monitoring ORACLE (currently only
      on Linux and HP-UX, but easily portable to other Unices)
    * oracle_sessions: new check for monitoring the current number of active
      database sessions.
    * oracle_logswitches: new check for monitoring the number of logswitches
      of an ORACLE instances in the last 60 minutes.
    * oracle_tablespaces: new check for monitoring size, state and autoextension
      of ORACLE tablespaces.
    * h3c_lanswitch_cpu: new check for monitoring CPU usage of H3C/HP/3COM switches
    * h3c_lanswitch_sensors: new check for monitoring hardware sensors of H3C/HP/3COM switches
    * superstack3_sensors: new check for monitoring hardware sensors of 3COM Superstack 3 switches

    Multisite:
    * Fixed aligns/widths of snapin contents and several small styling issues
    * Fixed links and border-styling of host matrix snapin
    * Removed jQuery hover menu and replaced it with own code

1.1.9i5:
    Multisite:
    * custom notes: new macros $URL_PREFIX$ and $SITE$, making 
      multi site setups easier
    * new intelligent logwatch icon, using url_prefix in multi site
      setups


1.1.9i4:
    Core, Setup, etc.:
    * added missing 'register 0' to host template
    * setup: fix creation of symlink cmk if already existing

    Multisite:
    * New reschedule icon now also works for non-local sites.
    * painter options are now persisted on a per-user-base
    * new optional column for displaying host and service comments
      (not used in shipped views but available in view editor)

    Livestatus:
    * Check for buffer overflows (replace strcat with strncat, etc.)
    * Reduce number of log messages (reclassify to debug)

    Checks & Agents:
    * apc_symmetra: handle empty SNMP variables and treat as 0.


1.1.9i3:
    INCOMPATIBLE CHANGES:
    * You need a current version of Livestatus for Multisite to work!
    * Multisite: removed (undocumented) view parameters show_buttons and show_controls.
      Please use display_options instead.
    * Finally removed deprecated filesystem_levels. Please use check_parameters instead.
    * Livestatus: The StatsGroupBy: header is still working but now deprecated.
      Please simply use Columns: instead. If your query contains at least one Stats:-
      header than Columns: has the meaning of the old StatsGroupBy: header

    Core, Setup, etc.:
    * Create alias 'cmk' for check_mk in bin/ (easier typing)
    * Create alias 'mkp' for check_mk -P in bin/ (easier typing) 

    Multisite:
    * Each column can now have a tooltip showing another painter (e.g.
      show the IP address of a host when hovering over its name)
    * Finally show host/services icons from the nagios value "icon_image".
      Put your icon files in /usr/share/check_mk/web/htdocs/images/icons.
      OMD users put the icons into ~/local/share/check_mk/web/htdocs/images/icons.
    * New automatic PNP-link icons: These icons automatically appear, if
      the new livestatus is configured correctly (see below). 
    * new view property "hidebutton": allow to hide context button to a view.
    * Defaults views 'Services: OK', 'Services: WARN, etc. do now not create
      context buttons (cleans up button bar).
    * new HTML parameter display_options, which allows to switch off several
      parts of the output (e.g. the HTML header, external links, etc).
    * View hoststatus: show PNP graph of host (usually ping stats)
    * new tab "Display": here the user can choose time stamp
      display format and PNP graph ranges
    * new column "host_tags", showing the Check_MK host tags of a host
    * new datasource "alert_stats" for computing alert statistics
    * new view "Alert Statistics" showing alert statistics for all hosts
      and services
    * Sidebar: Fixed snapin movement to the bottom of the snapin list in Opera
    * Sidebar: Fixed scroll position saving in Opera
    * Fixed reloading button animation in Chrome/IE (Changed request to async mode)
    * Sidebar: Removed scrollbars of in older IE versions and IE8 with compat mode
    * Sidebar: Fixed scrolling problem in IE8 with compat mode (or maybe older IE versions)
      which broke the snapin titles and also the tactical overview table
    * Sidebar: Fixed bulletlist positioning
    * Sidebar: The sidebar quicksearch snapin is case insensitive again
    * Fixed header displaying on views when the edit button is not shown to the user
    * View pages are not refreshed when at least one form (Filter, Commands,
      Display Options) is open
    * Catching javascript errors when pages from other domain are opened in content frame
    * Columns in view editor can now be added/removed/moved easily

    Checks & Agents:
    * Fixed problem with OnlyFrom: in Linux agent (df didn't work properly)
    * cups_queues: fixed plugin error due to invalid import of datetime,
      converted other checks from 'from datetime import...' to 'import datetime'.
    * printer_supply: handle the case where the current value is missing
    * megaraid_ldisks: Fixed item detection to be compatible with different versions of megaraid
    * Linux Agent: Added new 3ware agent code to support multiple controllers
      (Re-inventory of 3ware checks needed due to changed check item names)

    Livestatus:
    * new column pnpgraph_present in table host and service. In order for this
      column to work you need to specify the base directory of the PNP graphs
      with the module option pnp_path=, e.g. pnp_path=/omd/sites/wato/var/pnp4nagios/perfdata
    * Allow more than one column for StatsGroupBy:
    * Do not use function is_contact_member_of_contactgroup anymore (get compatible
      with Nagios CVS)
    * Livestatus: log timeperiod transitions (active <-> inactive) into Nagios
      log file. This will enable us to create availability reports more simple
      in future.

    Multisite:
    * allow include('somefile.mk') in multisite.mk: Include other files.
      Paths not beginning with '/' are interpreted relative to the directory
      of multisite.mk

    Livestatus:
    * new columns services_with_info: similar to services_with_state but with
      the plugin output appended as additional tuple element. This tuple may
      grow in future so do not depend on its length!

1.1.9i2:
    Checks & Agents:
    * ibm_imm_health: fix inventory function
    * if/if64: fix average line in PNP-template, fix display of speed for 20MBit
      lines (e.g. Frame Relay)

    Multisite:
    * WATO: Fixed omd mode/site detection and help for /etc/sudoers
    * WATO: Use and show common log for pending changes 
    * Sidebar Quicksearch: Now really disabling browser built-in completion
      dropdown selections
    
1.1.9i1:
    INCOMPATIBLE CHANGES:
    * TCP / SNMP: hosts using TCP and SNMP now must use the tags 'tcp'
      and 'snmp'. Hosts with the tag 'ping' will not inventorize any
      service. New configuration variable tcp_hosts.
    * Inventory: The call syntax for inventory has been simplified. Just
      call check_mk -I HOSTNAME now. Omit the "tcp" or "snmp". If you
      want to do inventory just for certain check types, type "check_mk --checks=snmp_info,if -I hostnames..."
      instead
    * perfdata_format now defaults to "pnp". Previous default was "standard".
      You might have to change that in main.mk if you are not using PNP (only
      relevant for MRPE checks)
    * inventory_check_severity defaults to 1 now (WARNING)
    * aggregation_output_format now defaults to "multiline"
    * Removed non_bulkwalk_hosts. You can use bulkwalk_hosts with NEGATE
      instead (see docu)
    * snmp_communites is now initialized with [], not with {}. It cannot
      be a dict any longer.
    * bulkwalk_hosts is now initizlized with []. You can do += here just
      as with all other rule variables.
    * Configuration check (-X) is now always done. It is now impossible to
      call any Check_MK action with an invalid configuration. This saves
      you against mistyped variables.
    * Check kernel: converted performance data from counters to rates. This
      fixes RRD problems (spikes) on reboots and also allows better access 
      to the peformance data for the Perf-O-Meters.  Also changed service 
      descriptions. You need to reinventurize the kernel checks. Your old
      RRDs will not be deleted, new ones will be created.
    * Multisite: parameters nagios_url, nagios_cgi_url and pnp_url are now
      obsolete. Instead the new parameter url_prefix is used (which must
      end with a /).

    Core, Setup, etc.:
    * Improve error handling: if hosts are monitored with SNMP *and* TCP,
      then after an error with one of those two agents checks from the
      other haven't been executed. This is fixed now. Inventory check
      is still not complete in that error condition.
    * Packages (MKP): Allow to create and install packages within OMD!
      Files are installed below ~/local/share/check_mk. No root permissions
      are neccessary
    * Inventory: Better error handling on invalid inventory result of checks
    * setup.sh: fix problem with missing package_info (only appears if setup
      is called from another directory)
    * ALL_SERVICES: Instead of [ "" ] you can now write ALL_SERVICES
    * debug_log: also output Check_MK version, check item and check parameters
    * Make sure, host has no duplicate service - this is possible e.g. by
      monitoring via agent and snmp in parallel. duplicate services will
      make Nagios reject the configuration.
    * --snmpwalk: do not translate anymore, use numbers. All checks work
      with numbers now anyway.
    * check_mk -I snmp will now try all checktypes not having an snmp scan
      function. That way all possible checks should be inventorized.
    * new variable ignored_checks: Similar to ignored_checktypes, but allows
      per-host configuration
    * allow check implementations to use common include files. See if/if64
      for an example
    * Better handling for removed checks: Removed exceptions in check_mk calls
      when some configured checks have been removed/renamed

    Checks & Agents:
    * Renamed check functions of imm_health check from test_imm to imm_health
      to have valid function and check names. Please remove remove from
      inventory and re-inventory those checks.
    * fc_brocade_port_detailed: allow to specify port state combinations not 
      to be critical
    * megaraid_pdisks: Using the real enclosure number as check item now
    * if/if64: allow to configure averaging of traffic over time (e.g. 15 min) 
      and apply traffic levels and averaged values. Also allow to specify relative
      traffic levels. Allow new parameter configuration via dictionary. Also
      allow to monitor unused ports and/or to ignore link status.
    * if/if64: Added expected interface speed to warning output
    * if/if64: Allow to ignore speed setting (set target speed to None)
    * wut_webtherm: handle more variants of WuT Webtherms (thanks to Lefty)
    * cisco_fan: Does not inventorize 'notPresent' sensors anymore. Improved output
    * cisco_power: Not using power source as threshold anymore. Improved output
    * cisco_fan: Does not inventorize 'notPresent' sensors anymore. Improved output
    * cisco_power: Not using power source as threshold anymore. Improved output
    * cisco_power: Excluding 'notPresent' devices from inventory now
    * cisco_temp_perf: Do not crash if device does not send current temperature
    * tcp_conn_stats: new check for monitoring number of current TCP connections
    * blade_*: Added snmp scan functions for better automatic inventory
    * blade_bays: Also inventorizes standby blades and has a little more
                  verbose output.
    * blade_blowers: Can handle responses without rpm values now. Improved output
    * blade_health: More detailed output on problems
    * blade_blades: Added new check for checking the health-, present- and
                    power-state of IBM Bladecenter blades
    * win_dhcp_pools: Several cleanups in check
    * Windows agent: allow restriction to ip addresses with only_hosts (like xinetd)
    * heartbeat_rscstatus: Catching empty output from agent correctly
    * tcp_conn_stats: Fixed inventory function when no conn stats can be inventoried
    * heartbeat_nodes: fix Linux agent for hostname with upper case letters (thanks to
            Thorsten Robers)
    * heartbeat_rscstatus: Catching empty output from agent correctly
    * heartbeat_rscstatus: Allowing a list as expected state to expect multiple OK states
    * win_dhcp_pools agent plugin: Filtering additional error message on
      systems without dhcp server
    * j4p_performance: Added experimental agent plugin fetching data via 
      jmx4perl agent (does not need jmx4perl on Nagios)
    * j4p_performance.mem: added new experimental check for memory usage via JMX.
    * if/if64: added Perf-O-Meter for Multisite
    * sylo: fix performance data: on first execution (counter wrap) the check did
      output only one value instead of three. That lead to an invalid RRD.
    * Cleaned up several checks to meet the variable naming conventions
    * drbd: Handling unconfigured drbd devices correctly. These devices are
      ignored during nventory
    * printer_supply: In case of OKI c5900 devices the name of the supply units ins not
      unique. The color of the supply unit is reported in a dedicated OID and added to the
      check item name to have a unique name now.
    * printer_supply: Added simple pnp template to have better graph formating for the check results
    * check_mk.only_from: new check for monitoring the IP address access restriction of the
      agent. The current Linux and Windows agents provide this information.
    * snmp_info check: Recoded not to use snmp_info_single anymore
    * Linux Agent: Fixed <<<cpu>>> output on SPARC machines with openSUSE
    * df_netapp/df_netapp32: Made check inventory resistant against empty size values
    * df_netapp32: Added better detection for possible 32bit counter wrap
    * fc_brocade_port_detailed: Made check handle phystate "noSystemControlAccessToSlot" (10)
      The check also handles unknown states better now
    * printer_supply: Added new parameter "printer_supply_some_remaining_status" to
      configure the reported state on small remaining capacity.
    * Windows agent: .vbs scripts in agents plugins/ directory are executed
      automatically with "cscript.exe /Nologo" to prevent wrong file handlers
    * aironet_clients: Only counting clients which don't have empty values for strength
    * statgrab_disk: Fixed byte calculation in plugin output
    * statgrab_disk: Added inventory function
    * 3ware_disks: Ignoring devices in state NOT-PRESENT during inventory

    Multisite:
    * The custom open/close states of custom links are now stored for each
      user
    * Setting doctype in sidebar frame now
    * Fixed invalid sidebar css height/width definition
    * Fixed repositioning the sidebar scroll state after refreshing the page
    * Fixed mousewheel scrolling in opera/chrome
    * Fixed resize bug on refresh in chrome
    * New view for all services of a site
    * Sidebar snapin site_status: make link target configurable
    * Multisite view "Recently changed services": sort newest first
    * Added options show_header and show_controls to remove the page headers
      from views
    * Cool: new button for an immediate reschedule of a host or service
      check: the view is redisplayed exactly at the point of time when
      Nagios has finished the check. This makes use of MK Livestatus'
      unique waiting feature.

   Livestatus:
    * Added no_more_notifications and check_flapping_recovery_notification
      fields to host table and no_more_notifications field to service table.
      Thanks to Matthew Kent

1.1.8:
    Core, Setup, etc.:
    * setup.sh: turn off Python debugging
    * Cleaned up documentation directory
    * cluster host: use real IP address for host check if cluster has
      one (e.g. service IP address)

    Checks & Agents:
    * Added missing PNP template for check_mk-hr_cpu
    * hr_fs: inventory now ignores filesystem with size 0,
      check does not longer crash on filesystems with size 0
    * logwatch: Fixed typo in 'too many unacknowledged logs' error message
    * ps: fix bug: inventory with fixed user name now correctly puts
      that user name into the resulting check - not None.
    * ps: inventory with GRAB_USER: service description may contain
      %u. That will be replaced with the user name and thus makes the
      service description unique.
    * win_dhcp_pools: better handle invalid agent output
    * hp_proliant_psu: Fixed multiple PSU detection on one system (Thanks to Andreas Döhler)
    * megaraid_pdisks: Fixed coding error
    * cisco_fan: fixed check bug in case of critical state
    * nfsmounts: fix output (free and used was swapped), make output identical to df

    Livestatus:
    * Prohibit { and } in regular expressions. This avoids a segmentation
      fault caused by regcomp in glibc for certain (very unusual) regular
      expressions.
    * Table status: new columns external_command_buffer_slots,
      external_command_buffer_usage and external_command_buffer_max
      (this was implemented according to an idea and special request of
       Heinz Fiebig. Please sue him if this breaks anything for you. I was
       against it, but he thinks that it is absolutely neccessary to have
       this in version 1.1.8...)
    * Table status: new columns external_commands and external_commands_rate
      (also due to Mr. Fiebig - he would have quit our workshop otherwise...)
    * Table downtimes/comments: new column is_service

    Multisite:
    * Snapin Performance: show external command per second and usage and
      size of external command buffer
    * Downtimes view: Group by hosts and services - just like comments
    * Fix links for items containing + (e.g. service descriptionen including
      spaces)
    * Allow non-ASCII character in downtimes and comments
    * Added nagvis_base_url to multisite.mk example configuration
    * Filter for host/service groups: use name instead of alias if 
      user has no permissions for groups

1.1.8b3:
    Core, Setup, etc.:
    * Added some Livestatus LQL examples to documentation
    * Removed cleanup_autochecks.py. Please use check_mk -u now.
    * RRA configuration for PNP: install in separate directory and do not
      use per default, since they use an undocumented feature of PNP.

    Checks & Agents:
    * postfix_mailq: Changed limit last 6 lines which includes all needed
		information
    * hp_proliant_temp/hp_proliant_fans: Fixed wrong variable name
    * hp_procurve_mem: Fixed wrong mem usage calculation
    * ad_replication: Works no with domain controller hostnames like DC02,DC02
    * aironet_client: fix crash on empty variable from SNMP output
    * 3ware_disks, 3ware_units: hopefully repaired those checks
    * added rudimentary agent for HP-UX (found in docs/)

    Multisite:
    * added Perf-O-Meter to "Problems of Host" view
    * added Perf-O-Meter to "All Services" view
    * fix bug with cleaning up persistent connections
    * Multisite now only fetches the available PNP Graphs of hosts/services
    * Quicksearch: limit number of items in dropdown to 80
      (configurable via quicksearch_dropdown_limit)
    * Views of hosts: make counts of OK/WARN/CRIT klickable, new views
      for services of host in a certain state
    * Multisite: sort context buttons in views alphabetically
    * Sidebar drag scrolling: Trying to compensate lost mouse events when
	leaving the sidebar frame while dragging

    Livestatus:
    * check for event_broker_options on start
    * Fix memory leakage caused by Filter: headers using regular expressions
    * Fix two memory leaks in logfile parser

1.1.8b2:
    Core, Setup, etc.:
    * Inventory: skip SNMP-only hosts on non-SNMP checktypes (avoids timeouts)
    * Improve error output for invalid checks
    
    Checks & Agents:
    * fix bug: run local and plugins also when spaces are in path name
      (such as C:\Program Files\Check_MK\plugins
    * mem.vmalloc: Do not create a check for 64 bit architectures, where
      vmalloc is always plenty
    * postfix_mailq: limit output to 1000 lines
    * multipath: handle output of SLES 11 SP1 better
    * if/if64: output operstatus in check output
    * if/if64: inventory now detects type 117 (gigabitEthernet) for 3COM
    * sylo: better handling of counter wraps.

    Multisite:
    * cleanup implementation of how user settings are written to disk
    * fix broken links in 'Edit view -> Try out' situation
    * new macros $HOSTNAME_LOWER$, $HOSTNAME_UPPER$ and $HOSTNAME_TITLE$ for
      custom notes

1.1.8b1:
    Core, Setup, etc.:
    * SNMPv3: allow privProtocol and privPassword to be specified (thanks
      to Josef Hack)
    * install_nagios.sh: fix problem with broken filenames produced by wget
    * install_nagios.sh: updated software to newest versions
    * install_nagios.sh: fix Apache configuration problem
    * install_nagios.sh: fix configuration vor PNP4Nagios 0.6.6
    * config generation: fix host check of cluster hosts
    * config generation: add missing contact groups for summary hosts
    * RPM package of agent: do not overwrite xinetd.d/check_mk, but install
      new version with .rpmnew, if admin has changed his one
    * legacy_checks: fix missing perfdata, template references where in wrong
      direction (thanks Daniel Nauck for his precise investigation)

    Checks & Agents:
    * New check imm_health by Michael Nieporte
    * rsa_health: fix bug: detection of WARNING state didn't work (was UNKNOWN
            instead)
    * check_mk_agent.solaris: statgrab now excludes filesystems. This avoids hanging
      in case of an NFS problem. Thanks to Divan Santana.
    * multipath: Handle new output of multipath -l (found on SLES11 SP1)
    * ntp: fix typo in variable ntp_inventory_mode (fixes inventory problem)
    * if64: improve output formatting of link speed
    * cisco_power: inventory function now ignores non-redundant power supplies
    * zpool_status: new check from Darin Perusich for Solaris zpools

    Multisite:
    * fix several UTF-8 problems: allow non-ascii characters in host names
      (must be UTF 8 encoded!)
    * improve compatibility with Python 2.3
    * Allow loading custom style sheet overriding Check_MK styles by setting
      custom_style_sheet in multisite.mk
    * Host icons show link to detail host, on summary hosts.
    * Fix sidebar problem: Master Control did not display data correctly
    * status_host: honor states even if sites hosting status hosts is disabled
      (so dead-detection works even if local site is disabled)
    * new config variable start_url: set url for welcome page
    * Snapin Quicksearch: if no host is matching, automatically search for
      services
    * Remove links to legacy Nagios GUI (can be added by user if needed)
    * Sidebar Quicksearch: fix several annoyances
    * Views with services of one host: add title with host name and status

    Livestatus:
    * fix memory leak: lost ~4K on memory on each StatsAnd: or StatsOr:
      header (found by Sven Nierlein)
    * fix invalid json output for empty responses (found by Sven Nierlein)
    * fix Stats: avg ___ for 0 matching elements. Output was '-nan' and is
      now '0.0'
    * fix output of floating point numbers: always use exponent and make
      sure a decimal point is contained (this makes JSON/Python detect
      the correct type)

1.1.7i5:
    Core, Setup, etc.:
    * SNMP: do not load any MIB files (speeds up snmpwalk a lot!)
    * legacy_checks: new config variable allowing creating classical
      non-Check_MK checks while using host tags and config options
    * check_mk_objects.cfg: beautify output, use tabs instead of spaces
    * check_mk -II: delete only specified checktypes, allow to reinventorize
      all hosts
    * New option -O, --reload: Does the same as -R, but reloads Nagios
      instead of restarting it.
    * SNMP: Fixed string detection in --snmpwalk calls
    * SNMP: --snmpwalk does walk the enterprises tree correctly now
    * SNMP: Fixed missing OID detection in SNMP check processing. There was a problem
      when the first column had OID gaps in the middle. This affected e.g. the cisco_locif check.
    * install_nagios.sh: correctly detect Ubuntu 10.04.1
    * Config output: make order of service deterministic
    * fix problem with missing default hostgroup

    Multisite:
    * Sidebar: Improved the quicksearch snapin. It can search for services, 
      servicegroups and hostgroups now. Simply add a prefix "s:", "sg:" or "hg:"
      to search for other objects than hosts.
    * View editor: fix bug which made it impossible to add more than 10 columns
    * Service details: for Check_MK checks show description from check manual in
      service details
    * Notes: new column 'Custom notes' which allows customizable notes
      on a per host / per service base (see online docu for details)
    * Configuration: new variable show_livestatus_errors which can be set
      to False in order to hide error about unreachable sites
    * hiding views: new configuration variables hidden_views and visible_views
    * View "Service problems": hide problems of down or unreachable hosts. This
      makes the view consistant with "Tactical Overview"

    Checks & Agents:
    * Two new checks: akcp_sensor_humidity and akcp_sensor_temp (Thanks to Michael Nieporte)
    * PNP-template for kernel: show average of displayed range
    * ntp and ntp.time: Inventory now per default just creates checks for ntp.time (summary check).
      This is controlled by the new variable ntp_inventory_mode (see check manuals).
    * 3ware: Three new checks by Radoslav Bak: 3ware_disks, 3ware_units, 3ware_info
    * nvidia: agent now only queries GPUCoreTemp and GPUErrors. This avoids
      a vmalloc leakage of 32kB per call (bug in NVIDIA driver)
    * Make all SNMP based checks independent of standard MIB files
    * ad_replication: Fixed syntax errors and unhandled date output when
      not replicated yet
    * ifoperstatus: Allowing multiple target states as a list now
    * cisco_qos: Added new check to monitor traffic in QoS classes on Cisco routers
    * cisco_power: Added scan function
    * if64/if/cisco_qos: Traffic is displayed in variable byte scales B/s,KB/s,MB/s,GB/s
      depending on traffic amount.
    * if64: really using ifDescr with option if_inventory_uses_description = True
    * if64: Added option if_inventory_uses_alias to using ifAlias for the item names
    * if64/if: Fixed bug displaying the out traffic (Perfdata was ok)
    * if64/if: Added WARN/CRIT thresholds for the bandwidth usage to be given as rates
    * if64/if: Improved PNP-Templates
    * if64/if: The ifoperstatus check in if64/if can now check for multiple target states
    * if64/if: Removing all null bytes during hex string parsing (These signs Confuse nagios pipe)
    * Fixed hr_mem and hr_fs checks to work with new SNMP format
    * ups_*: Inventory works now on Riello UPS systems
    * ups_power: Working arround wrong implemented RFC in some Riello UPS systems (Fixing negative power
      consumption values)
    * FreeBSD Agent: Added sections: df mount mem netctr ipmitool (Thanks to Florian Heigl)
    * AIX: exclude NFS and CIFS from df (thanks to Jörg Linge)
    * cisco_locif: Using the interface index as item when no interface name or description are set

    Livestatus:
    * table columns: fix type of num_service_* etc.: was list, is now int (thanks to Gerhard Laußer)
    * table hosts: repair semantics of hard_state (thanks to Michael Kraus). Transition was one
      cycle to late in certain situations.

1.1.7i4:
    Core, Setup, etc.:
    * Fixed automatic creation of host contactgroups
    * templates: make PNP links work without rewrite

    Multisite:
    * Make page handler modular: this allows for custom pages embedded into
      the Multisite frame work and thus using Multisite for other tasks as
      well.
    * status_host: new state "waiting", if status host is still pending
    * make PNP links work without rewrite
    * Fix visibility problem: in multisite setups all users could see
      all objects.

1.1.7i3:
    Core, Setup, etc.:
    * Fix extra_nagios_conf: did not work in 1.1.7i2
    * Service Check_MK now displays overall processing time including
      agent communication and adds this as performance data
    * Fix bug: define_contactgroups was always assumed True. That led to duplicate
      definitions in case of manual definitions in Nagios 

    Checks & Agents:
    * New Check: hp_proliant_da_phydrv for monitoring the state of physical disks
      in HP Proliant Servers
    * New Check: hp_proliant_mem for monitoring the state of memory modules in
      HP Proliant Servers
    * New Check: hp_proliant_psu for monitoring the state of power supplies in
      HP Proliant Servers
    * PNP-templates: fix several templates not working with MULTIPLE rrds
    * new check mem.vmalloc for monitoring vmalloc address space in Linux kernel.
    * Linux agent: add timeout of 2 secs to ntpq 
    * wmic_process: make check OK if no matching process is found

    Livestatus:
    * Remove obsolete parameter 'accept_timeout'
    * Allow disabling idle_timeout and query_timeout by setting them to 0.

    Multisite:
    * logwatch page: wrap long log lines

1.1.7i2:
    Incompatible Changes:
    * Remove config option define_timeperiods and option --timeperiods.
      Check_MK does not longer define timeperiod definitions. Please
      define them manually in Nagios.
    * host_notification_period has been removed. Use host_extra_conf["notification_period"]
      instead. Same holds for service_notification_periods, summary_host_notification_periods
      and summary_service_notification_periods.
    * Removed modes -H and -S for creating config data. This now does
      the new option -N. Please set generate_hostconf = False if you
      want only services to be defined.

    Core, Setup, etc.:
    * New config option usewalk_hosts, triggers --usewalk during
      normal checking for selected hosts.
    * new option --scan-parents for automatically finding and 
      configuring parent hosts (see online docu for details)
    * inventory check: put detailed list of unchecked items into long
      plugin output (to be seen in status details)
    * New configuration variable check_parameters, that allows to
      override default parameters set by inventory, without defining 
      manual checks!

    Checks & Agents:
    * drbd: changed check parameters (please re-inventorize!)
    * New check ad_replication: Checks active directory replications
      of domain controllers by using repadm
    * New check postifx_mailq: Checks mailqueue lengths of postifx mailserves
    * New check hp_procurve_cpu: Checks the CPU load on HP Procurve switches
    * New check hp_procurve_mem: Checks the memory usage on HP Procurve switches
    * New check hp_procurve_sensors: Checks the health of PSUs, FANs and
      Temperature on HP Procurve switches
    * New check heartbeat_crm: Monitors the general state of heartbeat clusters
      using the CRM
    * New check heartbeat_crm_resources: Monitors the state of resources and nodes
      in heartbeat clusters using the CRM
    * *nix agents: output AgentOS: in header
    * New agent for FreeBSD: It is based on the linux agent. Most of the sections
      could not be ported easily so the FreeBSD agent provides information for less
      checks than the linux agent.
    * heartbeat_crm and heartbeat_crm.resources: Change handling of check parameters.
      Please reinvenurize and read the updated man page of those checks
    * New check hp_proliant_cpu: Check the physical state of CPUs in HP Proliant servers
    * New check hp_proliant_temp: Check the temperature sensors of HP Proliant servers
    * New check hp_proliant_fans: Check the FAN sensors of HP Proliant servers

    Multisite:
    * fix chown problem (when nagios user own files to be written
      by the web server)
    * Sidebar: Fixed snapin movement problem using older firefox
      than 3.5.
    * Sidebar: Fixed IE8 and Chrome snapin movement problems
    * Sidebar: Fixed IE problem where sidebar is too small
    * Multisite: improve performance in multi site environments by sending
      queries to sites in parallel
    * Multisite: improve performance in high latency situations by
      allowing persistent Livestatus connections (set "persist" : True 
      in sites, use current Livestatus version)

    Livestatus:
    * Fix problems with in_*_period. Introduce global
      timeperiod cache. This also improves performance
    * Table timeperiods: new column 'in' which is 0/1 if/not the
      timeperiod is currently active
    * New module option idle_timeout. It sets the time in ms
      Livestatus waits for the next query. Default is 300000 ms (5 min).
    * New module option query_timeout. It limits the time between
      two lines of a query (in ms). Default is 10000 ms (10 sec).

1.1.7i1: Core, Setup, etc.:
    * New option -u for reordering autochecks in per-host-files
      (please refer to updated documentation about inventory for
       details)
    * Fix exception if check_mk is called without arguments. Show
      usage in that case.
    * install_nagios.sh: Updated to NagVis 1.5 and fixed download URL
    * New options --snmpwalk and --usewalk help implemeting checks
      for SNMP hardware which is not present
    * SNMP: Automatically detect missing entries. That fixes if64
      on some CISCO switches.
    * SNMP: Fix hex string detection (hopefully)
    * Do chown only if running as root (avoid error messages)
    * SNMP: SNMPv3 support: use 4-tuple of security level, auth protocol,
      security name and password instead of a string in snmp_communities
      for V3 hosts.
    * SNMP: Fixed hexstring detection on empty strings
    * New option -II: Is like -I, but removes all previous autochecks
      from inventorized hosts
    * install_nagios.sh: Fix detection of PNP4Nagios URL and URL of
      NagVis
    * Packager: make sanity check prohibiting creating of package files
      in Check MK's directories
    * install_nagios.sh: Support Ubuntu 10.04 (Thanks to Ben)
      
    Checks & Agents:
    * New check ntp.time: Similar to 'ntp' but only honors the system peer
      (that NTP peer where ntpq -p prints a *).
    * wmic_process: new check for ressource consumption of windows processes
    * Windows agent supports now plugins/ and local/ checks
    * [FIX] ps.perf now correctly detects extended performance data output
      even if number of matching processes is 0
    * renamed check cisco_3640_temp to cisco_temp, renamed cisco_temp
      to cisco_temp_perf, fixed snmp detection of those checks
    * New check hr_cpu - checking the CPU utilization via SNMP
    * New check hr_fs - checking filesystem usage via SNMP
    * New check hr_mem - checking memory usage via SNMP
    * ps: inventory now can configured on a per host / tag base
    * Linux: new check nvidia.temp for monitoring temperature of NVIDIA graphics card
    * Linux: avoid free-ipmi hanging forever on hardware that does not support IPMI
    * SNMP: Instead of an artificial index column, which some checks use, now
      the last component of the OID is used as index. That means that inventory
      will find new services and old services will become UNKNOWN. Please remove
      the outdated checks.
    * if: handle exception on missing OIDs
    * New checks hp_blade* - Checking health of HP BladeSystem Enclosures via SNMP
    * New check drbd - Checking health of drbd nodes
    * New SNMP based checks for printers (page counter, supply), contributed
      by Peter Lauk (many thanks!)
    * New check cups_queues: Checking the state of cups printer queues
    * New check heartbeat_nodes: Checking the node state and state of the links
      of heartbeat nodes
    * New check heartbeat_rscstatus: Checks the local resource status of
      a heartbeat node
    * New check win_dhcp_pools: Checks the usage of Windows DHCP Server lease pools
    * New check netapp_volumes: Checks on/offline-condition and states of netapp volumes 

    Multisite:
    * New view showing all PNP graphs of services with the same description
    * Two new filters for host: notifications_enabled and acknowledged
    * Files created by the webserver (*.mk) are now created with the group
      configured as common group of Nagios and webserver. Group gets write
      permissions on files and directories.
    * New context view: all services of a host group
    * Fix problems with Umlauts (non-Ascii-characters) in performance data
    * New context view: all services of a host group
    * Sidebar snapins can now fetch URLs for the snapin content instead of
      building the snapin contents on their own.
    * Added new nagvis_maps snapin which displays all NagVis maps available
      to the user. Works with NagVis 1.5 and newer.

1.1.6:
    Core, Setup, etc.:
    * Service aggregation: new config option aggregation_output_format.
      Settings this to "multiline" will produce Nagios multiline output
      with one line for each individual check.

    Multisite:
    * New painter for long service plugin output (Currently not used
      by any builtin view)

    Checks & Agents:
    * Linux agent: remove broken check for /dev/ipmi0

1.1.6rc3:
    Core, Setup, etc.:
    * New option --donate for donating live host data to the community.
      Please refer to the online documentation for details.
    * Tactical Overview: Fixed refresh timeout typo
      (Was 16 mins instead of 10 secs)

    Livestatus:
    * Assume strings are UTF-8 encoded in Nagios. Convert from latin-1 only
      on invalid UTF-8 sequences (thanks to Alexander Yegorov)

    Multisite:
    * Correctly display non-ascii characters (fixes exception with 'ascii codec')
      (Please also update Livestatus to 1.1.6rc3)

1.1.6rc2:
    Multisite:
    * Fix bug in Master control: other sites vanished after klicking buttons.
      This was due to connection error detection in livestatus.py (Bug found
      by Benjamin Odenthal)
    * Add theme and baseurl to links to PNP (using features of new PNP4Nagios
      0.6.4)

    Core, Setup, etc.:
    * snmp: hopefully fix HEX/string detection now

    Checks & Agents:
    * md: fix inventory bug on resync=PENDING (Thanks to Darin Perusich)

1.1.6rc1:
    Multisite:
    * Repair Perf-O-Meters on webkit based browsers (e.g. Chrome, Safari)
    * Repair layout on IE7/IE8. Even on IE6 something is working (definitely
      not transparent PNGs though). Thanks to Lars.
    * Display host state correct if host is pending (painter "host with state")
    * Logfile: new filter for plugin output
    * Improve dialog flow when cloning views (button [EDIT] in views snapin)
    * Quicksearch: do not open search list if text did not change (e.g. Shift up),
      close at click into field or snapin.

    Core, Setup, etc.:
    * Included three patched from Jeff Dairiki dealing with compile flags
      and .gitignore removed from tarballs
    * Fix problem with clustered_services_of[]: services of one cluster
      appeared also on others
    * Packager: handle broken files in package dir
    * snmp handling: better error handling in cases where multiple tables
      are merged (e.g. fc_brocade_port_detailed)
    * snmp: new handling of unprintable strings: hex dumps are converted
      into binary strings now. That way all strings can be displayed and
      no information is lost - nevertheless.
      
    Checks & Agents:
    * Solaris agent: fixed rare df problems on Solaris 10, fix problem with test -f
      (thanks to Ulf Hoffmann)
    * Converted all PNP templates to format of 0.6.X. Dropped compatibility
      with 0.4.X.
    * Do not use ipmi-sensors if /dev/ipmi0 is missing. ipmi-sensors tries
      to fiddle around with /dev/mem in that case and miserably fails
      in some cases (infinite loop)
    * fjdary60_run: use new binary encoding of hex strings
    * if64: better error handling for cases where clients do not send all information
    * apc_symmetra: handle status 'smart boost' as OK, not CRITICAL

    Livestatus:
    * Delay starting of threads (and handling of socket) until Nagios has
      started its event loop. This prevents showing services as PENDING 
      a short time during program start.

1.1.6b3:
    Multisite:
    * Quicksearch: hide complete host list if field is emptied via Backspace or Del.
      Also allow handle case where substring match is unique.

1.1.6b2:
    Core, Setup, etc.:
    * Packager: fix unpackaged files (sounds, etc)

    Multisite:
    * Complete new design (by Tobias Roeckl, Kopf & Herz)
    * New filters for last service check and last service state change
    * New views "Recently changed services" and "Unchecked services"
    * New page for adding sidebar snapins
    * Drag & Drop for sidebar snapins (thanks to Lars)
    * Grab & Move for sidebar scrolling (thanks to Lars)
    * Filter out summary hosts in most views.
    * Set browser refresh to 30 secs for most views
    * View host status: added a lot of missing information
    * View service status: also added information here
    * Make sure, enough columns can be selected in view editor
    * Allow user to change num columns and refresh directly in view
    * Get back to where you came after editing views
    * New sidebar snapin "Host Matrix"
    * New feature "status_host" for remote sites: Determine connection
      state to remote side by considering a certain host state. This
      avoids livestatus time outs to dead sites.
    * Sidebar snapin site status: fix reload problem
    * New Perf-O-Meters displaying service performance data
    * New snapin "Custom Links" where you easily configure your own
      links via multisite.mk (see example in new default config file)
    * Fixed problem when using only one site and that is not local

    Livestatus:
    * new statistics columns: log_messages and log_messages_rate
    * make statistics average algorithm more sluggish

1.1.5i3:
     Core, Setup, etc.:
     * New Check_MK packager (check_mk -P)

1.1.5i2:
     Core, Setup, etc.:
     * install_nagios.sh: add missing package php5-iconv for SLES11

     Checks & Agents:
     * if64: new SNMP check for network interfaces. Like if, but uses 64 bit
       counters of modern switches. You might need to configure bulkwalk_hosts.
     * Linux agent: option -d enabled debug output
     * Linux agent: fix ipmi-sensors cache corruption detection
     * New check for temperature on Cisco devices (cisco_3640_temp)
     * recompiled waitmax with dietlibc (fixed incompatibility issues
       on older systems)

     Multisite:
     * Filters for groups are negateable.

1.1.5i1:
     Checks & Agents:
     * uptime: new check for system uptime (Linux)
     * if: new SNMP check for network interfaces with very detailed traffic,
       packet and error statistics - PNP graphs included

     Multisite:
     * direct integration of PNP graphs into Multisite views
     * Host state filter: renamed HTML variables (collision with service state). You
       might need to update custom views using a filter on host states.
     * Tactical overview: exclude services of down hosts from problems, also exclude
       summary hosts
     * View host problems/service problems: exclude summary hosts, exclude services
       of down hosts
     * Simplified implementation of sidebar: sidebar is not any longer embeddeable.
     * Sidebar search: Added host site to be able to see the context links on
       the result page
     * Sidebar search: Hitting enter now closes the hint dropdown in all cases

1.1.5i0:
      Core, Setup, etc.:
      * Ship check-specific rra.cfg's for PNP4Nagios (save much IO and disk space)
      * Allow sections in agent output to apear multiple times
      * cleanup_autochecks.py: new option -f for directly activating new config
      * setup.sh: better detection for PNP4Nagios 0.6
      * snmpwalk: use option -Oa, inhibit strings to be output as hex if an umlaut
        is contained.

      Checks & Agents:
      * local: allow more than once performance value, separated by pipe (|)
      * ps.perf: also send memory and CPU usage (currently on Linux and Solaris)
      * Linux: new check for filesystems mount options
      * Linux: new very detailed check for NTP synchronization
      * ifoperstatus: inventory honors device type, per default only Ethernet ports
        will be monitored now
      * kernel: now inventory is supported and finds pgmajfault, processes (per/s)
        and context switches
      * ipmi_sensors: Suppress performance data for fans (save much IO/space)
      * dual_lan_check: fix problem which using MRPE
      * apc_symmetra: PNP template now uses MIN for capacity (instead of AVERAGE)
      * fc_brocade_port_detailed: PNP template now uses MAX instead of AVERAGE
      * kernel: fix text in PNP template
      * ipmi_sensors: fix timeout in agent (lead to missing items)
      * multipath: allow alias as item instead of uuid
      * caching agent: use /var/cache/check_mk as cache directory (instead of /etc/check_mk)
      * ifoperstatus: is now independent of MIB

      Multisite:
      * New column host painter with link to old Nagios services
      * Multisite: new configuration parameter default_user_role
      
      Livestatus:
      * Add missing LDFLAGS for compiling (useful for -g)

1.1.4:
      Summary:
      * A plentitude of problem fixes (including MRPE exit code bug)
      * Many improvements in new Multisite GUI
      * Stability and performance improvements in Livestatus

      Core, Setup, etc.:
      * Check_MK is looking for main.mk not longer in the current and home
        directory
      * install_nagios.sh: fix link to Check_MK in sidebar
      * install_nagios.sh: switch PNP to version 0.6.3
      * install_nagios.sh: better Apache-Config for Multisite setup
      * do not search main.mk in ~ and . anymore (brought only trouble) 
      * clusters: new variable 'clustered_services_of', allowing for overlapping
         clusters (as proposed by Jörg Linge)
      * install_nagios.sh: install snmp package (needed for snmp based checks)
      * Fix ower/group of tarballs: set them to root/root
      * Remove dependency from debian agent package    
      * Fixed problem with inventory when using clustered_services
      * tcp_connect_timeout: Applies now only for connect(), not for
        time of data transmission once a connection is established
      * setup.sh now also works for Icinga
      * New config parameter debug_log: set this to a filename in main.mk and you
        will get a debug log in case if 'invalid output from plugin...'
      * ping-only-hosts: When ping only hosts are summarized, remove Check_MK and
        add single PING to summary host.
      * Service aggregation: fix state relationship: CRIT now worse than UNKNOWN 
      * Make extra_service_conf work also for autogenerated PING on ping-only-hosts
        (groups, contactgroups still missing)

      Checks & Agents:
      * mrpe in Linux agent: Fix bug introduced in 1.1.3: Exit status of plugins was
        not honored anymore (due to newline handling)
      * mrpe: allow for sending check_command to PNP4Nagios (see MRPE docu)
      * Logwatch GUI: fix problem on Python 2.4 (thanks to Lars)
      * multipath: Check is now less restrictive when parsing header lines with
        the following format: "<alias> (<id>)"
      * fsc_ipmi_mem_status: New check for monitoring memory status (e.g. ECC)
         on FSC TX-120 (and maybe other) systems.
      * ipmi_sensors in Linux agent: Fixed compatibility problem with new ipmi
        output. Using "--legacy-output" parameter with newer freeipmi versions now.
      * mrpe: fix output in Solaris agent (did never work)
      * IBM blade center: new checks for chassis blowers, mediatray and overall health
      * New caching agent (wrapper) for linux, supporting efficient fully redundant
        monitoring (please read notes in agents/check_mk_caching_agent)
      * Added new smbios_sel check for monitoring the System Event Log of SMBIOS.
      * fjdarye60_rluns: added missing case for OK state
      * Linux agent: The xinetd does not log each request anymore. Only
        failures are logged by xinetd now. This can be changed in the xinetd
	configuration files.
      * Check df: handle mountpoints containing spaces correctly 
        (need new inventorization if you have mountpoints with spaces)
      * Check md on Linux: handle spare disks correctly
      * Check md on Linux: fix case where (auto-read-only) separated by space
      * Check md on Linux: exclude RAID 0 devices from inventory (were reported as critical)
      * Check ipmi: new config variable ipmi_ignore_nr
      * Linux agent: df now also excludes NFSv4
      * Wrote man-page for ipmi check
      * Check mrpe: correctly display multiline output in Nagios GUI
      * New check rsa_health for monitoring IBM Remote Supervisor Adapter (RSA)
      * snmp scan: suppress error messages of snmpget
      * New check: cpsecure_sessions for number of sessions on Content Security Gateway
      * Logwatch GUI: move acknowledge button to top, use Multisite layout,
         fix several layout problem, remove list of hosts
      * Check logwatch: limit maximum size of stored log messages (configurable
        be logwatch_max_filesize)
      * AIX agent: fix output of MRPE (state and description was swapped)
      * Linux agent: fixed computation of number of processors on S390
      * check netctr: add missing perfdata (was only sent on OK case)
      * Check sylo: New check for monitoring the sylo state
      
      Livestatus:
      * Table hosts: New column 'services' listing all services of that host
      * Column servicegroups:members: 'AuthUser' is now honored
      * New columns: hosts:services_with_state and servicegroups:members_with_state
      * New column: hostgroup:members_with_state
      * Columns hostgroup:members and hostgroup:members_with_state honor AuthUser
      * New rudimentary API for C++
      * Updates API for Python
      * Make stack size of threads configurable
      * Set stack size of threads per default o 64 KB instead of 8 MB
      * New header Localtime: for compensating time offsets of remote sites
      * New performance counter for fork rate
      * New columns for hosts: last_time_{up,down,unreachable}
      * New columns for services: last_time_{ok,warning,critical,unknown}
      * Columns with counts honor now AuthUser
      * New columns for hosts/services: modified_attributes{,_list}
      * new columns comments_with_info and downtimes_with_info
      * Table log: switch output to reverse chronological order!
      * Fix segfault on filter on comments:host_services
      * Fix missing -lsocket on Solaris
      * Add missing SUN_LEN (fixed compile problem on Solaris)
      * Separators: remote sanitiy check allowing separators to be equal
      * New output format "python": declares strings as UTF-8 correctly
      * Fix segault if module loaded without arguments

      Multisite:
      * Improved many builtin views
      * new builtin views for host- and service groups
      * Number of columns now configurable for each layout (1..50)
      * New layout "tiled"
      * New painters for lists of hosts and services in one column
      * Automatically compensate timezone offsets of remote sites
      * New datasources for downtimes and comments
      * New experimental datasource for log
      * Introduce limitation, this safes you from too large output
      * reimplement host- and service icons more intelligent
      * Output error messages from dead site in Multisite mode
      * Increase wait time for master control buttons from 4s to 10s
      * Views get (per-view) configurable browser automatic reload interval
      * Playing of alarm sounds (configurable per view)
      * Sidebar: fix bookmark deletion problem in bookmark snapin
      * Fixed problem with sticky debug
      * Improve pending services view
      * New column with icon with link to Nagios GUI
      * New icon showing items out of their notification period.
      * Multisite: fix bug in removing all downtimes
      * View "Hostgroups": fix color and table heading
      * New sidebar snapin "Problem hosts"
      * Tactical overview: honor downtimes
      * Removed filter 'limit'. Not longer needed and made problems
        with new auto-limitation.
      * Display umlauts from Nagios comments correctly (assuming Latin-1),
         inhibit entering of umlauts in new comments (fixes exception)
      * Switched sidebar from synchronous to asynchronous requests
      * Reduced complete reloads of the sidebar caused by user actions
      * Fix reload problem in frameset: Browser reload now only reloads
        content frames, not frameset.


1.1.3:

      Core, Setup, etc.:
      * Makefile: make sure all files are world readable
      * Clusters: make real host checks for clusters (using check_icmp with multiple IP addresses)
      * check_mk_templates: remove action_url from cluster and summary hosts (they have no performance data)
      * check_mk_template.cfg: fix typo in notes_url
      * Negation in binary conf lists via NEGATE (clustered_services, ingored_services,
	bulkwalk_hosts, etc).
      * Better handling of wrapping performance counters
      * datasource_programs: allow <HOST> (formerly only <IP>)
      * new config variable: extra_nagios_conf: string simply added to Nagios
        object configuration (for example for define command, etc.)
      * New option --flush: delete runtime data of some or all hosts
      * Abort installation if livestatus does not compile.
      * PNP4Nagios Templates: Fixed bug in template file detection for local checks
      * nagios_install.sh: Added support for Ubuntu 9.10
      * SNMP: handle multiline output of snmpwalk (e.g. Hexdumps)
      * SNMP: handle ugly error output of snmpwalk
      * SNMP: allow snmp_info to fetch multiple tables
      * check_mk -D: sort hostlist before output
      * check_mk -D: fix output: don't show aggregated services for non-aggregated hosts
      * check_mk_templates.cfg: fix syntax error, set notification_options to n

      Checks & Agents:
      * logwatch: fix authorization problem on web pages when acknowledging
      * multipath: Added unhandled multipath output format (UUID with 49 signs)
      * check_mk-df.php: Fix locale setting (error of locale DE on PNP 0.6.2)
      * Make check_mk_agent.linux executable
      * MRPE: Fix problems with quotes in commands
      * multipath: Fixed bug in output parser
      * cpu: fixed bug: apply level on 15min, not on 1min avg
      * New check fc_brocade_port_detailed
      * netctrl: improved handling of wrapped counters
      * winperf: Better handling of wrapping counters
      * aironet_client: New check for number of clients and signal
        quality of CISCO Aironet access points
      * aironet_errors: New check for monitoring CRC errors on
        CISCO Aironet access points
      * logwatch: When Agent does not send a log anymore and no local logwatch
                  file present the state will be UNKNOWN now (Was OK before).
      * fjdarye60_sum: New check for summary status of Fidary-E60 devices
      * fjdarye60_disks: New check for status of physical disks
      * fjdarye60_devencs: New check for status of device enclosures
      * fjdarye60_cadaps: New check for status of channel adapters
      * fjdarye60_cmods: New check for status of channel modules
      * fjdarye60_cmods_flash: New check for status of channel modules flash
      * fjdarye60_cmods_mem: New check for status of channel modules memory
      * fjdarye60_conencs: New check for status of controller enclosures
      * fjdarye60_expanders: New check for status of expanders
      * fjdarye60_inletthmls: New check for status of inlet thermal sensors
      * fjdarye60_thmls: New check for status of thermal sensors
      * fjdarye60_psus: New check for status of PSUs
      * fjdarye60_syscaps: New check for status of System Capacitor Units
      * fjdarye60_rluns: New check for RLUNs
      * lparstat_aix: New check by Joerg Linge
      * mrpe: Handles multiline output correctly (only works on Linux,
	      Agents for AIX, Solaris still need fix).
      * df: limit warning and critical levels to 50/60% when using a magic number
      * fc_brocade_port_detailed: allow setting levels on in/out traffic, detect
         baudrate of inter switch links (ISL). Display warn/crit/baudrate in
	 PNP-template

      MK Livestatus:
      * fix operators !~ and !~~, they didn't work (ever)
      * New headers for waiting (please refer to online documentation)
      * Abort on errors even if header is not fixed16
      * Changed response codes to better match HTTP
      * json output: handle tab and other control characters correctly
      * Fix columns host:worst_service_state and host:worst_service_hard_state
      * New tables servicesbygroup, servicesbyhostgroup and hostsbygroup
      * Allow to select columns with table prefix, e.g. host_name instead of name
        in table hosts. This does not affect the columns headers output by
	ColumnHeaders, though.
      * Fix invalid json output of group list column in tables hosts and services
      * Fix minor compile problem.
      * Fix hangup on AuthUser: at certain columns
      * Fix some compile problems on Solaris

      Multisite:
      * Replaced Multiadmin with Multisite.


1.1.2:
      Summary:
      * Lots of new checks
      * MK Livestatus gives transparent access to log files (nagios.log, archive/*.log)
      * Many bug fixes

      MK Livestatus:
      * Added new table "log", which gives you transparent access to the Nagios log files!
      * Added some new columns about Nagios status data to stable 'status'
      * Added new table "comments"
      * Added logic for count of pending service and hosts
      * Added several new columns in table 'status' 
      * Added new columns flap_detection and obsess_over_services in table services
      * Fixed bug for double columns: filter truncated double to int
      * Added new column status:program_version, showing the Nagios version
      * Added new column num_services_pending in table hosts
      * Fixed several compile problems on AIX
      * Fixed bug: queries could be garbled after interrupted connection
      * Fixed segfault on downtimes:contacts
      * New feature: sum, min, max, avg and std of columns in new syntax of Stats:

      Checks & Agents:
      * Check ps: this check now supports inventory in a very flexible way. This simplifies monitoring a great number of slightly different processes such as with ORACLE or SAP.
      * Check 'md': Consider status active(auto-read-only) as OK
      * Linux Agent: fix bug in vmware_state
      * New Checks for APC Symmetra USV
      * Linux Agent: made <<<meminfo>>> work on RedHat 3.
      * New check ps.perf: Does the same as ps, but without inventory, but with performance data
      * Check kernel: fixed missing performance data
      * Check kernel: make CPU utilization work on Linux 2.4
      * Solaris agent: don't use egrep, removed some bashisms, output filesystem type zfs or ufs
      * Linux agent: fixed problem with nfsmount on SuSE 9.3/10.0
      * Check 'ps': fix incompability with old agent if process is in brackets
      * Linux agent: 'ps' now no longer supresses kernel processes
      * Linux agent: make CPU count work correctly on PPC-Linux
      * Five new checks for monitoring DECRU SANs
      * Some new PNP templates for existing checks that still used the default templates
      * AIX Agent: fix filesystem output
      * Check logwatch: Fix problem occuring at empty log lines
      * New script install_nagios.sh that does the same as install_nagios_on_lenny.sh, but also works on RedHat/CentOS 5.3.
      * New check using the output of ipmi-sensors from freeipmi (Linux)
      * New check for LSI MegaRAID disks and arrays using MegaCli (based on the driver megaraid_sas) (Linux)
      * Added section <<<cpu>>> to AIX and Solaris agents
      * New Check for W&T web thermograph (webthermometer)
      * New Check for output power of APC Symmetra USP
      * New Check for temperature sensors of APC Symmetra WEB/SNMP Management Card.
      * apc_symmetra: add remaining runtime to output
      * New check for UPS'es using the generic UPS-MIB (such as GE SitePro USP)
      * Fix bug in PNP-template for Linux NICs (bytes and megabytes had been mixed up).
      * Windows agent: fix bug in output of performance counters (where sometimes with , instead of .)
      * Windows agent: outputs version if called with 'version'
      
      Core, Setup, etc.:
      * New SNMP scan feature: -I snmp scans all SNMP checks (currently only very few checks support this, though)
      * make non-bulkwalk a default. Please edit bulkwalk_hosts or non_bulkwalk_hosts to change that
      * Improve setup autodetection on RedHat/CentOS.  Also fix problem with Apache config for Mutliadmin: On RedHat Check_MK's Apache conf file must be loaded after mod_python and was thus renamed to zzz_check_mk.conf.
      * Fix problem in Agent-RPM: mark xinetd-configfile with %config -> avoid data loss on update
      * Support PNP4Nagios 0.6.2
      * New setup script "install_nagios.sh" for installing Nagios and everything else on SLES11
      * New option define_contactgroups: will automatically create contactgroup definitions for Nagios

1.1.0:
      * Fixed problems in Windows agent (could lead
        to crash of agent in case of unusal Eventlog
	messages)
      * Fixed problem sind 1.0.39: recompile waitmax for
        32 Bit (also running on 64)
      * Fixed bug in cluster checks: No cache files
        had been used. This can lead to missing logfile
	messages.
      * Check kernel: allow to set levels (e.g. on 
	pgmajfaults)
      * Check ps now allows to check for processes owned
        by a specific user (need update of Linux agent)
      * New configuration option aggregate_check_mk: If
        set to True, the summary hosts will show the
	status auf check_mk (default: False)
      * Check winperf.cpuusage now supports levels
        for warning and critical. Default levels are
	at 101 / 101
      * New check df_netapp32 which must be used
        for Netapps that do not support 64 bit 
	counters. Does the same as df_netapp
      * Symlink PNP templates: df_netapp32 and
        df_netapp use same template as df
      * Fix bug: ifoperstatus does not produce performance
        data but said so.
      * Fix bug in Multiadmin: Sorting according to
        service states did not work
      * Fix two bugs in df_netapp: use 64 bit counters
        (32 counter wrap at 2TB filesystems) and exclude
       	snapshot filesystems with size 0 from inventory.
      * Rudimentary support for monitoring ESX: monitor
        virtual filesystems with 'vdf' (using normal df
	check of check_mk) and monitor state of machines 
	with vcbVmName -s any (new check vmware_state).
      * Fixed bug in MRPE: check failed on empty performance
        data (e.g. from check_snmp: there is emptyness
        after the pipe symbol sometimes)
      * MK Livestatus is now multithreaded an can
        handle up to 10 parallel connections (might
        be configurable in a future version).
      * mk_logwatch -d now processes the complete logfile
        if logwatch.state is missing or not including the
	file (this is easier for testing)
      * Added missing float columns to Livestatus.
      * Livestatus: new header StatsGroupBy:
      * First version with "Check_MK Livestatus Module"!
        setup.sh will compile, install and activate
	Livestatus per default now. If you do not want
	this, please disable it by entering <tt>no</tt>,
	when asked by setup.
      * New Option --paths shows all installation, config
        and data paths of Check_mk and Nagios
      * New configuration variable define_hostgroups and
        define service_groups allow you to automatically
        create host- and service groups - even with aliases.
      * Multiadmin has new filter for 'active checks enabled'.
      * Multiadmin filter for check_command is now a drop down list.
      * Dummy commands output error message when passive services
        are actively checked (by accident)
      * New configuration option service_descriptions allows to
        define customized service descriptions for each check type
      * New configuration options extra_host_conf, extra_summary_host_conf
        and extra_service_conf allow to define arbitrary Nagios options
	in host and service defitions (notes, icon_image, custom variables,
        etc)
      * Fix bug: honor only_hosts also at option -C


1.0.39:
      * New configuration variable only_hosts allows
	you to limit check_mk to a subset of your
	hosts (for testing)
      * New configuration parameter mem_extended_perfdata
	sends more performance data on Linux (see 
	check manual for details)
      * many improvements of Multiadmin web pages: optionally 
	filter out services which are (not) currently in downtime
	(host or service itself), optionally (not) filter out summary
	hosts, show host status (down hosts), new action
	for removing all scheduled downtimes of a service.
	Search results will be refreshed every 90 seconds.
	Choose between two different sorting orders.
	Multadmin now also supports user authentication
      * New configuration option define_timeperiods, which
	allows to create Nagios timeperiod definitions.
	This also enables the Multiadmin tools to filter
	out services which are currently not in their
	notification interval.
      * NIC check for Linux (netctr.combined) now supports
	checking of error rates
      * fc_brocade_port: New possibility of monitoring
	CRC errors and C3 discards
      * Fixed bug: snmp_info_single was missing
        in precompiled host checks
	
1.0.38:
      * New: check_mk's multiadmin tool (Python based
	web page). It allows mass administration of
	services (enable/disable checks/notifications, 
	acknowledgements, downtimes). It does not need
	Nagios service- or host groups but works with
	a freeform search.
      * Remove duplicate <?php from the four new 
	PNP templates of 1.0.37.
      * Linux Agent: Kill hanging NFS with signal 9
	(signal 15 does not always help)
      * Some improvements in autodetection. Also make
	debug mode: ./autodetect.py: This helps to
	find problems in autodetection.
      * New configuration variables generate_hostconf and
	generate_dummy_commands, which allows to suppress
	generation of host definitions for Nagios, or 
	dummy commands, resp.
      * Now also SNMP based checks use cache files.
      * New major options --backup and --restore for
	intelligent backup and restore of configuration
	and runtime data
      * New variable simulation_mode allows you to dry
	run your Nagios with data from another installation.
      * Fixed inventory of Linux cpu.loads and cpu.threads
      * Fixed several examples in checks manpages
      * Fixed problems in install_nagios_on_lenny.sh
      * ./setup.sh now understands option --yes: This
        will not output anything except error messages
	and assumes 'yes' to all questions
      * Fix missing 'default.php' in templates for
	local
	
1.0.37:
      * IMPORTANT: Semantics of check "cpu.loads" has changed.
	Levels are now regarded as *per CPU*. That means, that
	if your warning level is at 4.0 on a 2 CPU machine, then 
	a level of 8.0 is applied.
      * On check_mk -v now also ouputs version of check_mk
      * logfile_patterns can now contain host specific entries.
	Please refer to updated online documentation for details.
      * Handling wrapping of performance counters. 32 and 64 bit
	counters should be autodetected and handled correctly.
	Counters wrapping over twice within one check cycle
	cannot be handled, though.
      * Fixed bug in diskstat: Throughput was computed twice
	too high, since /proc/diskstats counts in sectors (512 Bytes)
	not in KB
      * The new configuration variables bulkwalk_hosts and
	non_bulkwalk_hosts, that allow 	to specify, which hosts 
	support snmpbulkwalk (which is
	faster than snmpwalk) and which not. In previos versions,
	always bulk walk was used, but some devices do not support
	that.
      * New configuration variable non_aggregated_hosts allows
	to exclude hosts generally from service aggregation.
      * New SNMP based check for Rittal CMC TC 
	(ComputerMultiControl-TopConcept) Temperature sensors 
      * Fixed several problems in autodetection of setup
      * Fixed inventory check: exit code was always 0
	for newer Python versions.
      * Fixed optical problem in check manual pages with
	newer version of less.
      * New template check_mk-local.php that tries to
	find and include service name specific templates.
	If none is found, default.php will be used.
      * New PNP templates check_mk-kernel.php for major page
	faults, context switches and process creation
      * New PNP template for cpu.threads (Number of threads)
      * Check nfsmounts now detects stale NFS handles and
	triggers a warning state in that case

1.0.36:
      * New feature of Linux/UNIX Agent: "MRPE" allows
	you to call Nagios plugins by the agent. Please
	refer to online documentation for details.
      * Fix bug in logwatch.php: Logfiles names containing spaces
	now work.
      * Setup.sh now automatically creates cfg_dir if
	none found in nagios.cfg (which is the case for the
	default configuration of a self compiled Nagios)
      * Fix computation of CPU usage for VMS.
      * snmp_hosts now allows config-list syntax. If you do
	not define snmp_hosts at all, all hosts with tag
	'snmp' are considered to be SNMP hosts. That is 
	the new preferred way to do it. Please refer
	to the new online documentation.
      * snmp_communities now also allows config-list syntax
	and is compatible to datasource_programs. This allows
	to define different SNMP communities by making use
	of host tags.
      * Check ifoperstatus: Monitoring of unused ports is
	now controlled via ifoperstatus_monitor_unused.
      * Fix problem in Windows-Agent with cluster filesystems:
	temporarily non-present cluster-filesystems are ignored by
	the agent now.
      * Linux agent now supports /dev/cciss/d0d0... in section
	<<<diskstat>>>
      * host configuration for Nagios creates now a variable
	'name host_$HOSTNAME' for each host. This allows
	you to add custom Nagios settings to specific hosts
	in a quite general way.
      * hosts' parents can now be specified with the
	variable 'parents'. Please look at online documentation
	for details.
      * Summary hosts now automatically get their real host as a
	parent. This also holds for summary cluster hosts.
      * New option -X, --config-check that checks your configuration
	for invalid variables. You still can use your own temporary
	variables if you prefix them with an underscore.
	IMPORTANT: Please check your configuration files with
	this option. The check may become an implicit standard in
	future versions.
      * Fixed problem with inventory check on older Python 
	versions.
      * Updated install_nagios_on_lenny.sh to Nagios version
	3.2.0 and fixed several bugs.

1.0.35:
      * New option -R/--restart that does -S, -H and -C and
	also restarts Nagios, but before that does a Nagios
	config check. If that fails, everything is rolled
	back and Nagios keeps running with the old configuration.
      * PNP template for PING which combines RTA and LOSS into
	one graph.
      * Host check interval set to 1 in default templates.
      * New check for hanging NFS mounts (currently only
	on Linux)
      * Changed check_mk_templates.cfg for PING-only hosts:
	No performance data is processed for the PING-Check
	since the PING data is already processed via the
	host check (avoid duplicate RRDs)
      * Fix broken notes_url for logwatch: Value from setup.sh
	was ignored and always default value taken.
      * Renamed config variable mknagios_port to agent_port
	(please updated main.mk if you use that variable)
      * Renamed config variable mknagios_min_version to
	agent_min_version (update main.mk if used)
      * Renamed config variable mknagios_autochecksdir to 
	autochecksdir (update main.mk if used)
      * configuration directory for Linux/UNIX agents is
	now configurable (default is /etc/check_mk)
      * Add missing configuration variable to precompiled
	checks (fix problem when using clusters)
      * Improved multipath-check: Inventory now determines
	current number of paths. And check output is more
	verbose.
      * Mark config files as config files in RPM. RPM used
	to overwrite main.mk on update!
	
1.0.34:
      * Ship agents for AIX and SunOS/Solaris (beta versions).
      * setup script now autodetects paths and settings of your
	running Nagios
      * Debian package of check_mk itself is now natively build
	with paths matching the prepackaged Nagios on Debian 5.0
      * checks/df: Fix output of check: percentage shown in output
	did include reserved space for root where check logic did
	not. Also fix logic: account reserved space as used - not
	as avail.
      * checks/df: Exclude filesystems with size 0 from inventory.
      * Fix bug with host tags in clusters -> precompile did not
	work.
      * New feature "Inventory Check": Check for new services. Setting
	inventory_check_interval=120 in main.mk will check for new services
	every 2 hours on each host. Refer to online documentation
	for more details.
      * Fixed bug: When agent sends invalid information or check
	has bug, check_mk now handles this gracefully
      * Fixed bug in checks/diskstat and in Linux agent. Also
	IDE disks are found. The inventory does now work correctly
	if now disks are found.
      * Determine common group of Apache and Nagios at setup.
	Auto set new variable www_group which replaces logwatch_groupid.
	Fix bug: logwatch directories are now created with correct
	ownership when check_mk is called manually as root.
      * Default templates: notifications options for hosts and
	services now include also recovery, flapping and warning
	events.
      * Windows agent: changed computation of RAM and SWAP usage
	(now we assume that "totalPageFile" includes RAM *and*
	SWAP).
      * Fix problem with Nagios configuration files: remove
	characters Nagios considers as illegal from service
	descriptions.
      * Processing of performance data (check_icmp) for host
        checks and PING-only-services now set to 1 in default
	templates check_mk_templates.cfg.
      * New SNMP checks for querying FSC ServerView Agent: fsc_fans,
	fsc_temp and fsc_subsystems. Successfully tested with agents
	running	on Windows and Linux.
      * RPM packaged agent tested to be working on VMWare ESX 4.0 
	(simply install RPM package with rpm -i ... and open port 
	in firewall with "esxcfg-firewall -o 6556,tcp,in,check_mk")
      * Improve handling of cache files: inventory now uses cache
	files only if they are current and if the hosts are not
	explicitely specified.
	
1.0.33:
      * Made check_mk run on Python 2.3.4 (as used in CentOS 4.7
	und RedHat 4.7). 
      * New option -M that prints out manual pages of checks.
	Only a few check types are documented yet, but more will
	be following.
      * Package the empty directory /usr/lib/check_mk_agent/plugins
	and ../local into the RPM and DEB package of the agent
      * New feature: service_dependencies. check_mk lets you comfortably
	create Nagios servicedependency definitions for you and also
	supports them by executing the checks in an optimal order.
      * logwatch.php: New button for hiding the context messages.
	This is a global setting for all logfiles and its state is
	stored in a cookie.
	
1.0.32:
      * IMPORTANT: Configuration variable datasource_programs is now
        analogous to that of host_groups. That means: the order of
        program and hostlist must be swapped!
      * New option --fake-dns, useful for tests with non-existing
	hosts.
      * Massive speed improvement for -S, -H and -C
      * Fixed bug in inventory of clusters: Clustered services where
	silently dropped (since introduction of host tags). Fixed now.
      * Fixed minor bug in inventory: Suppress DNS lookup when using
	--no-tcp
      * Fixed bug in cluster handling: Missing function strip_tags()
	in check_mk_base.py was eliminated.
      * Changed semantics of host_groups, summary_host_groups,
	host_contactgroups, and summary_host_groups for clusters. 
	Now the cluster names will be relevant, not
	the names of the nodes. This allows the cluster hosts to
	have different host/contactgroups than the nodes. And it is more
	consistent with other parts of the configuration.
      * Fixed bug: datasource_programs on cluster nodes did not work
	when precompiling

1.0.31:
      * New option -D, --dump that dumps all configuration information
	about one, several or all hosts
	New config variables 'ignored_checktypes' and 'ignored_services',
        which allow to include certain checktypes in general or
        some services from some hosts from inventory
      * Config variable 'clustered_services' now has the same semantics
	as ignored_checktypes and allows to make it host dependent.
      * Allow magic tags PHYSICAL_HOSTS, CLUSTER_HOSTS and ALL_HOSTS at
	all places, where lists of hosts are expected (except checks).
	This fixes various problems that arise when using all_hosts at
	those places:
	  * all_hosts might by changed by another file in conf.d
	  * all_hosts does not contain the cluster hosts
      * Config file 'final.mk' is read after all other config files -
	if it exists. You can put debug code there that prints the
	contents of your variables.
      * Use colored output only, if stdout is a tty. If you have
	problems with colors, then you can pipe the output
	through cat or less
      * Fixed bug with host tags: didn't strip off tags when
	processing configuration lists (occurs when using
	custom host lists)
      * mk_logwatch is now aware of inodes of logfiles. This
	is important for fast rotating files: If the inode
	of a logfile changes between two checks mk_logwatch
	assumes that the complete content is new, even if
	the new file is longer than the old one.
      * check_mk makes sure that you do not have duplicate
	hosts in all_hosts or clusters.

1.0.30:
      * Windows agent now automatically monitors all existing
	event logs, not only "System" and "Application".

1.0.29:
      * Improved default Nagios configuration file:
	added some missing templates, enter correct URLs
	asked at setup time.
      * IMPORANT: If you do not use the new default 
	Nagios configuration file you need to rename
	the template for aggregated services (summary
	services) to check_mk_summarizes (old name
	was 'check_mk_passive-summary'). Aggregated
	services are *always* passive and do *never*
	have performance data.
      * Hopefully fixed CPU usage output on multi-CPU
	machines
      * Fixed Problem in Windows Agent: Eventlog monitoring
	does now also work, if first record has not number 1
	(relevant for larger/older eventlogs)
      * Fixed bug in administration.html: Filename for Nagios
	must be named check_mk.cfg and *not* main.mk. Nagios
	does not read files without the suffix .cfg. 
      * magic factor for df, that allows to automatgically 
        adapt levels for very big or very small filesystems.
      * new concept of host tags simplyfies configuration.
      * IMPORTANT: at all places in the configuration where
	lists of hosts are used those are not any longer
	interpreted as regular expressions. Hostnames
	must match exactly. Therefore the list [ "" ] does
	not any longer represent the list of all hosts.
	It is a bug now. Please write all_hosts instead
	of [ "" ]. The semantics for service expressions
	has not changed.
      * Fixed problem with logwatch.php: Begin with
	<?php, not with <?. This makes some older webservers
	happy.
      * Fixed problem in check ipmi: Handle corrupt output
	from agent
      * Cleaned up code, improved inline documentation
      * Fixed problem with vms_df: default_filesystem_levels,
	filesystem_levels and df magic number now are used
	for df, vms_df and df_netapp together. Works now also
	when precompiled.
	
1.0.28:
      * IMPORTANT: the config file has been renamed from
	check_mk.cfg to main.mk. This has been suggested
	by several of my customers in order to avoid 
	confusion with Nagios configuration files. In addition,
	all check_mk's configuration file have to end in
	'.mk'. This also holds for the autochecks. The 
	setup.sh script will automatically rename all relevant
	files. Users of RPM or DEB installations have to remove
	the files themselves - sorry.
      * Windows agent supports eventlogs. Current all Warning
        and Error messages from 'System' and 'Application' are
        being sent to check_mk. Events can be filtered on the
	Nagios host.
      * Fixed bug: direct RRD update didn't work. Should now.
      * Fixed permission problems when run as root.
      * Agent is expected to send its version in <<<check_mk>>>
	now (not any longer in <<<mknagios>>>
      * Fixed bug in Windows agent. Performance counters now output
	correct values
      * Change checks/winperf: Changed 'ops/sec' into MB/s.
	That measures read and write disk throughput
	(now warn/crit levels possible yet)
      * new SNMP check 'ifoperstatus' for checking link
        of network interfaces via SNMP standard MIB
      * translated setup script into english
      * fixed bug with missing directories in setup script
      * made setup script's output nicer, show version information
      * NEW: mk_logwatch - a new plugin for the linux/UNIX agent
	for watching logfiles
      * Better error handling with Nagios pipe
      * Better handling of global error: make check_mk return
	CRIT, when no data can retrieved at all.
      * Added missing template 'check_mk_pingonly' in sample
	Nagios config file (is needed for hosts without checks)
	
1.0.27:
      * Ship source code of windows agent
      * fix several typos
      * fix bug: option --list-hosts did not work
      * fix bug: precompile "-C" did not work because
	of missing extension .py
      * new option -U,--update: It combines -S, -H and
	-U and writes the Nagios configuration into a
	file (not to stdout).
      * ship templates for PNP4Nagios matching most check_mk-checks.
	Standard installation path is /usr/share/check_mk/pnp-templates
	
1.0.26:
      -	Changed License to GNU GPL Version 2
      * modules check_mk_admin and check_mk_base are both shipped
	uncompiled.
      * source code of windows agent togehter with Makefile shipped
	with normal distribution
      * checks/md now handles rare case where output of /proc/mdstat
	shows three lines per array

1.0.25:
      * setup skript remembers paths

1.0.24:
      * fixed bug with precompile: Version of Agent was always 0

1.0.23:
      * fixed bug: check_config_variables was missing in precompiled
	files
      * new logwatch agent in Python plus new logwatch-check that
	handles both the output from the old and the new agent

1.0.22:
      * Default timeout for TCP transfer increased from 3.0 to 60.0
      * Windows agent supports '<<<mem>>>' that is compatible with Linux
      * Windows agents performance counters output fixed
      * Windows agent can now be cross-compiled with mingw on Linux
      * New checktype winperf.cpuusage that retrieves the percentage
	of CPU usage from windows (still has to be tested on Multi-CPU
	machine)
      * Fixed bug: logwatch_dir and logwatch_groupid got lost when
	precompiling. 
      * arithmetic for CPU usage on VMS multi-CPU machines changed

1.0.21:
      * fixed bug in checks/df: filesystem levels did not work
	with precompiled checks

1.0.20:
      * new administration guide in doc/
      * fixed bug: option -v now works independent of order
      * fixed bug: in statgrab_net: variable was missing (affected -C)
      * fixed bug: added missing variables, imported re (affected -C)
      * check ipmi: new option ipmi_summarize: create only one check for all sensors
      * new pnp-template for ipmi summarized ambient temperature
 
1.0.19:
      * Monitoring of Windows Services
      * Fixed bug with check-specific default parameters
      * Monitoring of VMS (agent not included yet)
      * Retrieving of data via an external programm (e.g. SSH/RSH)
      * setup.sh does not overwrite check_mk.cfg but installs
	the new default file as check_mk.cfg-1.0.19
      * Put hosts into default hostgroup if none is configured<|MERGE_RESOLUTION|>--- conflicted
+++ resolved
@@ -25,16 +25,13 @@
     Checks & Agents:
     * FIX: Linux mk_logwatch: iregex Parameter was never used
     * FIX: Windows agent: quote '%' in plugin output correctly
-<<<<<<< HEAD
     * FIX: multipath check now handles '-' in "user friendly names"
-=======
     * New check mssql_counters.locks: Monitors locking related information of
       MSSQL tablespaces
     * FIX: mssql_counters checks now really only inventorize percentage based
       counters if a base value is set
     * windows_updates agent plugin: Fetching data in background mode, caching
       update information for 30 minutes
->>>>>>> 4a386a90
 
 1.2.1i1:
     Core:
