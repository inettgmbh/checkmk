1.2.6b11:
    Core & Setup:
    * 2014 FIX: Fixed different issues running Check_MK on CentOS 5.x
    * 2037 FIX: Inventorize piggy back data even if access to normal agent fails
    * 2016 FIX: Fixed service discovery / monitoring on hosts which have only piggyback data (e.g. ESX VMs)...

    Checks & Agents:
    * 1947 agent_ucs_bladecenter: Monitors UCS Bladecenter via Web-API...
    * 2017 FIX: Solaris-Agent: Prevent hanging agent in uptime section...
<<<<<<< HEAD
    * 2019 FIX: heartbeat_crm: Be compatible to yet unknown crm_mon output format
=======
    * 1890 FIX: cisco_temperature: Replaces cisco_temp_perf and cisco_temp_sensor...
            NOTE: Please refer to the migration notes!
>>>>>>> 9cd89f31

    WATO:
    * 1946 FIX: WATO Web-API: edit host action does no longer unset all unspecified attributes...

    Notifications:
    * 2015 FIX: Fixed sending notifications for services with umlauts in names...
    * 2038 FIX: Log complete Email address into monitoring history when notifying explicity addresses


1.2.6b10:
    Core & Setup:
    * 2012 FIX: Piggyback hostname translation can now deal correctly with umlauts
    * 2014 FIX: Fixed different issues running Check_MK on CentOS 5.x

    Checks & Agents:
    * 2005 services: change service description from service_ to Service or new installations
    * 1859 FIX: cups_queues: linux agent now runs section cups_queues in cached mode...
    * 1942 FIX: netapp_api_volumes: fixed exception when performance data generation was enabled
    * 1993 FIX: solaris_multipath: Fix detection of expected number of paths
    * 1944 FIX: hr_mem: no longer reports incorrect memory values when cached memory values are broken...
    * 1994 FIX: lparstat: Support new AIX version with two new columns nsp and utctc
    * 1997 FIX: checkpoint_connections, checkpoint_packets: Detect more recent devices
    * 2000 FIX: check_mk_agent.freebsd: Add missing <<<local>>> section, plugins was twice instead...
    * 2004 FIX: windows_updates: fix exception in WATO when displaying default levels
    * 2006 FIX: services: Add WATO rule for configuring parameters of discovered checks...
    * 2007 FIX: md: Handle rebuild of RAID 5 correctly, handle sitatuation of replacement correctly...
    * 2028 FIX: hyperv_vms: new plugin that allows spaces in VM names...
    * 2013 FIX: stulz_pump: Fixed exception during checking for some devices
    * 2029 FIX: fortigate_cpu, fortigate_memory, fortigate_session: fix SNMP scan function, add WATO rule set for sessions...

    Multisite:
    * 1983 FIX: Fixed special case in language configuration via user profile...
    * 1984 FIX: Fixed loosing sidebar after switching to/from edit mode in dashboard edior on page reload...
    * 1985 FIX: PNP graph dashlet handles graphs in distributed setups correctly...
    * 2008 FIX: Users created during basic auth login get the role assigned configured in "default user profile"...
    * 2011 FIX: "Service Group" view sorts/groups the services now correctly by host

    WATO:
    * 1986 FIX: Added nicer error message when calling the rename host page with a non existant host
    * 1987 FIX: Editing auxtags shows existing topics in dropdown instead of as "create new topic"
    * 2001 FIX: Fix exception of missing .site when editing a non-existing host
    * 2002 FIX: Mark slave sites as dirty if BI aggregates are changes and login is allowed...
    * 2009 FIX: Fixed styling of site login page for establishing a distributed monitoring WATO sync...
    * 2003 FIX: Fix saving of "Users are allowed to directly login into the Web GUI of this site"...
    * 2010 FIX: Improved error message when trying to add group assignment rule without having a group configured

    HW/SW-Inventory:
    * 1943 FIX: inventory plugin win_os: no longer detects incorrect i386 architecture...
    * 1995 FIX: dmidecode: Fix parsing when memory devices are listed before controller


1.2.6b9:
    Checks & Agents:
    * 1668 Interface groups: Can create groups out of interface item names...
    * 1827 oracle_tablespace: WATO rule for default increment...
            NOTE: Please refer to the migration notes!
    * 1940 FIX: ps: Fixed a rare crash on malformed agent output...
    * 1941 FIX: df.include: fixed exception on emtpy filesystems...


1.2.6b8:
    Core & Setup:
    * 1882 FIX: Fixed exception "filesystem_levels" not defined when compiling config for nagios
    * 1977 FIX: Dramatically reduced size of Check_MK check helper processes...
    * 1982 FIX: Fixed exception during checking regular checking when having checks without discovery function

    Checks & Agents:
    * 1673 netapp_volumes: now able to configure levels by magic factor
    * 1676 if.include: now able to detect grouped interfaces...
    * 1928 netapp_api_if: Improved handling and check output of virtual interfaces...
    * 1929 netapp_api_if: improved inventory and check output of virtual interfaces...
    * 1930 Windows agent: now able to unpack plugins.cap file (created by Check_MK agent bakery)...
    * 1933 esx_vsphere_objects: now able to set a different alert level when the host/vm reports 'unknown'...
    * 1992 df: Show usages near to zero with a higher precision - not simply as 0.00
    * 1881 FIX: omd_status: Check works now event when a site is reported as not OK...
    * 1923 FIX: cisco_qos: Fixed exception in discovery that might lead to missing services
    * 1924 FIX: cisco_power: Fixed missing power supplies in case where name is not unique
    * 1886 FIX: win_printers: Fixed exception in WATO when displaying default parameters
    * 1887 FIX: Logwatch event console forwarding: Better dealing with logwatch states
    * 1969 FIX: apc_symmetra: Fix wrong critical state "0 batteries need replacement"
    * 1926 FIX: ps: reenable compatiblity with existing configurations...
    * 1970 FIX: lparstat_aix: Made the check compatible to different kind of lparstat output...
    * 1971 FIX: printer_input/printer_output: Discovery is using name field when available no...
            NOTE: Please refer to the migration notes!
    * 1931 FIX: agent_vsphere: no longer crashes when host has no license information
    * 1932 FIX: check_http: Check SSL Certificate: did not work when SNI Option was set...
    * 1975 FIX: check_bi_aggr: Ignoring proxy settings from environment now
    * 1936 FIX: check_form_submit: fixed crash on certain form fields with unnamed input elements
    * 1938 FIX: docsis_channels_upstream: fixed missing checks if channels had the same ChannelId...

    Multisite:
    * 1979 Relative timestamps display warnings when they should be in future but are in past
    * 1937 cpu.loads: performance graph now displays number of CPUs
    * 1884 FIX: Fixed exception in virtual host tree snapin
    * 1885 FIX: Fixed filtering by software versions in software package search
    * 1972 FIX: Prevent erasing of quicksearch field when sidebar is reloaded (e.g. during activate changes)...
    * 1221 FIX: veeam_client: Multisite perfometer is now more robust
    * 1989 FIX: Fix sorting of services in availability views
    * 1978 FIX: Fixed linking to other views using "joined columns"...
    * 1980 FIX: logwatch: Fixed exception when acknowledging errors of a single logfile on a single host
    * 1981 FIX: Not trying to render view in view editor when the view is not valid

    WATO:
    * 1935 WATO Web-API: Reduced number configurable role permissions...
    * 1922 FIX: Fix exception in saving of hosttags if hosttag has at least one auxiliary tag
    * 1883 FIX: Fixed lossing service context when cloning a rule
    * 1925 FIX: Fix missing auxilliary tags that have their own topic...
    * 1927 FIX: Fixed level description in WATO rules, change from if above into at
    * 1976 FIX: Sorting BI rule choice dropdown field entries now

    Notifications:
    * 1988 FIX: Gracefully handline invalid empty bulk notification files from previous buggy versions

    Reporting & Availability:
    * 1990 FIX: Fix two exceptions in PDF exports of host group views

    Event Console:
    * 1974 FIX: Event console views were randomly ignoring host filters...


1.2.6b7:
    Core & Setup:
    * 1842 FIX: Rewrote implementation of service discovery (formerly inventory)...
    * 1869 FIX: Deleting outdated persisted agent sections now
    * 1919 FIX: cmk --snmpwalk: continue if one of the OIDs to walk fails
    * 1880 FIX: inventory_processes rules can now be configured without setting levels...

    Checks & Agents:
    * 1822 oracle_undostat: rule for non space error count...
    * 1823 mk_oracle_crs: compatibility against CRS 10.2 + 11.1...
    * 1825 oracle_recovery_status: backupcheck for user managed backups...
    * 1826 oracle_dataguard_stats: New rule for apply_lag_min, removed default rule...
    * 1388 FIX: oracle_asm_diskgroup: fixed wrong calculation of free space in NORMAL/HIGH redundancy Disk Groups...
    * 1389 FIX: oracle_rman: detect failed jobs...
    * 1390 FIX: mk_oracle: better detection of RMAN Archivelog Backups...
    * 1391 FIX: oracle_instance: New function for Primary Database not OPEN...
    * 1821 FIX: mk_oracle: changed connection to dedicated server mode...
    * 1824 FIX: oracle_recovery_status: removed default values from Check...
    * 1817 FIX: The Check_MK service did not result in CRITICAL/WARNING states when using Nagios as core...
    * 1844 FIX: oracle_crs_res: fix computation of node a ressource is running on...
    * 1828 FIX: oracle_dataguard_stats: Bugfix for 'params_value' referenced before assignment...
    * 1853 FIX: cisco_power, cisco_fan, cisco_temp_perf: fixed service description for some special cases...
            NOTE: Please refer to the migration notes!
    * 1856 FIX: ibm_svc_array ibm_svc_mdisk ibm_svc_mdiskgrp ibm_svc_portfc: made checks more robust for varying number of parameters of IBM SVC agent plugin...
    * 1874 FIX: ps: Old process inventory configurations work now again...
    * 1875 FIX: Fixed possible exceptions of CMC Check_MK helpers when using some custom checks...
    * 1847 FIX: oracle_logswitches: Fixed description of WATO rule for levels...
    * 1877 FIX: printer_input/printer_output: Check can now handle non reported capacity unit

    Multisite:
    * 1843 FIX: Fixed crash in display of crash report for precompiled host checks
    * 1870 FIX: Joined columns were empty in CSV, JSON or PYTHON exports of view...
    * 1871 FIX: Site filter is only shown as host related filter now...
    * 1872 FIX: View editor hides filter selection for object types which have no filter to choose...
    * 1876 FIX: User sorting of views can now be disabled again

    WATO:
    * 1816 FIX: Fixed garbled output on "rename host" result page
    * 1879 FIX: Not showing "only show permitted hosts/services" option for users not having "see all" permissions...

    Notifications:
    * 1213 New Notification macros $SERVICEFORURL$ and $HOSTFORURL$...

    Event Console:
    * 1873 SEC: Escaping event text of event console messages correctly in views...
    * 1861 FIX: exception in mkeventd when archiving certain event log lines
    * 1878 SEC: Fixed possible shell injection when filtering the EC archive...

    HW/SW-Inventory:
    * 1851 FIX: win_exefiles: inventory check can now handle time stamps in us english locale


1.2.6b6:
    Core & Setup:
    * 1832 FIX: Fix "global name 'splitted' is not defined" in bulk inventory...
    * 1808 FIX: Fixed broken nagios config when using RBN without a host defined...

    Checks & Agents:
    * 1807 check_mail: Added new check to check IMAP/POP3 login (incl. forwarding of mails to event console)...
    * 1818 FIX: dell_poweredge_cpu: Fix exception where BrandName is missing
    * 1819 FIX: dell_poweredge_temp: Make output and service description consistent with other temperature checks...
            NOTE: Please refer to the migration notes!
    * 1833 FIX: jolokia_metrics.gc: fix recently introduced exception for missing variable
    * 1806 FIX: services check was not recognizing configured state when no service was found
    * 1840 FIX: oracle_tablespaces: fix implementation of magic factor
    * 1848 FIX: df: title of pnp graphs for filesystem checks fixed...
    * 1209 FIX: livestatus_status: Check handles cluster using in cluster now
    * 1809 FIX: cisco_temp_perf: Fixed exception when no temperature threshold provided by device
    * 1812 FIX: juniper_screenos_mem: Fixed too large memory reported (byte <> kbyte mixup)
    * 1814 FIX: agent_ibmsvc: Fixed missing executable flag

    Multisite:
    * 1667 Sidebar snapin 'Tree of Folders' and 'WATO folder' filter now available on slave sites...
    * 1802 FIX: Links in messages like "successfully sent X commands" are now working again...
    * 1803 FIX: Fixed exception in Check_MK prediction page...
    * 1804 FIX: Fixed prechecked checkboxes in view actions after first action submit...

    WATO:
    * 1805 FIX: Changing roles marks sites where users can login dirty for sync now...
    * 1211 FIX: Fixed g_git_messages error on activate changes...
    * 1212 FIX: Fixed default value in wato parameter page for timeperiods...

    Notifications:
    * 1810 FIX: Rule based notifications: Fixed output of non contact mail recipient address in analyze table...

    Event Console:
    * 1839 FIX: Fix exception when notifying EC alert into monitoring for traps (because PID is missing)
    * 1813 FIX: Fixed bug in event console rule editor when no contact groups configured


1.2.6b5:
    Core & Setup:
    * 1797 FIX: Fix incomplete configuration during checking when using CMC...

    Checks & Agents:
    * 1795 FIX: Fix internal exception in WATO rule for filesystems...
    * 1522 FIX: quantum_libsmall_door, quantum libsmall_status: Fixed broken scan function

    Multisite:
    * 1801 FIX: "Add to visual" menu in views is now sorted
    * 1796 FIX: Fix filtering in Multisite View BI Boxes...


1.2.6b4:
    Core & Setup:
    * 1791 FIX: Fix problem where many bogus RRD files for Check_MK service would be created...
    * 1792 FIX: Fix path to special agents in case of manual installation

    Checks & Agents:
    * 1775 FIX: logins: Fixed exception during check execution
    * 1793 FIX: fritz: avoid Exception in inventory function of fritz checks if agent output is empty

    Multisite:
    * 1776 Dashboard: Allowing unicode characters in static text dashlet
    * 1774 FIX: IE: Always use the latest available rendering enginge of the used browser...
    * 1777 FIX: Fixed js error making the "add to visual" link break on pages with context...
    * 1798 FIX: Filters are now retained when adding a view to a dashboard...
    * 1799 FIX: Dashboards: Existing views added to dashboards now get a correct title / title_url
    * 1800 FIX: Fixed umlauts and HTML tags in exception texts...

    WATO:
    * 1794 FIX: Fix exception in WATO service list in case of vanished checks


1.2.6b3:
    Core & Setup:
    * 1759 Packed RPM and DEB agent packages are now shipped with normal Check_MK package...

    Checks & Agents:
    * 1665 agent_netapp: New special agent for NetApp monitoring via Web-API...
    * 1786 casa_cpu_mem, casa_cpu_temp, casa_cpu_util, casa_fan, casa_power: support more devices, also C100G
    * 1787 docsis_channels_upstream, docsis_channels_downstream: now also support CASA 100G
    * 1457 FIX: logins: new check renamed from "users" check...
            NOTE: Please refer to the migration notes!
    * 1762 FIX: lnx_thermal: Now ignoring trip points with level 0...
    * 1763 FIX: diskstat: Fixed error in config example of manpage
    * 1755 FIX: cisco_vpn_tunnel: fix exception in case tunnel is not OK
    * 1756 FIX: agent_ibmsvc: do not abort execution if one of the sections fail
    * 1778 FIX: cisco_secure: do not warn for port where port security cannot be enabled
    * 1764 FIX: mk_sap: Fixed exception when saving status file
    * 1663 FIX: winperf_if: fixed incorrect enumeration of interface index...
    * 1204 FIX: veeam_client: Not longer throwing an error in case of currenlty running backup
    * 1666 FIX: inventory check esx_vsphere_hostsystem: no longer crashes if information is missing...
    * 1767 FIX: fc_port: Re-enabled check discovery of this check
    * 1768 FIX: brocade_fcport/brocade_info: Only try to discover these services when device provides correct info...
    * 1769 FIX: megaraid_bbu: Fixed exception for some controllers reporting "full charge capacity"
    * 1770 FIX: megaraid_pdisks: Now handling unconfigured good/bad states...
    * 1771 FIX: domino_mailqueues: Fixed exception during inventory when no data usable data available
    * 1208 FIX: cifsmounts: Detects now unreachable CIFS mounts
    * 1772 FIX: lparstat_aix: Check handles already working agent output again
    * 1793 FIX: fritz: avoid Exception in inventory function of fritz checks if agent output is empty
    * 1795 FIX: Fix internal exception in WATO rule for filesystems...
    * 1522 FIX: quantum_libsmall_door, quantum libsmall_status: Fixed broken scan function
    * 1818 FIX: dell_poweredge_cpu: Fix exception where BrandName is missing
    * 1819 FIX: dell_poweredge_temp: Make output and service description consistent with other temperature checks...
            NOTE: Please refer to the migration notes!
    * 1388 FIX: oracle_asm_diskgroup: fixed wrong calculation of free space in NORMAL/HIGH redundancy Disk Groups...
    * 1389 FIX: oracle_rman: detect failed jobs...
    * 1390 FIX: mk_oracle: better detection of RMAN Archivelog Backups...
    * 1391 FIX: oracle_instance: New function for Primary Database not OPEN...
    * 1833 FIX: jolokia_metrics.gc: fix recently introduced exception for missing variable
    * 1463 FIX: juniper_screenos_mem, juniper_trpz_mem: pnp template fixed
    * 1806 FIX: services check was not recognizing configured state when no service was found
    * 1840 FIX: oracle_tablespaces: fix implementation of magic factor
    * 1848 FIX: df: title of pnp graphs for filesystem checks fixed...
    * 1821 FIX: mk_oracle: changed connection to dedicated server mode...
    * 1824 FIX: oracle_recovery_status: removed default values from Check...
    * 1209 FIX: livestatus_status: Check handles cluster using in cluster now
    * 1809 FIX: cisco_temp_perf: Fixed exception when no temperature threshold provided by device
    * 1812 FIX: juniper_screenos_mem: Fixed too large memory reported (byte <> kbyte mixup)
    * 1814 FIX: agent_ibmsvc: Fixed missing executable flag
    * 1817 FIX: The Check_MK service did not result in CRITICAL/WARNING states when using Nagios as core...
    * 1844 FIX: oracle_crs_res: fix computation of node a ressource is running on...
    * 1852 FIX: solaris_multipath: this check now works with inventory to remember the number of total paths...
            NOTE: Please refer to the migration notes!
    * 1853 FIX: cisco_power, cisco_fan, cisco_temp_perf: fixed service description for some special cases...
            NOTE: Please refer to the migration notes!

    Multisite:
    * 1758 Improved exception hander: Shows details without additional debug request, added mailto link for error report...
    * 1788 New personal setting for start page, right after login...
    * 1781 FIX: Fix broken grouping by host/service group in availability
    * 1783 FIX: Finish the view "History of Scheduled Downtimes"...
    * 1206 FIX: Hostname not longer shown as column in host views
    * 1766 FIX: Fixed exceptions in Web GUI when host or service groups used non ascii characters in names...
    * 1773 FIX: Fixed different exceptions when using localized multisite

    WATO:
    * 1760 Added search form to manual checks page
    * 1761 FIX: Ruleset search is now consistent for host & serviceparameters and manual checks
    * 1779 FIX: Fix broken icon in host diagnostic mode
    * 1765 FIX: Fixed bug when generating nagvis backends while having sites with livestatus proxy configured...
    * 1789 FIX: Fix preview of passive checks in WATO list of services
    * 1790 FIX: Fix WATO parameters page for passive checks...

    Notifications:
    * 1662 notification plugin spectrum: finalized script. now able to handle host notications
    * 1754 FIX: Recent notifications (for analysis): Fix wrong color of host DOWN (from yellow to red)
    * 1661 FIX: mknotifyd: improved performance when receiving forwarded notifications
    * 1664 FIX: mknotifyd: further performance improvements for notification forwarding
    * 1205 FIX: RBN: Fixed match contactgroup condition...

    BI:
    * 1784 FIX: Fix exception in BI Boxes when parents are being used


1.2.6b2:

1.2.6b1:
    Core & Setup:
    * 1439 mk-job: now also available on solaris systems...
    * 1648 New installations have the service to check for unchecked services enabled by default...
    * 1723 New check API function get_average() as more intelligent replacement for get_counter()...
    * 1725 The get_average() function from now on only returns one argument: the average...
            NOTE: Please refer to the migration notes!
    * 1483 FIX: Savely replace illegal vertical bars in check plugin output...
    * 1431 FIX: windows_agent: fixed error on parsing unicode formatted logfiles...
    * 1545 FIX: Check_MK Inventory check is now resulting in correct state on duplicate host
    * 1555 FIX: Improved validation on timeperiod references of non existing periods...
    * 1574 FIX: Hosts named like used python modules do not break precompiled checks anymore...
    * 1624 FIX: Remove illegal characters from service descriptions of active checks...
    * 1628 FIX: Remove trailing backslashes from service descriptions...
    * 1649 FIX: Check_MK inventory service has been renamed to Check_MK Discovery...
    * 1706 FIX: Fix file permissions when installing MKPs to 0644 or 0755...
    * 1750 FIX: Handle rare cases where SNMP response string begins with a line feed...
    * 1740 FIX: Changed default service discovery check intervall to 12 hours

    Checks & Agents:
    * 1197 climaveneta_temp: New check for temperature sensors on Climaveneta clima devices
    * 1167 citrix_license/esx_license: Can now be configured to always show OK as state
    * 1198 climaveneta_fan: New check for fan speed on Climaveneta devices
    * 1199 climaveneta_alarm: New check to display the alarm states on Climaveneta devcies
    * 1484 dell_om_sensors: Use sensor name as item...
            NOTE: Please refer to the migration notes!
    * 1200 Docsis Checks: Now HW Rev2 of Arris Cable Modems are detected.
    * 1486 mk_oracle: completely overhauled ORACLE monitoring...
    * 1201 allnet_ip_sensoric: Detect Temperature Sensors now in more cases...
    * 1171 Added new check for monitoring mail delivery (SMTP -> IMAP/POP3 mailbox)...
    * 1444 f5_bigip_chassis_temp, f5_bigip_cpu_temp: Two new checks to replace the old f5_bigip_temp...
            NOTE: Please refer to the migration notes!
    * 1432 agent_vsphere: now able to monitor virtual machines snapshots...
    * 1507 New optional parse_function for check API...
    * 1445 quantum_libsmall_door, quantum_libsmall_status: Two new checks for monitoring small Quantum tape libraries
    * 1448 domino_info: check is extended to also show and monitor the lnNotesServerState
    * 1509 if, if64: New option for make inventory based on port alias...
    * 1440 livedump: now able to add hosts icon_image on config generation...
    * 1517 carel_sensors: New check for monitoring temperature sensors of Carel AC devices
    * 1551 f5_bigip_vserver: add performance data for connections and connection rate
    * 1554 mk_oracle: You can now monitor multiple ORACLE releases on the same host
    * 1518 raritan_pdu_inlet, raritan_pdu_inlet_summary: Modified existing check to give one item per phase and support setting levels....
            NOTE: Please refer to the migration notes!
    * 1592 AIX: New Plugin to monitor errpt in logwatch style...
    * 1565 mem.win: set default levels for page file to 80%/90%
    * 1608 zpool_status: Add an overall state check (thx to Craig Cook)...
    * 1594 ibm_svc_host: Can now be set to be always OK...
    * 1595 esx_vsphere_objects_count: New Check to Ouput the number of VMs
    * 1567 postfix_mailq: speedup in Linux agent for large mail queues...
    * 1611 mssql.vbs: Supporting SQL-Server 2014 now
    * 1568 f5_bigip_cluster_v11: new check for F5 cluster status for firmware version 11
    * 1450 checkpoint_connections, checkpoint_packets: new checks to monitor Checkpoint firewalls
    * 1569 check_mk_agent.openbsd: add sections for mem and lnx_if (memory and network interfaces)...
    * 1451 users: new check to monitor number of users logged in on a linux system...
    * 1615 qnap_disks: Added support for Fujitsu NAS QR802
    * 1616 drbd: Added support for Ahead/Behind cluster states (DRBD >= 8.3.10)
    * 1626 Renamed service descriptions of filesystem, process and logwatch checks...
    * 1627 megaraid_ldisks: Warn if current cache or write policy differs from logical drive default policy...
    * 1629 check_mk_agent.freebsd: several new features and improvements, now only use statgrab...
    * 1630 smart: update in plugin that also outputs information about disks attached to a MegaRAID controller...
    * 1631 juniper_bgp_state: check now detects and supports more differen device models...
    * 1645 Added basic kernel section to FreeBSD agent...
    * 1597 bluecat_dhcp, bluecat_dns: Checks can now be used in Check_MK Cluster Mode
    * 1599 check_mk_agent.aix: Simple run_cached Feature for plugins...
    * 1699 Windows agent: new option "file" for writing output into a file...
    * 1684 cisco_vpn_tunnel: Now supporting VPN 3000 Conncentrator devices
    * 1685 enterasys_*: Now supporting device C2G124-48 (Rev 05.02.18.0002)
    * 1694 cisco_wlc/cisco_wlc_clients: Added support for Cisco AIR-CT2504-K9
    * 1726 Move variable data of Linux/UNIX agents to /var/lib/check_mk_agent...
            NOTE: Please refer to the migration notes!
    * 1734 check_sql: Added support for DB2 (thanks to Troels Arvin)
    * 1757 Check SSH can now be configured  in WATO
    * 1478 FIX: kernel.util, statgrab_cpu: fix computation of utilization...
    * 1480 FIX: brocade_vdx_status: disable check on some devices that do not support it...
    * 1485 FIX: dell_om_disks, dell_om_esmlog, dell_om_mem, dell_om_processors, dell_om_sensors: detect more devices...
    * 1202 FIX: cisco_power, cisco_temp_perf: Both checks now using a new service description...
            NOTE: Please refer to the migration notes!
    * 1446 FIX: cisco_temp_perf: Check now finds missing sensors in case where also cisco_temp_sensor is being used....
    * 1203 FIX: veeam_client: Now supports multiple Backups for one host...
            NOTE: Please refer to the migration notes!
    * 1437 FIX: veeam_jobs: fixed incorrect state for BackupSync job...
    * 1511 FIX: oracle_jobs: avoid broken checks, make compatible with old version...
    * 1513 FIX: Handle broken SNMP bulk walk implementation of Mikrotik Router firmware RouterOS v6.22...
    * 1503 FIX: Fixed monitoring of multiple SAP instances with one mk_sap plugin...
    * 1515 FIX: cisco_secure: fix service description, fix OK state in case of no violation
    * 1449 FIX: nginx_status: agent plugin no longer honours "http(s)_proxy" env variables of root user
    * 1387 FIX: mk_oracle: Correctly deal with underscore in SID for Oracle 9.2-10.1...
    * 1532 FIX: mk_sap: Cleaning up old state information from sap.state file...
    * 1548 FIX: bluecat_ntp: do not inventorized devices where NTP information is missing
    * 1549 FIX: bluecat_threads: do not inventorize this check where information is missing...
    * 1536 FIX: fritz!Box special agent now deals with new URLs (firmware >= 6.0) correctly
    * 1550 FIX: zfs_arc_cache: do not inventorize of no cache information available...
    * 1572 FIX: Sample configs, plugins etc. for windows agent use windows linebreaks now...
    * 1575 FIX: vSphere Monitoring works with RedHat 5.x now...
    * 1584 FIX: winperf_if: Fixed checks of interfaces with equal names but one with index...
    * 1590 FIX: printer_supply_ricoh: Fixed broken check
    * 1591 FIX: netapp_volumes: The state mixed_raid_type is now treated as non-critical state
    * 1602 FIX: dell_om_esmlog: Fixed typo in plugin output
    * 1603 FIX: ad_replication: fixed typo in plugin output
    * 1604 FIX: mysql_slave: Dealing with situation where connection with master is lost
    * 1563 FIX: Reworked configuration of process monitoring...
            NOTE: Please refer to the migration notes!
    * 1593 FIX: IBM SVC Checks: The Service Descriptions not longer contain IBM SVC as prefix...
            NOTE: Please refer to the migration notes!
    * 1564 FIX: check_mk_agent.linux: fix situation where async plugin is not executed after crash...
    * 1609 FIX: zpool_status: fix problem when the zpool has a separate log or cache device...
    * 1566 FIX: 3ware_disks: consider VERIFYING state as OK now...
    * 1612 FIX: job: Fixed wrong reported start time for running jobs
    * 1596 FIX: etherbox: Fix for the inventory in case of not connected temperature sensors...
    * 1571 FIX: check_mk_agent.linux: fix output of lnx_if on Ubuntu 8.04 (on older kernels), repairs tcp_conn_stats...
    * 1622 FIX: megaraid_bbu: handle case isSOHGood and consider it as critical...
    * 1617 FIX: lnx_if: Deal with data provided by cluster host
    * 1618 FIX: ad_replication: Output of timeLastSuccess and timeLastFailure was inverted...
    * 1623 FIX: hp_proliant_mem: support for some yet unhandled status situations
    * 1640 FIX: check_jolokia_metrics_serv_req: Fixed wrong levels shown for upper thresholds
    * 1632 FIX: hr_fs: remove ugly "mounted on:" information appearing on Juniper devices
    * 1646 FIX: hyperv_vms: Plugin garbles following plugin output when no VMs exist...
    * 1647 FIX: agent_ipmi: Check_MK service gets critical now when ipmi-sensors command fails
    * 1453 FIX: drbd.stats: tried to send non-numeric write order parameter to rrd...
    * 1598 FIX: bluecat_dhcp: Check is not longer found in inventory if dhcp service is not activated
    * 1635 FIX: multipath: fix parsing output of multipath on RedHat6 with space in alias
    * 1652 FIX: kaspersky_av_quarantine: Fixed exception when a file was found in quarantine
    * 1653 FIX: megaraid_pdisks: Resulting states are now hard coded within the check...
    * 1654 FIX: statgrab_disk: Fixed scaling of values shown in PNP graphs...
    * 1655 FIX: AIX Agent: Fixed broken filesystem checks when having PowerHA installed...
    * 1656 FIX: cisco_vpn_tunnel: Refactored complete check, fixed threshold bugs...
    * 1677 FIX: f5_bigip_interfaces: Cleaned up check a bit
    * 1679 FIX: ups_bat_temp: Now skipping sensors which are reported to have 0 upsBatteryTemperature
    * 1681 FIX: cmciii_lcp_fans: Skipping non FAN units now; cleaned up check
    * 1682 FIX: cmciii_lcp_waterflow: Check can now deal with devices with a different setup
    * 1701 FIX: Correctly show absolute level for CPU load in case of warn/crit...
    * 1702 FIX: Fix check_notify_count: notification had been counted twice...
    * 1703 FIX: ups_test: Fix computation of time since last self test...
    * 1454 FIX: megaraid checks: megacli binaries in lowercase (Ubuntu..) are now also detected by the linux agent
    * 1455 FIX: hp_proliant_mem:  avoid a crash of the check when module_condition is empty
    * 1688 FIX: juniper_screenos_mem: Fixed wrong total memory computation
    * 1658 FIX: agent_vsphere: no longer crashes when decommissioned vms report no hardware information...
    * 1708 FIX: cups_queues: fix outputting of current printer jobs if printer daemon is CUPS...
    * 1710 FIX: omd_status: Fix totally missing section in Linux agent...
    * 1711 FIX: win_printers.ps1: ignore temporary printers created by RDP terminal sessions...
    * 1712 FIX: hyper_vms: fixed for snapshot VMs with (...) in their names...
    * 1713 FIX: check_fstab_mounts: now correctly ignores swap space...
    * 1716 FIX: windows_tasks: consider state SCHED_S_TASK_QUEUED (0x00041325) as OK now
    * 1721 FIX: dell_om_mem: Handle formerly unhandled situations with multiple errors...
    * 1695 FIX: brocade_vdx_status: Is now not bein inventorized anymore for devices not supporting the check
    * 1722 FIX: lnx_thermal: fix invalid zero temperature if mode file is missing
    * 1696 FIX: cisco_temp_sensor: Value reported of check was not always correct (precision was wrong)...
    * 1727 FIX: cisco_secure: Fixed inventory exception when port security is not enabled
    * 1728 FIX: cisco_temp_perf: Not inventorized anymore for hosts supporting cisco_temp_sensor
    * 1724 FIX: emc_datadomain_temps: convert to new standard check output, add PNP template
    * 1729 FIX: apc_symmetra_test: Cleaned up check, fixed exception when self test date is zero
    * 1730 FIX: apc_symmetra: Fixed exception when last diagnose date was not known
    * 1731 FIX: ipmi_sensors: Fixed agent part when ipmi-sensors call on first agent run...
    * 1732 FIX: dell_powerconnect_cpu: Fixed exception during inventory for incompatible devices
    * 1733 FIX: dell_powerconnect_psu: Skipping inventory of not supported System temp sesnor for M6220 devices...
    * 1747 FIX: zfsget: try to speed up agent code for Linux/Solaris/FreeBSD by using -t filesystem,volume...
    * 1659 FIX: windows agent: fixed output of 64 bit performance counters...
    * 1748 FIX: win_dhcp_pools: fix naming of WATO rules and informal WARN/CRIT levels in performance data
    * 1735 FIX: oracle_instance: Inventory function deals better with old bogus agent output
    * 1736 FIX: lparstat_aix: Trying to deal with more kind of lparstat output...
    * 1737 FIX: mk_sap: Working around garbled SAP state file when multiple instances were running parallel
    * 1738 FIX: oracle_instance: Be compatible to old oracle agent outputs
    * 1751 FIX: winperf_ts_sessions: try to fix invalid number of active and inactive sessions...
    * 1739 FIX: lnx_thermal: Be more compatible to thermal devices which report no "type"

    Multisite:
    * 1508 Allow input of plugin output and perfdata when faking check results...
    * 1493 Added config option "Default filter group" to set the initial network topology view filter...
    * 1497 Implemented password policy capabilities for local users...
    * 1499 SEC: Fixed XSS injections in different places...
    * 1069 SEC: Replaced insecure auth.secret mechanism...
            NOTE: Please refer to the migration notes!
    * 1500 SEC: Preventing livestatus injections in different places...
    * 1530 Dashboard: Host/service statistics dashlets now deal with the context...
    * 1558 Better visualize manually changed notification enable/disable
    * 1621 Sorting Check_MK* services always on top of services lists
    * 1636 Crash checks now have an icon for viewing and sending a crash dump...
    * 1700 Enable icon for link to host/service parameters per default now...
    * 1705 Better styling of dashboard designer
    * 1714 Add support for jsonp export (next to json and python)...
    * 1715 Output icon information in CSV/JSON/Python export of views...
    * 1164 FIX: Fixed links from servicegroup overviews to single servicegroups
    * 1166 FIX: Also prevting stylesheet update issues during version updates (just like for JS files)
    * 1481 FIX: Fix broken layout of Host-, Service- and Contactgroup filters
    * 1482 FIX: Fix exception when editing a visual of type single host group...
    * 1487 FIX: Fixed exception in Web GUI "Internal error:: name 'Filter' is not defined" in manual setups (using setup.py)...
    * 1488 FIX: Fixed wrong information showing up on "Host Group" and "Service Group" views...
    * 1433 FIX: Quicksearch: no longer shows an invalid search result when looking for multiple hosts...
    * 1494 FIX: Fixed error in NagVis Maps snapin when some users had no contact groups assigned
    * 1496 FIX: Fixed exception after editing a dashboard as user without permission to publish dashboards...
    * 1436 FIX: quicksearch: search with multiple patterns (h: / s:) no longer discards the host pattern...
    * 1438 FIX: quicksearch: fixed various non-working quicksearch filters...
    * 1501 FIX: Legacy view formats created with 2014-09 snapshots are now converted...
    * 1506 FIX: Fixed randomly hidden dashboard title...
    * 1527 FIX: Fixed views missing values of some filters (serviceregex, hostgroup filters, ...)...
    * 1528 FIX: Fixed actions in mobile GUI...
    * 1529 FIX: Mobile-GUI: Fixed "all host problems" view not showing all problems...
    * 1533 FIX: Fixed sorting of hosts with same name in "services of host" view
    * 1534 FIX: Fixed filtering views in distributed setup lead to empty views...
    * 1553 FIX: Fix deleting (acknowleding) of logfiles in logwatch...
    * 1537 FIX: Added transformation code for user dashboards created between 2014-08 and 2014-10...
    * 1538 FIX: Only allow switching sites on/off when permitted to...
    * 1539 FIX: Fixed refreshing of PNP graphs in dashboards...
    * 1543 FIX: Hosttag columns are now available right ater creating a tag...
    * 1544 FIX: Fixed exception in complain phase in view editor...
    * 1573 FIX: WATO Quickaccess snapin: Pending button is not overlapped by icons anymore
    * 1557 FIX: Fix sorting of hostnames that only differ in lower/uppercaseness
    * 1577 FIX: Fixed editing of views using the "Downtime for host/service" sorter or column...
    * 1578 FIX: Folding states of containers with umlauts in titles are now persisted...
    * 1580 FIX: Views: Hardcoded single context filters are not shown in filter form anymore...
    * 1581 FIX: Single context views with missing context show an error message now...
    * 1585 FIX: Dashboard: Fixed mass client CPU load consumption when making graph dashlets too small...
    * 1586 FIX: Dashboard: Toggling edit/non-edit is now reflected when reloading the page
    * 1605 FIX: Fixed perfometer of check check_mk-printer_supply_ricoh
    * 1607 FIX: check_http: Fixed broken links in escaped plugin output
    * 1614 FIX: Fixed wrong URL in webapi.py documentation
    * 1619 FIX: Renamed "Hostgroups" and "Servicegroups" views to "Host Groups" and "Service Groups"
    * 1638 FIX: Fixed styling small styling problems in wiki snapin
    * 1641 FIX: Quicksearch: Now able to search for services with backslashes in names
    * 1642 FIX: Quicksearch: Improved error handling on invalid search statements (invalid regexes)
    * 1651 FIX: Consolidated painters of service list views...
    * 1678 FIX: Fixed problem with garbled styles on user profile page after saving
    * 1680 FIX: Fixed various dashlet designer position/resizing issues...
    * 1683 FIX: Replaced a lot of old GIF images with better looking PNG images
    * 1687 FIX: Add visual to dashboard menu can now be closed with click anywhere on page
    * 1709 FIX: Fix exception when a non-Ascii character is part of the variable part of a view title
    * 1691 FIX: Fixed problem when watching BI aggregations with umlauts in titles or group name

    WATO:
    * 1170 Added buttons to move rules to top/bottom of the list to ruleset edit dialog
    * 1489 Added iCalendar import for generating timeperiods e.g. for holidays...
    * 1495 Most WATO tables can now be sorted (where useful)...
    * 1504 WATO makes host tag and group information available for NagVis...
    * 1535 Disabled services on service discovery page now link to the ruleset
    * 1587 SEC: Prevent logging of passwords during initial distributed site login...
    * 1560 Put host and service groups into one WATO menu item...
    * 1561 Remove Auditlog from the main WATO menu and put it into the activate Changes page
    * 1562 Move manual checks into a new WATO module...
    * 1697 Allow non-Ascii characters in topic of host tag groups
    * 1707 WATO rule editor: show title of tag group when rendering the conditions of a rule...
    * 1689 Creating WATO backends for each configured site now...
    * 1690 Pending changes can now be discarded...
    * 1693 Added search form to global settings page...
    * 1717 Split up LDAP configuration dialog into four boxes...
    * 1165 FIX: Fixed exception in service discovery of logwatch event console forwarding checks...
    * 1490 FIX: Timperiod excludes can now even be configured when creating a timeperiod...
    * 1491 FIX: Fixed bug in dynamic lists where removing an item was not always possible...
    * 1492 FIX: Fixed too long URL bug when deleting a timeperiod right after creating one
    * 1498 FIX: Fixed displaying of global settings titles / help texts...
    * 1502 FIX: Fixed removing elements from ListOf choices during complain phase
    * 1505 FIX: Snapshots are now bound to the used monitoring core...
    * 1540 FIX: Host diagnose page: Some tests were failing randomly
    * 1541 FIX: Fixed missing form fields for notification method when editing rbn default rule
    * 1542 FIX: Changed text of "debug_log" option to be clearer in distributed setups...
    * 1546 FIX: Fixed adding cluster nodes to new cluster in complain phase...
    * 1556 FIX: WATO inventory ignores already inventorized checks which does not exist anymore...
    * 1576 FIX: SNMP Community host attribute is now visible for IE<=8...
    * 1588 FIX: Renamed SNMP communities rule to SNMP credentials
    * 1589 FIX: Restructured SNMP credentials rule specification...
    * 1620 FIX: Fixed exception during host renaming when host has no perfdata
    * 1625 FIX: Safely handle characters that have a special meaning in regexes when creating service-specific rules...
    * 1637 FIX: Fixed exception in notification analysis when notifications have not NOTIFICATIONTYPE set
    * 1639 FIX: Interfaces with speed more than 10GBit/s can now be configured correctly
    * 1633 FIX: Fix problem that attributes of new WATO folders have not been saved...
    * 1634 FIX: Fix editing of cluster hosts in WATO: cluster-property no longer goes lost...
    * 1686 FIX: Host renaming also updates explicit negated hosts in rules

    Notifications:
    * 1512 Bulk notification can now be grouped according to custom macro values...
    * 1650 Enabled rule based notifications by default (for new installations)...
    * 1749 Allow title of notifiation script to be in third line if second line is encoding: utf-8...
    * 1660 notification plugin spectrum: now configurable via flexible notifications
    * 1168 FIX: HTML mails can now be configured to display graphs among each other...
    * 1514 FIX: Try harder to detect previous hard state in notification when using Nagios as core...
    * 1582 FIX: Fixed missing graphs in mails when sending notifications to non-contacts...
    * 1583 FIX: Can use contact groups without hosts/services assigned in RBN rules now...
    * 1606 FIX: Moved notify.log to var/log/notify.log in OMD environments...
    * 1570 FIX: Fix notification of check_http active checks with Nagios core...
    * 1704 FIX: Fix notification analyser in case there are non-Ascii characters in the notification context

    BI:
    * 1435 FIX: Saving BI aggregations: No longer reports 'Request-URI Too Large'...
    * 1559 FIX: Fix link from BI icon to BI views (aggregations affected by this host/service)
    * 1692 FIX: Aggregations with umlauts in title/topic can now be displayed in BI/Availability

    Reporting & Availability:
    * 1720 FIX: Remove bogus column H.Down if "Consider times where the host is down" is switch off...

    Event Console:
    * 1169 Added host state type filter to "recent event history" view
    * 1718 Show groups of regex match of events in details views of Event Console
    * 1719 Allow to allow both host name and IP address when checking for events in Event Console...
    * 1531 FIX: Fixed exception in event history view when displaying CHANGESTATE events
    * 1610 FIX: Hostname translation now also works for incoming SNMP traps
    * 1643 FIX: Improved error handling of exceptions when processing log lines
    * 1644 FIX: Fixed matching dynamic number of regex match groups...
    * 1698 FIX: Fix specifying explicit path to unix socket for check_mkeventd

    Livestatus:
    * 1613 FIX: Fixed invalid json format in Stats query with requested heaeders...

    HW/SW-Inventory:
    * 1479 liveproxyd: new function for collecting remote inventory data...
            NOTE: Please refer to the migration notes!
    * 1452 Solaris HW/SW-Inventory added...
    * 1547 FIX: win_cpuinfo: fix case where NumberOfCores is missing (Windows 2003)...
    * 1552 FIX: mk_inventory.ps1: fix garbled or missing entries by removing bogus binary zeroes...
    * 1752 FIX: win_exefiles: handle case gracefully where no size information is available
    * 1753 FIX: win_bios: handle case with colons in BIOS version

    inventory:
    * 1516 FIX: win_disks: fix exception in case of empty signature


1.2.5i6:
    Core & Setup:
    * 1008 Overall check timeout for Check_MK checks now defaults to CRIT state...
    * 1373 SEC: Do not ouput complete command line when datasource programs fail...
    * 1425 New section header option "encoding" for agent output...
    * 1129 FIX: Windows MSI-Installer: some systems created corrupted check_mk_agent.msi files...
    * 1426 FIX: windows agent: logwatch: no longer reports incorrect formatted texts (japanese characters)...
    * 1429 FIX: Disabled snmp checktypes are now sorted out before Check_MK contacts the snmp host...

    Checks & Agents:
    * 0185 knuerr_rms_humidity, knuerr_rms_temp: Two new Checks to Monitor the Temperature and the Humidity on Knürr RMS Devices
    * 1065 heartbeat_crm / heartbeat_crm.resources: Rewrote checks / formalized parameters...
    * 1068 livedump: Added optional check interval (detect staleness) / option to encrypt mails...
    * 1093 windows agent: performance counter can now be specified by name...
    * 0189 docsis_channels: Support for Frequency of Downstream Channels for Devices with DOCSIS MIB
    * 0190 docsis_channels_upstream: New check for monitoring upstream channels on cable modems with DOCSIS MIB
    * 0193 docsis_cm_status: New Check Status Check for Cable Modems with Docsis MIB.
    * 1070 printer_input/printer_output: New checks to monitor input/output sub-units of printers...
    * 0196 esx_vsphere_hostsystem: New subcheck for maintenance mode...
    * 0197 check_uniserv: New Check for Uniserv Data Management Services...
    * 0199 veeam_client: Check rewritten to get a nicer output
    * 0200 arris_cmts_cpu,arris_cmts_temp: New Checks for Arris CMTS Devices ( Temperature and CPU Utilization)
    * 0202 cisco_temp_sensor: It is now possible to configure this check in WATO....
    * 1172 New check sap.value_groups...
    * 1173 cisco_secure: Check creates now a summary instead one service by port...
            NOTE: Please refer to the migration notes!
    * 1174 rms200_temp: New Temperature check for RMS200 Devices
    * 1175 dell_idrac_disks: New Check for Harddisks using Dell iDrac
    * 0644 adva_fsp_if: instead of lower warning and critical levels check now supports lower and upper levels
            NOTE: Please refer to the migration notes!
    * 1006 printer_pages: add Perf-O-Meter and PNP template
    * 0646 brocade_fcport: the administrative states for which ports are inventorized can now be configured in WATO
    * 1010 chrony: new check for NTP synchronization via chrony on Linux...
    * 1011 ibm_svc_systemstats.disk_latency: introduce levels for alerting...
    * 1372 cisco_vss: new check for monitoring state of Cisco Virtual Switches
    * 0648 brocade_fcport: new speed calculation of isl_ports...
    * 0649 f5_bigip_pool: check now also prints the node names of down nodes
    * 1374 arc_raid_status: moved plugin into main Linux agent...
            NOTE: Please refer to the migration notes!
    * 1375 vxvm_enclosures, vxvm_multipath, vxvm_objstatus: joined into one agent plugin called vxvm...
    * 1376 dmraid: moved plugin code into normal Linux agent...
    * 1377 Renamed agent plugin resolve_hostname into dnsclient, make portable to all Unices...
    * 1146 nfsmounts: supported by AIX agent now...
    * 1103 windows agent: now able to omit context text of logfiles...
    * 1150 netstat: new check for monitoring TCP/UDP connections and Linux and AIX...
    * 0654 oracle_instance: now also monitors the log mode
    * 1176 winperf_msx_queues: The list of counters for inventory can now be configured host based using wato
    * 0656 brocade_fcport: inventory rule can now choose upon physical und operations states as well, state choices were also updated
    * 1177 Hivemanger: New agent to check hivemanager devices
    * 1383 oracle_asm_diskgroup: Account for offline disks and required mirror free space...
            NOTE: Please refer to the migration notes!
    * 1178 arris_cmts_mem: New check for Memory usage on arris cmts modules.
    * 1179 bluecat_dhcp: New Check for DHCP Service on bluecat adonis devices.
    * 1180 bluecat_dns, bluecat_dns_queries: New DNS Checks for Bluecat Adonis.
    * 1181 bluecat_ntp: New Check for NTP on bluecat adonis or proteus devices
    * 1105 wmic_if.ps1: Powershell version of the wmic_if.bat script...
    * 1182 bluecat_ha: New Check for HA Status on Bluecat Adonis devices
    * 1183 bluecat_commandserver: New Check for bluecat adonis devices
    * 1397 juniper_screenos_cpu, juniper_screenos_fan, juniper_screenos_mem, juniper_screenos_temp, juniper_screenos_vpn: new checks for Juniper ScreenOS Firewalls
    * 1106 mk_inventory.ps1: now uses the MK_CONFDIR environment variable from the agent (if available)...
    * 1107 windows agent: now sets additional environment variables...
    * 1108 printer_io.include: included tray description in check output
    * 0657 diskstat: cluster support added for single disk modes
    * 1111 vCenter monitoring: greatly improved performance (at least 40 times faster)...
    * 1112 esx_vsphere_hostsystem.mem_usage_cluster: allows to monitor total RAM usage of all nodes in a cluster...
    * 0658 brocade_info: new check to retrieve informational data about Brocade switches
    * 1385 oracle_instance: new WATO rules for archivelog, logging, login and uptime...
    * 1403 kernel.util: allow levels for the total CPU utilization...
            NOTE: Please refer to the migration notes!
    * 1117 agent_vsphere: now able to query license information from esx system...
    * 1118 bluecat_dns, bluecat_dhcp: no able to run as clustered checks...
    * 1409 Extended Check_MK-API: check function may return None...
    * 0659 domino_tasks: new check to monitor tasks on a lotus domino server via snmp
    * 1187 Hivemanager: Extended Check and Agent...
    * 1130 esx monitoring: agent_vsphere now retrieves additional data (used by HW-inventory)...
    * 1422 agent_vsphere: now able to configure where the power state of a vm or esx-host should be assigned...
    * 1442 ups_socomec_out_source: New check for checking the power source of out phases for Socomec UPSs
    * 0662 domino_mailqueues: new check to monitor mail queues in Lotus Domino
    * 1188 veeam_client: Check now also outputs ReadSize and TransferedSize...
    * 0663 domino_info: new check to extract informational data about a Lotus Domino Server
    * 0664 domino_users: new check to monitor the number of users on a Domino Notes server
    * 1447 domino_transactions: new check to monitor the number of transactions per minute on Lotus Domino servers
    * 1190 statgrab_cpu: Check can now handle parameters
    * 1191 Linux agent now also sends information about tmpfs...
    * 1193 ps: Manual Checks can now use RegEx for user matching...
    * 1194 Linux Agent now supports monitoring of cifs mounts
    * 1195 AIX Agent now also supports monitoring of cifs mounts
    * 1196 apache_status: Added timeout...
    * 1443 ups_socomec_outphase: New check for monitoring the out phases of Socomec UPSs
    * 1051 FIX: tcp_conn_stats: fix missing performance data...
    * 1142 FIX: winperf_ts_sessions: fix computation, check has never really worked
    * 1090 FIX: zfsget: fixed exception which happened on incomplete zfs entries
    * 0187 FIX: hp_proliant_power: Fixed Wato configuration
    * 0192 FIX: oracle_rman_backups: Not longer try to make a inventory for broken plugin outputs
    * 0194 FIX: raritan_pdu_inlet: Check now outputs the correct values...
            NOTE: Please refer to the migration notes!
    * 1071 FIX: oracle_rman_backups: Only inventorize ARCHIVELOG / DB FULL / DB INCR entries...
    * 1152 FIX: mk-job: The check now captures currently running jobs and their start time...
    * 0198 FIX: cisco_temp_sensor: Removed dicey detection for temperature value....
    * 0645 FIX: brocade_fcport: since in newer firmware (7.*) swFCPortSpeed is deprecated, we then calculate port speed from IF-MIB::ifHighSpeed
    * 1097 FIX: windows_agent: preventing missing agent sections on first query...
    * 1009 FIX: df: deal with space in file system type for PlayStation file system...
    * 1098 FIX: esx_vsphere_counters.diskio: Now reports unknown when counter data is missing
    * 1143 FIX: dell_powerconnect_temp: fix configuration via WATO...
    * 1144 FIX: blade_bx_temp, dell_chassis_temp, emerson_temp, ibm_svc_enclosurestats, ups_bat_temp: rename service description...
            NOTE: Please refer to the migration notes!
    * 1145 FIX: windows_tasks: handle case correctly where task is currently running...
    * 1378 FIX: mk_logwatch: remove exceeding \n when rewriting message and using \0...
    * 1147 FIX: upc_capacity, ups_socomec_capacity: Fix checking of battery left levels...
    * 1099 FIX: tsm_scratch: now returns the variable name instead the values during inventory...
    * 0650 FIX: f5_bigip_pool: limits to the number of active nodes are now correctly applied...
            NOTE: Please refer to the migration notes!
    * 1102 FIX: esx_vsphere_counters: no longer raise false alarms because of invalid data from ESX Host...
    * 1149 FIX: check_mk-ibm_svc_systemstats.diskio, check_mk-ibm_svc_systemstats.iops: fix exception in Perf-O-Meter
    * 0651 FIX: f5_bigip_interfaces: Fix invalid throughput values, detect newer F5 devices...
    * 1393 FIX: casa_cpu_temp, casa_cpu_util: Change service description to standard...
            NOTE: Please refer to the migration notes!
    * 1104 FIX: winperf_if: Improved matching of data from wmic_if.bat / wmic_if.ps1 scripts...
    * 1110 FIX: windows agent: fixed missing agent section problem if a cached script ran into a timeout...
    * 1113 FIX: oracle_rman: fixed exception when backup was currently running
    * 1114 FIX: bluecat_threads: no longer detected on wrong systems...
    * 1116 FIX: megaraid_ldisk: now longer raises an exception for adapters with 'No Virtual Drive Configured'
    * 1122 FIX: windows agent: unicode logfile monitoring: now able to detect incomplete written lines...
    * 1184 FIX: cisco_power: Fixed detection of item. In some cases the status information was part of the item...
            NOTE: Please refer to the migration notes!
    * 1078 FIX: Fix compensation for daylight safing time in prediction
    * 1126 FIX: bluecat_ntp: check no longer crashes on evaluating sysLeap values higher than 1...
    * 1127 FIX: bluecat_dhcp: fixed exception when data was available.. returns UNKNOWN when data is missing
    * 1128 FIX: bluecat_dns: now reports UNKNOWN if no snmp data is available
    * 1131 FIX: esx_vsphere_hostsystem.maintenance: fixed misspelling in service description...
            NOTE: Please refer to the migration notes!
    * 1161 FIX: fc_port: Fixed invalid values of counters, fixed wrong values in graphs...
    * 1192 FIX: veeam_jobs: Check now recognize sync jobs...
    * 1386 FIX: oracle_jobs: Bugfix for forever running jobs...
    * 1427 FIX: esx_vsphere_hostsystem.multipath: no longer crashes at invalid multipath types...

    Multisite:
    * 1066 New Dashboard Designer...
    * 1392 WATO Folder filter: show only the paths a user is allowed to see
    * 1398 Allow to spread times of next check when rescheduling...
    * 1405 Checkbox for settings downtimes on the hosts of the selected services...
    * 1410 Output log text of scheduled downtime log entries...
    * 1411 New builting views for the history of scheduled downtimes
    * 1185 mobile ui: Added a new view to see events from the Event Console
    * 1412 Speed up of displaying and sorting after WATO folder path
    * 1477 New screenshot mode for Multisite...
    * 1067 FIX: Fixed login problem in LDAP connector when no user filter specified...
    * 1094 FIX: sidebar snaping 'Tree of folders': fixed exception
    * 1154 FIX: Availability: Fixed unwanted redirect to edit annotation page after editing availability options...
    * 1401 FIX: Display options in views are now again persistent...
    * 1120 FIX: Multisite filters Host/Service Contactgroup: Fixed livestatus exception...
    * 1158 FIX: Moved filter logic to visuals module...
            NOTE: Please refer to the migration notes!
    * 1077 FIX: Fixed labelling of Y achsis in prediction graphs...
    * 1162 FIX: User profiles can not be edited on WATO remote sites anymore...

    WATO:
    * 1096 New WATO web service: manage hosts via a new HTTP API...
    * 1155 NagVis map edit/view permissions can now be set using roles/groups...
    * 1115 Renamed rule: Hosts using SNMP v2c -> Legacy SNMP devices using SNMP v2c...
    * 1404 Make title/help of custom user attributes localizable...
    * 1159 Remote BI Aggregations can now be configured to be checked as single services...
    * 1163 Service discovery: Added direct link to check parameter ruleset of services...
    * 1428 Web-API: now able to add cluster hosts...
    * 1064 FIX: Fixed rare issue with WATO communication in distributed setups (different OS versions)...
    * 1089 FIX: Snapshot restore: fixed exception during exception handling......
    * 1091 FIX: logwatch patterns: allow unicode text in pattern comment
    * 1092 FIX: logwatch: now able to enter unicode text into the "Pattern (Regex)" field
    * 0191 FIX: Added swp files to the ignore list for the WATO git feature...
    * 1153 FIX: Changed custom user attributes can now be used immediately...
    * 0201 FIX: Fixed error message in Rulelist of RBN...
    * 1100 FIX: WATO backup domains: fixed bug were excluded files still got deleted on snapshot restore...
    * 1101 FIX: WATO check parameter: renamed 'Nominal Voltages' to 'Voltage Levels..'
    * 1396 FIX: Fix default setting of Enable sounds in views...
    * 1109 FIX: WATO active checks: passwords no longer shown as plain text....
    * 1119 FIX: WATO create rule: No longer raises an incorrect permission warning when creating a new rule...
    * 1121 FIX: Rule based notifications formular: No longer raises Request-Uri-Too-Large errors...
    * 1160 FIX: Fixed wrong named column in mkeventd rules
    * 1430 FIX: Clone group: Now displays correct alias name of cloned group...

    Notifications:
    * 1151 Add variables (HOST/SERVICE)ACK(AUTHOR/COMMENT) to notification context...
    * 1394 HTML notifications have a new content field for debugging variables...
    * 1400 Added example notification script for Pushover to doc/treasures/notifications...
    * 1123 Rule based notifications: New condition "Match Service Groups"
    * 1186 RBN: It's now possible to Filter for contactgroups...
    * 1189 sms notification: also send information about Downtimes, Acknowledgments and Fallping now
    * 1424 mknotifyd: now able to check if its still listening for telegrams...
    * 1156 FIX: Graphs in HTML mails are now sent again where they where missing...
    * 1157 FIX: Fixed SMS plugin on at least debian (distrs which have no sendsms/smssend)...
    * 1407 FIX: Fix exception in rule based notification on non-Ascii characters in log message
    * 1408 FIX: mknotifyd now really reads all configuration files below mknotifyd.d...

    BI:
    * 1406 Assume PEND in count_ok aggregations if all nodes are PEND...

    Event Console:
    * 1148 Allow execution of actions when cancelling events...
    * 1395 Event Console can now create notifications via Check_MK RBN...
    * 1007 FIX: check_mkevents: fix case where events contain binary zeroes
    * 1399 FIX: Fix left-over tac processes when showing Event Console history...
    * 1402 FIX: Fixed cased where counting events did not reach required count...
    * 1124 FIX: WATO EC configuration: no longer raises an exception when user has restricted WATO access...
    * 1125 FIX: EC actions are now saved when an EC rule has "Send monitoring notification" set...

    HW/SW-Inventory:
    * 0643 windows inventory: OS now contains the install date, reg_uninstall now contains the path...
            NOTE: Please refer to the migration notes!
    * 0652 windows software inventory gives some more details about OS and installed software...
            NOTE: Please refer to the migration notes!
    * 0653 script to extract HW/SW-Inventory data in CSV format...
    * 0660 mk_inventory-ps1: new uses the Install Location as path for win_reg_uninstall
    * 0661 HW/SW-Inventory: install date of software packages no longer in unix timestamps but date format...
            NOTE: Please refer to the migration notes!
    * 1413 HW/SW-Inventory implementation step one finished...
    * 0655 FIX: win_cpuinfo and mk_inventory.ps1 agent: unit of CPU speed fixed, fixes for long output lines in agent
    * 1379 FIX: Fixed filter "Host has inventory data"...
    * 1423 FIX: Host HW-inventory: now longer generates an exception on displaying the BIOS date

    check:
    * 1384 oracle_jobs: new WATO rules, changed service name to SID.OWNER.NAME...
            NOTE: Please refer to the migration notes!


1.2.5i5:
    Core & Setup:
    * 1012 Fix quoting of backslashes in custom checks with nagios core...
            NOTE: Please refer to the migration notes!
    * 1038 Massive speedup of cmk --snmptranslate
    * 1035 FIX: Do not fail on errors in *.mk files anymore - except in interactive mode...
    * 0174 FIX: Fixed appending of --keepalive-fd parameters to checkhelpers...
    * 1053 FIX: Fixed events check always being reporting OK state...
    * 1045 FIX: Gracefully restart check_mk helpers in case of memory leak...
    * 0633 FIX: diskstat: fixed performance data of old legacy disk IO read/write data...

    Checks & Agents:
    * 0168 f5_bigip_pool: Added Wato configuration...
    * 0995 raritan_pdu_outletcount: new check for outlet count of Raritan PX-2000 family PDUs
    * 0169 websphere_mq_channels,ebsphere_mq_queues: New Checks to monitor IBM Websphere MQ Queues and Channels...
    * 1034 Always provide also 64 bit version of Windows agent
    * 0170 hp_proliant_power: New check to monitor the Power Meter on Prolaint Servers and iLO Boards
    * 0172 zfsget: Check is now usable in cluster_mode...
    * 1039 aix_diskiod: new check for disk IO on AIX
    * 0997 New checks and a special agent for ALLNET IP Sensoric devices...
    * 0175 logwatch.groups: New logwatch subcheck who can be used to group logfiles together....
    * 1041 aix_memory: new check for RAM and SWAP on AIX
    * 0998 ibm_imm_health: Trying to recognice newer versions of IBM IMM now too
    * 0628 raritan_pdu_inlet: now also monitors the three phases of the inlet
    * 1073 sni_octopuse_cpu: added PNP graph definition and Perf-O-Meter
    * 0178 mssql_tablespaces: It is now possible to define thresholds
    * 0999 allnet_ip_sensoric.pressure: New Check for Pressure Sensors in ALLNET IP Sensoric devices
    * 1082 windows agent: now also available as msi installer...
    * 0179 check_dns: It is now possible to use the local dns server in wato configuration...
    * 1058 livedump-mail-fetch: Now supporting either quoted-printable or non encoded mails...
    * 0180 sap: It is now possible to add multiple sap instances to the sap.cfg file...
    * 0181 citrix_sessions, citrix_serverload: New checks for Citrix Load (a Score calculated by citrix) and the number of sessions
    * 0637 jolokia_metrics.gc, jolokia_metrics.tp, jolokia_info: two new subchecks for the jolokia_metrics checks and better error handling for jolokia_info...
    * 1000 qlogic_sanbox.temp: New Check for temperature sensors in QLogic SANbox Fibre Channel Switches
    * 1001 qlogic_sanbox.psu: New Check for power supplies in QLogic SANbox Fibre Channel Switches
    * 0182 MegaCli: Agent now also supports the 64bit version (Thanks to Philipp Lemke)
    * 1132 qlogic_fcport: New Check for Fibre Channel Ports in QLogic SANbox FC Switches
    * 1133 qlogic_sanbox_fabric_element: New Check for Fabric Elements in QLogic SANbox Fibre Channel Switches
    * 1134 bintec_sensors.fan: New Check for Fan Speed of Bintec Routers
    * 1135 bintec_sensors.voltage, bintec_sensors.temp: New Checks for Voltage and Temperature Sensors of Bintec Routers
    * 1048 mem.win: support predictive levels...
    * 1136 bintec_brrp_status: New Check for BRRP States on Bintec Routers
    * 0640 jolokia_metrics.gc, jolokia_metrics.tp: now come with its own pnp templates
    * 1088 included check_mk_agent windows msi installer...
    * 0183 sentry_pdu: New check to monitor plugs of sentry PDUs
    * 0184 knuerr_sensors: New Check to monitor Sensors on a Knürr RMS Device
    * 0994 FIX: agent plugin smart: fixed syntax error
    * 0989 FIX: logwatch.ec: Fix forwarding multiple messages via syslog/TCP...
    * 0943 FIX: if.include: fixed incorrect traffic percentage values in the check output of if checks...
    * 0944 FIX: oracle_tablespaces: fixed calculation of space left and number of remaining increments...
    * 1032 FIX: check_traceroute: Fix option Use DNS, worked vice versa
    * 0171 FIX: hp_blade_psu: Fixed pnp template...
    * 0996 FIX: apc_symmetra_test: Handle unknown date of last self test as intended...
    * 0173 FIX: hitachi_hnas_volume: Fixed bug when snmp outputs empty lines
    * 1037 FIX: bintec_info: support bintec RXL12500
    * 0948 FIX: mk_inventory.ps1: increased caching time to 14400, fixed incorrect default cachefile path
    * 0827 FIX: lnx_thermal: Not checking active trip points (e.g. cooling device triggers) anymore
    * 1043 FIX: printer_supply: fix value error in default parameters...
    * 0626 FIX: veeam_jobs: agent now supports output lines longer than 80 chars
    * 1072 FIX: printer_supply: fix colors of Perf-O-Meter on HP OfficeJet...
    * 0950 FIX: check_mkevents: now able to resolve the hostname of the remote hosts...
    * 0177 FIX: esx_vsphere_hostsystem.multipath: Fixed return state in case of paths in standby...
    * 1054 FIX: mysql_slave: Only monitor the age of the slave when it is running
    * 1075 FIX: if, if64: Fixed PNP template in order to correctly scale Y axis
    * 0631 FIX: fc_port: several fixes for the perfometer to display the right values...
    * 0632 FIX: brocade_fcport: fix perfometer output of out bandwidth when averaging is switched on
    * 1055 FIX: mysql_slave: Fixed detecting CRIT states when IO/SQL slaves are not running
    * 0634 FIX: Max Bandwidth for PNP-Graphs of Interface checks corrected...
    * 0635 FIX: fc_port: the check no longer inventorizes ports with administrative state of 'unknown' or 'offline'
    * 0636 FIX: fc_port: do not inventorize if brocade fibre channel mib is also supported on the device...
    * 1083 FIX: ad_replication.bat: does not return data if the server is no DC
    * 0638 FIX: windows_updates: agent plugin now always sends section header, even if no update information provided...
    * 1084 FIX: ps: now able to handle bigger process groups without constant MKCounterWrapped Exceptions...
    * 1087 FIX: Active checks: Non-ascii check commands now converted into utf-8...
    * 1049 FIX: ups_capacity: Fix exception when running on battery...
    * 0639 FIX: jolokia_metrics: fix for problem when catalina uses the standalone engine
    * 1050 FIX: websphere_mq_queues: make compatible with old agent, fix not-found case

    Multisite:
    * 1013 Sort host names naturally, e.g. foobar11 comes after foobar2...
    * 1033 New Mutisite filter for the number of services a host has...
    * 0949 quicksearch: now able to search for multiple hosts at once...
    * 1052 SEC: index start URL can not be used to redirect to absolute URLs anymore...
    * 1085 quicksearch: multiple hostname matches now lead to the searchhost view instead of the hosts view...
    * 1047 Virtual Host Tree: Allow to use topic as tree level...
    * 1062 SEC: Fixed several XSS issues on different pages...
    * 1063 SEC: Fixed several XSS issues on different pages...
    * 0945 FIX: Sidebar snapin "Problem hosts": Now excludes hosts and services in downtime
    * 1036 FIX: doc/treasures/downtime: fix --url option, better error output
    * 1074 FIX: Fix Virtual Host Tree snapin...
    * 1059 FIX: LDAP: Using configured user filter during login to prevent temporary created users...
    * 1060 FIX: Fixed exception during first login of a user when saving of access times is enabled...

    WATO:
    * 0825 WATO: Hover menu of user online state shows the last seen date/time now
    * 1057 WATO folder permissions are only exported to NagVis when configured...
    * 1086 check_http: now able to enter non-ascii signs in "Send HTTP POST data" rule...
    * 0990 FIX: Fix HTTP error handling in bulk inventory...
    * 1004 FIX: Fix exception when saving rules, caused by empty item
    * 0947 FIX: WATO snapshots: fixed missing files on restoring nagvis backup domains
    * 0826 FIX: Fixed problem where user access times were not updated correctly
    * 1044 FIX: Remove icon for service parameters in WATO service list for missing services...
    * 1056 FIX: Fixed selection of hosts for bulk actions

    Notifications:
    * 1042 Rule based notifications: allow matching on host groups...
    * 0828 FIX: Mails sent with mail/asciimail plugin now really set the from address
    * 1061 FIX: SMS notifications: correctly handling spaces in phone numbers...

    Reporting & Availability:
    * 0991 FIX: Availability: optionally show time stamps as UNIX epoch time...
    * 1076 FIX: Fix wrong percentual host availability > 100% when excluding downtimes...

    Event Console:
    * 1040 FIX: Avoid sporadic errors when checking event state in Event Console...

    Livestatus:
    * 0988 FIX: livedump: Fix exception in case no contact groups are defined for a service
    * 0951 FIX: table servicegroups: fixed service visibility when using group_authorization AUTH_STRICT...

    HW/SW-Inventory:
    * 0625 hw/sw inventory now reads the kernel version and architecture for linux and windows
    * 0627 lnx_video, win_video: added inventory function and agent for linux video cards, modified windows inventory function
    * 0629 improvements to windows sw/hw inventory (encoding, more details for sw inventory)
    * 0630 win_disks: hardware inventory for physical disks in windows
    * 1046 Added AIX support for HW/SW-Inventory...
    * 0167 FIX: mk_inventory.linux: Changed field separator from pipe to tab...
    * 1005 FIX: Fix exception when using pretty-print output format
    * 0946 FIX: hw/sw inventory: fixed display bug for byte fields with the value 0...
    * 0641 FIX: windows inventory: moved encoding from checks to windows agent plugin


1.2.5i4:
    Core & Setup:
    * 0940 SEC: Fixed various core SIGSEGV when using malformed livestatus queries...

    Checks & Agents:
    * 0812 nginx_status: New check for monitoring status information of the Nginx web server...
    * 0986 citrix_licenses: new check for monitoring Citrix licenses
    * 0814 Agent versions can now be checked with "at least version X" parameters...
    * 0815 mysql_slave: New check for monitoring MySQL slave sync state
    * 0617 adva_fsp_if: new check to monitor interfaces of the ADVA FSP 3000 scalable optical transport solution
    * 0618 adva_fsp_current: new check for the power supply units of the ADVA FSP 3000 scalable optical transport solution
    * 0619 adva_fsp_temp: new check to monitor temperature and temperature trends on ADVA scalable optical transport solutions
    * 0993 raritan_pdu_inlet: now delivers performance data
    * 0624 fc_port: new check for fibre channel devices supporting the FCMGMT MIB
    * 1003 ibm_svc_enclosure: support new firmware, also check fan modules
    * 0616 FIX: brocade.fan, brocade.power, brocade.temp: will now only discover services which are not marked as absent
    * 0992 FIX: zfs_arc_cache: returns OK even if values of arc meta are missing...
    * 0936 FIX: agent_ibmsvc: improved error messages on using wrong credentials
    * 0621 FIX: zfsget: better filesystem selection and calculation of sizes...
    * 0819 FIX: Fixed keepalive termination in case of exceptions during checking...
    * 0622 FIX: cisco_temp_sensor: fix to also work with newer IOS versions
    * 0623 FIX: fsc_fans: upper levels for fan RPMs are now optional also for the check
    * 0823 FIX: mk_sap: Fixed some wrong calculated values (decimal numbers)...

    Multisite:
    * 0982 SEC: Fix two XSS weaknesses according to CVSS 8.5 AV:N/AC:M/Au:S/C:C/I:C/A:C...
    * 0983 SEC: Fix security issue in code of row selections (checkboxes) (CVSS 4.9 AV:N/AC:M/Au:S/C:N/I:P/A:P)...
    * 0934 FIX: Logwatch messages with class unknown ( 'u' ) now displayed as WARN...
    * 0166 FIX: mobile gui: Fixed colors of command list...
    * 0820 FIX: Fixed wrong NagVis links in "custom links" snapin
    * 0938 FIX: logwatch: fixed incorrect display of warning messages
    * 0939 FIX: Fixed multisite exception caused by missing explanation text for a AUTODELETE event action
    * 0822 FIX: Sorting columns in view dashlets is now working again
    * 0941 FIX: esx_vsphere_hostsystem.cpu_usage: pnpgraph now displays AVERAGE instead of MAX values in all timeframes...
    * 0942 FIX: check_mk-winperf.cpuusage.php: now displays AVERAGE values instead of MAX...

    WATO:
    * 0984 Fix code injection for logged in users via automation url...
            NOTE: Please refer to the migration notes!
    * 0987 New button for updating DNS cache...
    * 0824 SEC: Valuespecs: Fixed several possible HTML injections in valuespecs...
    * 0813 FIX: LDAP: Improved slightly missleading logging of LDAP sync actions...
    * 0935 FIX: CPU utilization: increased maximum value to 10000...
    * 0821 FIX: Reducing size of auth.php (needed for authorisation in NagVis) in large environments...

    Notifications:
    * 1002 FIX: Fix crash when debugging notifications with non-Ascii characters...

    Reporting & Availability:
    * 0985 Availability: display phases of freqent state changes as "chaos"...

    Event Console:
    * 0816 States of events can now be set by patterns...

    HW/SW-Inventory:
    * 0620 new version of Check_MKs hardware and software inventory including a much extended windows agent and inventory functions
    * 0818 FIX: Fixed exception in HW/SW inventory search dialog...


1.2.5i3:
    Core & Setup:
    * 0884 New options --oid and --extraoid for cmk --snmpwalk...
    * 0785 FIX: Availability: fixed memory leak in table statehist...
    * 0903 FIX: availability: fixed bug causing the availability feature not considering timeperiod transitions
    * 0888 FIX: Fix SNMP inventory check in simulation mode

    Checks & Agents:
    * 0149 cisco_secure: New check for Port Security on Cisco swichtes
    * 0751 New localcheck for Linux that makes sure that filesystems in /etc/fstab are mounted...
    * 0783 enterasys_lsnat: new check monitoring the current LSNAT bindings
    * 0601 printer_alerts: check can now display a textual representation of the alert code...
            NOTE: Please refer to the migration notes!
    * 0799 ibm_svc_systemstats.cpu_util: New check for CPU Utilization of an IBM SVC / V7000 device in total
    * 0800 ibm_svc_nodestats.cache, ibm_svc_systemstats.cache: New checks for Cache Usage of IBM SVC / V7000 devices
    * 0150 printer_suply: New option to upturn toner levels...
    * 0801 ibm_svc_eventlog: New Check for Messages in Event log of IBM SVC / V7000 devices
    * 0151 enterasys_cpu_util: Changed check to not longer summarize all modules...
            NOTE: Please refer to the migration notes!
    * 0802 ibm_svc_nodestats.iops, ibm_svc_systemstats.iops: new checks for IO operations/sec on IBM SVC / V7000 devices
    * 0602 cmciii.humidity: new check for Rittals CMC III humidity sensors
    * 0829 oracle_tablespaces: improved formatting of levels text in check output...
    * 0757 Linux multipath check can now use the alias instead of the UUID as item...
    * 0879 windows_tasks: output last and next run time
    * 0881 rmon_stats: now needs to be activated via a rule in order to be inventorized...
            NOTE: Please refer to the migration notes!
    * 0804 ibm_svc_portfc: New check for status of FC Ports in IBM SVC / Storwize V3700 / V7000 devices
    * 0805 ibm_svc_enclosure: New Check for Enclosures, Canisters and PSUs in IBM SVC / Storwize V3700 / V7000 devices
    * 0806 ibm_svc_enclosurestats.temp: New Check for temperature in enclosures of IBM SVC / Storwize V3700 / V7000 devices
    * 0807 ibm_svc_enclosurestats.power: New check for power consumption of enclosures of IBM SVC / Storwize V3700 / V7000 devices
    * 0808 brocade_mlx*: Checks now also work correctly with Brocade ADX / FGS / ICX devices
    * 0892 wagner_titanus_topsense: new info check and overall status check for Wagner Titanus Top Sens devices
    * 0893 wagner_titanus_topsense.alarm: New check for Alarms Triggered on Wagner Titanus Top Sens devices
    * 0894 wagner_titanus_topsense.smoke: New check for Smoke Detectors in Wagner Titanus Top Sens devices
    * 0895 wagner_titanus_topsense.chamber_deviation: New Check for Chamber Deviation from Calibration Point in Wagner Titanus Top Sens devices
    * 0152 fsc_fans: Added support for Wato configuration and upper limits
    * 0896 wagner_titanus_topsense.airflow_deviation: New Check for Airflow Deviation in Wagner Titanus Top Sens devices
    * 0897 wagner_titanus_topsense.temp: New Check for Temperature measured by Wagner Titanus Top Sens devices
    * 0898 ibm_svc_nodestats.disk_latency, ibm_svc_systemstats.disk_latency: New Checks for Disk Latency in IBM SVC / Storwize V3700 / V7000 devices
    * 0156 akcp_daisy_temp: New Check for akcp daisyTemp sensor chains...
    * 0899 enterasys_temp: New Check for temperature sensor in Enterasys Switches
    * 0901 ibm_svc_portfc: more devices recognized...
    * 0952 ibm_svc_array: New check for Status of RAID Arrays in IBM SVC / Storwize devices.
    * 0911 esx_vsphere_hostsystem.multipath: now able to configure paths minimum count...
    * 0159 brocade: Added support for brocade fdx switches
    * 0160 brocade_vdx_status: New check to monitor the operational state of vdx switches.
    * 0916 if: now able to configure minimum bandwidth limits
    * 0917 df checks: now able to show time left until disk full as perfometer and pnpgraph...
    * 0954 juniper_bgp_state: New Check for BGP status at Juniper Routers
    * 0955 zfs_arc_cache, zfs_arc_cache.l2: New Checks for Hit Ratios and Sizes of ZFS arc Cache
    * 0162 if_brocade: New if64 Check version for Brocade VDX Switches...
            NOTE: Please refer to the migration notes!
    * 0956 fast_lta_headunit.status, fast_lta_headunit.replication: New checks for FAST LTA Storage Systems
    * 0957 fast_lta_silent_cubes.capacity: New check for Total Capacity over all Silent Cubes on FAST LTA Storage Systems
    * 0975 esx_vsphere_vm.guest_tools: renamed check (formerly esx_vsphere_vm.guestTools)...
            NOTE: Please refer to the migration notes!
    * 0920 blade_bays: now also detects if blade server is switched off
    * 0977 check_traceroute: new active check for checking presence and absence of routes...
    * 0959 libelle_business_shadow.info, libelle_business_shadow.process, libelle_business_shadow.status: New Checks for Libelle Business Shadow
    * 0960 libelle_business_shadow.archive_dir: New check for the Archive Dir of Libelle Business Shadow...
    * 0978 Fix security issue with mk-job on Linux...
            NOTE: Please refer to the migration notes!
    * 0925 ps: improved/fixed calculation of CPU utilization (linux)...
    * 0926 windows agent: local / plugin scripts now get the REMOTE_HOST as environment variable
    * 0163 kaspersky_av_quarantine,kaspersky_av_tasks,kaspersky_av_updates: New checks for kaspersky anti virus on linux
    * 0164 symantec_av_progstate,symantec_av_quarantine, symantec_av_updates: New checks for Symantec Anti Virus on Linux
    * 0615 apc_symmetra: check now also monitors the battery replacement status
    * 0927 windows agent: now able to evaluate logfiles written in unicode (2 bytes per character)...
    * 0165 ups checks now supports also GE devices (Thanks to Andy Taylor)...
    * 0928 runas: new plugin script to include and execute mrpe, local and plugin scripts as different user...
    * 0929 windows agent: now able to include and execute additional local and plugin scripts as different user...
    * 0812 nginx_status: New check for monitoring status information of the Nginx web server...
    * 0961 fast_lta_volumes: new check of capacity of volumes in FAST LTA Storage Systems...
    * 0777 FIX: special agent emcvnx: did not work with security file authentication...
    * 0786 FIX: zfsget: fixed compatibility with older Solaris agents...
    * 0809 FIX: brocade_fcport: Fixed recently introduced problem with port speed detection
    * 0787 FIX: df: fixed problems on some filesystem checks when legacy check parameters where used...
    * 0803 FIX: agent_ibmsvc: raw data for System Info Check and License Check now in correct format...
    * 0788 FIX: oracle_tablespaces: now able to bear None values as warn/crit levels...
    * 0789 FIX: oracle_tablespaces: fixed bug when using dynamic filesystem levels...
    * 0603 FIX: cmciii checks: more general scan function plus perf-o-meters for humidity and temperature checks
    * 0604 FIX: windows_updates: now handles situations with forced reboot and no limits correctly
    * 0605 FIX: enterasys_cpu_util enterasys_lsnat: syntax fixes
    * 0889 FIX: logwatch: fix case where rule wouldn't be applied...
    * 0882 FIX: check_bi_local.py: fix crash in case of non-ascii characters...
    * 0606 FIX: apache_status: now also sends an accept header to make it work with mod_security enables servers
    * 0832 FIX: solaris_mem: fixed invalid calculation of total swap...
    * 0810 FIX: fritz.link: Not inventorizing "unconfigured" interfaces anymore
    * 0154 FIX: zfsget: Fixed inventory of filesystems
    * 0155 FIX: mssql_counters: harded check agains odd agent output
    * 0907 FIX: windows agent: register_service: fixed ImagePath registry entry...
    * 0608 FIX: oracle_asm_diskgroup: check now also handles older oracle version 11.1.0
    * 0157 FIX: apc_symmetra_test: Fixed case of unkown last test date
    * 0910 FIX: brocade.power: fixed an error where the check reports an UNKNOWN on power supply failure...
    * 0158 FIX: dell_om_disks: Handle hotspares more correctly
    * 0161 FIX: cisco_fru_power: Exluded not existing devices from the inventory
    * 0969 FIX: blade_health: correctly output error message in non-OK state
    * 0611 FIX: nfsexports.solaris: fix in determination of path prefix
    * 0953 FIX: brocade_mlx_temp: special treatment for devices sometimes not delivering temperature by SNMP
    * 0958 FIX: df.include: failed for checks with grouping patterns...
    * 0924 FIX: windows agent: now able to execute python scripts again
    * 0614 FIX: cmciii.temp, cmciii.humidity: fixed bugs to get performance data back
    * 0932 FIX: prediction: fixed bug where predicted levels were not recalculated

    Multisite:
    * 0779 Hostgroups (Summary): Empty hostgroups are no longer shown (can be re-enabled by filter)
    * 0887 Add new column painter "Host Notifications Enabled"...
    * 0963 New snapin with virtual host trees...
    * 0914 Improved transaction handling to speedup the Web-GUI...
    * 0905 FIX: Multisite context buttons: links in context buttons are no longer called twice...
    * 0906 FIX: Improved transaction handling in Web GUI...
    * 0909 FIX: Table checkboxes: Fixed bug where selected checkboxes got ignored...
    * 0811 FIX: Fixed handling of exceptions occuring before login in debug mode
    * 0912 FIX: Multisite Views: Fixed bug where custom views could not get deleted
    * 0921 FIX: dashboards: fixed bug not updating header timestamp...
    * 0923 FIX: json export: fixed bug not stripping html tags from output
    * 0931 FIX: pnp-template ps.perf: fixed display bug of cpu averaging

    WATO:
    * 0784 Improved security of WATO bulk inventory by using transaction ids
    * 0880 Added support for 389 Directory Server to LDAP connector
    * 0607 online help text for host creation in WATO now also explains hostname caching
    * 0908 Check event state: New option "Less Verbose Output"...
    * 0965 Cumulative permissions and contact groups for WATO folders...
    * 0973 Renaming of hosts via WATO...
    * 0976 Show preview of active and custom checks in WATO services table...
    * 0930 WATO snapshots: disabled upload of legacy snaphots and snapshots with invalid checksums...
    * 0781 FIX: host diag page: fixed problem with update of diagnose subwindows...
    * 0904 FIX: Fixed exception in host parameter overview...
    * 0971 FIX: Fix missing authentication of PHP addons in D-WATO when activation mode is reload...
    * 0972 FIX: Do not loose site specific global settings anymore when chaning a site's configuration...
    * 0933 FIX: WATO snapshots: excluded some superfluous files from nagvis backup domaim...

    Notifications:
    * 0754 Allow users to disable their notifications completely...
    * 0755 Added variables LASTHOSTUP_REL and LASTSERVICEOK_REL to notification context...
    * 0883 Added Date / Time to HTML notification email
    * 0900 notify_multitech.py: new treasures script for notifying via MultiTech SMS Gateway...
    * 0968 Notification scripts are now configurable via WATO...
    * 0974 New notification plugin for ASCII emails...
    * 0752 FIX: FIX: compute correct state transitions for notifications...
    * 0753 FIX: FIX: correctly show original state in HTML notification mails...
    * 0609 FIX: mail notification script now uses 6 digit hex codes for colors to be better compatible with web based mail browsers
    * 0964 FIX: Fix hanging shutdown of CMC on RedHat 5.X...
    * 0918 FIX: notification: fixed exception when sending notifications as sms / ascii mail...

    Reporting & Availability:
    * 0756 Allow availability of multisite BI aggregates at once...
    * 0966 CSV export for availability works now also for BI aggregates
    * 0967 BI Availability timewarp: new buttons for moving back and forth
    * 0962 FIX: Fix CSV-Export in availability table
    * 0890 FIX: Fix availability computation for hosts...
    * 0891 FIX: Fix HTML encoding of tootip in inline timeline of availability

    Event Console:
    * 0885 New option for writing all messages into a syslog-like logfile...
    * 0902 FIX: event console view: fixed exception on rendering host tags for unknown hosts...

    Livestatus:
    * 0747 FIX: livestatus table hostsbygroup: fixed bug with group_authorization strict...
    * 0831 FIX: table statehist: no longer crashes on TIMEPERIOD TRANSITION entries with an invalid syntax...

    Livestatus-Proxy:
    * 0970 FIX: liveproxyd: handle situations with more then 1024 open files...
    * 0613 FIX: liveproxyd: fewer log messages in case a site is unreachable

    HW/SW-Inventory:
    * 0913 lnx_distro: Now able to detect SuSE distributions...
    * 0610 mk_inventory: windows inventory check now included, install date added to data
    * 0886 FIX: Fix exception on non-UTF-8 encoded characters in software list
    * 0922 FIX: dmidecode: fixed exceptions on missing/unknown data


1.2.5i2:
    Checks & Agents:
    * 0147 enterasys_fans: New Check to monitor fans of enterasys swichtes
    * 0773 ibm_svc_system: new check for System Info of IBM SVC / V7000 devices
    * 0774 ibm_svc_nodestats.diskio: new check for disk troughput per node on IBM SVC / V7000 devices
    * 0775 ibm_svc_systemstats.diskio: new check for disk throughput in IBM SVC / V7000 devices in total
    * 0764 lnx_quota: Added new check to monitor Linux File System Quota...
    * 0776 ibm_svc_nodestats.cpu_util: new check for CPU Utilization per Node on IBM SVC / V7000 devices
    * 0600 nfsexports.solaris: new agent plugin for monitoring nfs exports on solaris systems...
    * 0743 mem, fortigate_memory, solaris_mem: display total SWAP info in check output
    * 0745 drbd: Roles and diskstates are now configurable via WATO...
    * 0740 FIX: winperf_if: now able to handle bandwidth > 4GBit...

    Multisite:
    * 0765 NagVis-Maps-Snapin: Now visualizes downtime / acknowledgment states of maps...
    * 0766 FIX: Changed transid implemtation to work as CSRF protection (Fixes CVE-2014-2330)...

    WATO:
    * 0767 FIX: Signing and verification of WATO snapshot (addresses CVE-2014-2330)...

    BI:
    * 0741 FIX: BI editor: fixed display bug in "Create nodes based on a service search"...

    Livestatus:
    * 0742 FIX: table statehist: now able to cancel a running query if limit is reached...


1.2.5i1:
    Core & Setup:
    * 0386 Added all active checks to check_mk -L output...
    * 0452 Speedup generation of configuration...
    * 0124 Support multiline plugin output for Check_MK Checks...
    * 0675 Activate inline SNMP per default (if available)...
    * 0695 Remove obsolete option -u, --cleanup-autochecks...
            NOTE: Please refer to the migration notes!
    * 0087 FIX: Fixed possible locking issue when using datasource program with long output...
    * 0313 FIX: Avoid duplicate reading of configuration file on --create-rrd...
    * 0379 FIX: check_mk -c: Now also rewrites the location of conf.d directory
    * 0354 FIX: Catch exception when check plugins do not return a state...
    * 0398 FIX: Tolerate debug output in check plugins when using CMC...
    * 0314 FIX: Fix CMC not executing any Check_MK checks after config reload...
    * 0401 FIX: Fix rule precedence in WATO-configured manual checks...
    * 0402 FIX: Fix exception in case of missing agent sections of cluster-aware checks...
    * 0426 FIX: Fixed processing of cached agent plugins / local scripts...
    * 0451 FIX: Ignore missing check types when creating configuration for Nagios
    * 0259 FIX: Fixed htpasswd permission problem in check_mk standalone installation...
    * 0453 FIX: Fix ugly Python exception in host diagnosis page in case of SNMP error...
    * 0696 FIX: Remove garbled output of cmk -v in state of CMC
    * 0682 FIX: Allow overriding of active and custom checks by more specific rule...
    * 0267 FIX: Fixed auth.serials permission problem in check_mk standalone installation...
    * 0282 FIX: TIMEPERIOD TRANSITION messages no longer cut at 64 bytes...
    * 0730 FIX: cmc: fixed bug displaying logentries after a logfile rotation...
    * 0140 FIX: Fixed unwanted handling of hostname as regex...
    * 0739 FIX: Availablity: Prevent crash if the notification period is missing...

    Checks & Agents:
    * 0306 esx_vsphere_counters: added missing ramdisk levels sfcbtickets
    * 0073 moxa_iologik_register: new check to monitor moxa e2000 series registers
    * 0105 apc_humidity: New Check for humidity levels on APC Devices
    * 0106 3ware_units: The verifying state is now handled as ok...
    * 0086 timemachine: new check checking the age of latest backup by timemachine on MAC OS
    * 0074 raritan_pdu_plugs: new check for Raritan PX-2000 family PDUs...
    * 0107 stulz_alerts, stulz_powerstate, stulz_temp, stulz_humidity: New Checks for Stulz clima devices
    * 0075 raritan_pdu_inlet: new check to monitor inlet sensors of the Raritan PX-2000 PDUs
    * 0315 hitachi_hnas_quorumdevice, hitachi_hnas_pnode, hitachi_hnas_vnode: New checks for Hitachi HNAS devices
    * 0316 hitachi_hnas_cpu: New check for CPU utilization of Hitachi HNAS devices
    * 0373 wut_webtherm: Supporting several other devices now
    * 0377 check_http: Certificate Age mode now supports SNI...
    * 0317 emc_isilon: New checks for EMC Isilon Storage System
    * 0395 cmctc.temp: also detect older CMC devices
    * 0396 cmciii_access cmciii_io cmciii_psm_current cmciii_psm_plugs: Support other firmeware versions as well...
    * 0111 kemp_loadmaster_ha, kemp_loadmaster_realserver, kemp_loadmaster_services: New Checks for Kemp Loadbalancer
    * 0318 hitachi_hnas_fan: New check for fans in Hitachi HNAS systems
    * 0319 hitachi_hnas_psu, hitachi_hnas_psu: New checks for Hitachi HNAS storage systems
    * 0320 hitachi_hnas_fpga: new check for Hitachi HNAS storage systems
    * 0321 brocade_mlx: enhancing checks (BR-MLX modules, more OK states)...
    * 0323 emcvnx_hwstatus, emcvnx_hba, emcvnx_disks: new checks for EMC VNX storage systems
    * 0254 agent_vsphere: Make handling of spaces in hostnames of ESX configurable...
    * 0077 cmciii.psm_current, cmciii_psm_plugs, cmciii_io, cmciii.access, cmciii.temp, cmciii.can_current, cmciii.sensor, cmciii.state: new sub checks included in one new check cmcmiii superseding and improving several previous checks of the Rittal CMCIII device...
            NOTE: Please refer to the migration notes!
    * 0078 job: check now monitors the time since last start of the job, limits can be configured in WATO
    * 0079 f5_bigip_conns: new check to monitor number of current connections
    * 0324 hitachi_hnas_cifs: new check for the number of users using a CIFS share
    * 0455 hitachi_hnas_span: new check for Spans (Storage Pools) in Hitachi HNAS storage systems
    * 0445 mem.win: Allow time-averaging of values before applying levels...
    * 0446 mem.used, solaris_mem: Introduce optional averaging of used memory...
    * 0566 services.summary: new check to monitor stopped services of mode autostart in windows
    * 0568 f5_big_ip_conns: check now supports predictive monitoring and both connections types are merged in one check
    * 0257 windows_agent: now reports extended process information (obsoletes psperf.bat plugin)...
    * 0457 hitachi_hnas_volume: New check for Usage and Status of Volumes in Hitachi HNAS storage systems
    * 0450 mem.used: Add information about shared memory (on Linux hosts)
    * 0458 hitachi_hnas_fc_if: New check for FibreChannel Interfaces in Hitachi HNAS storage systems
    * 0459 emcvnx_info: New info check providing Model, Revision and Serial Number of EMC VNX storage systems
    * 0461 emcvnx_raidgroups.list_luns: New check for EMC VNX storage system...
    * 0462 emcvnx_raidgroups.list_disks: New check for EMC VNX storage system...
    * 0463 emcvnx_raidgroups.capacity, emcvnx_raidgroups.capacity_contiguous: New Checks for EMC VNX Storage systems...
    * 0570 fileinfo.groups: file groups now allow exclude patterns as well
    * 0464 stulz_pump: new check for the status of pumps of Stulz clima units
    * 0125 unitrends_backup:Unitrends Backup...
    * 0126 mikrotik_signal: Check for mikrotik wifi bridges
    * 0127 hp_proliant_raid: Check for proliant RAID status.
    * 0571 cmciii_lcp_fans: now monitors the lower limit for the rpm
    * 0572 cmciii_lcp_waterflow: lower and upper limits to the flow are now monitored
    * 0573 cmciii_lcp_airin, cmciii_lcp_airout, cmciii_lcp_waterin, cmciii_lcp_waterout: checks now observe limits to the temperatures
    * 0128 unitrends_replication: Check for monitoring  Replicaion staus on Unitrend systems
    * 0265 mpre_include: run additional mrpe configs within user context...
    * 0266 windows_agent: now supports mrpe include files...
    * 0574 if64: check now supports clustering...
    * 0576 fileinfo.groups: new feature to include current date in file pattern
    * 0130 Support of new Firmware version of various Fujitsu Sotarge Systems
    * 0698 emc_isilon.nodehealth: new check for EMC Isilon Storage systems: NodeHealth
    * 0699 emc_isilon_iops: New check for Disk Operations per Second (IOPS) in EMC Isilon Storage
    * 0132 New checks fjdarye101_disks fjdarye101_rluns: Fujitsu Storage Systems with 2013 Firmware
    * 0697 check_dns: allow to specify multiple expected answers
    * 0700 arcserve_backup: new check for status of backups in an Arcserve Backup Server
    * 0580 emc_datadomain_fans, emc_datadomain_nvbat, emc_datadomain_power, emc_datadomain_temps: new hardware checks for EMC Datadomain
    * 0691 Solaris agent: include lofs in list of monitored filesystem types
    * 0694 wut_webtherm: Support new versions of WUT-Thermometer...
    * 0135 apc_inputs: New Check for APC Input Contacts
    * 0701 emc_isilon_diskstatus: new check for Status of Disks in EMC Isilon Storage Systems
    * 0581 emc_datadomain_disks emc_datadomain_fs:  new checks to monitor disks and filesystems of EMC Datadomain
    * 0718 logwatch.ec: Optionally monitor the list of forwarded logfiles...
    * 0556 esx_vsphere_counters.diskio: now also shows disk latency
    * 0583 stulz_pump: now monitors the pumps rpm in precent of maximum and gathers performance data
    * 0560 check_mk_agent.solaris: report statgrab_mem section if solaris_mem section is missing...
    * 0702 Rule for checking agents for wanted version...
    * 0586 rmon_stats: new snmp check to gather network traffic statistics on RMON enabled network interfaces
    * 0704 windows_os_bonding: new check for bonding interfaces on windows...
    * 0562 esx_vsphere_vm.guest_tools: new check to monitor guest tools status...
    * 0674 brocade_fcport: Now supporting interface speed of 16 Gbit (just discovered in the wild)
    * 0138 Removed caching function in Windows Update agent plugin...
            NOTE: Please refer to the migration notes!
    * 0564 esx_vsphere_vm.datastores: displays the datastores of the VM...
    * 0731 mk_postgres: improved support for versions postgres < 9.2...
    * 0588 dell_poweredge_amperage.current, dell_poweredge_amperage.power, dell_poweredge_cpu, dell_poweredge_status, dell_poweredge_temp: new checks for the Dell PowerEdge Blade Server
    * 0589 brocade_tm: new check monitoring traffic manager statistics for interfaces of brocade devices
    * 0591 dell_poweredge_mem: new check to monitor memory modules of Dell PowerEdge Servers
    * 0592 dell_poweredge_pci: new check for pci devices on dell PowerEdge Servers
    * 0141 ups_socomec_capacity: Battery Capacity Check for Socomec UPS Devices.
    * 0705 arcserve_backup: improved documentation (check manpage and comments in the agent plugin)
    * 0143 ups_socomec_in_voltage, ups_socomec_out_voltage: Socomec UPS Devices, Input and Output Voltages...
    * 0732 df: now able to monitor inodes...
    * 0716 Add Linux caching agent also to normal agent RPM...
    * 0594 dell_poweredge_netdev: new check to monitor the status of network devices on Dells Poweredge Servers
    * 0733 mem, solaris_mem: now able to configure amount of free memory...
    * 0706 EMC VNX: special agent can alternatively authenticate via security files...
    * 0734 esx_vsphere_vm.running_on: shows the esx host of the VM
    * 0144 enterasys_cpu_util enterasys_powersupply: New Checks for CPU Utilization and Power Supplies on enterasys switches
    * 0595 dell_chassis_power, dell_chassis_powersupplies: new checks for Dell Poweredge Chassis Ppower consumption...
    * 0596 dell_chassis_status, dell_chassis_temp, dell_chassis_kvm, dell_chassis_io, dell_chassis_fans: new checks to monitor the overall status of various sections of the Dell Poweredge Chassis via CMC
    * 0597 dell_chassis_slots: new check to monitor the status of the blade slots of the Dell Poweredge Blade Servers
    * 0145 apc_symmetra: Changed naming of Batterie Temperature to System Temerature...
            NOTE: Please refer to the migration notes!
    * 0146 innovaphone_priports_l1, innovaphone_priports_l2: New Checks for Innovaphone PRI Ports
    * 0707 ibm_svc_host: New check: Status of hosts an IBM SVC / V7000 presents volumes to
    * 0598 kentix_temp, kentix_humidity: new checks for Kentix MultiSensor-Rack
    * 0768 ibm_svc_license: New check for Licensing Status on IBM SVC / V7000 devices
    * 0778 New Special Agent for innovaphone gateways...
    * 0769 juniper_trpz_cpu_util, juniper_trpz_flash, juniper_trpz_info, juniper_trpz_power: new Checks for juniper trapeze switches
    * 0770 innovaphone_licenses: New check to monitor licenses on innovaphone devices"
    * 0771 juniper_trpz_aps: Show the number of connected access points on juniper wlan controllers
    * 0772 added special agent for IBM SVC / V7000 storage systems...
    * 0147 enterasys_fans: New Check to monitor fans of enterasys swichtes
    * 0759 check_notify_count: New active check to monitor the number of notifications sent to contacts...
    * 0760 The windows agent contains meta information about version, manufacturer etc....
    * 0103 FIX: services: Fixed bug with service inventory defined in main.mk...
    * 0299 FIX: borcade_mlx_fan: Prettified output, handling "other" state now
    * 0300 FIX: cisco_fru_power: Trying not to inventorize not plugged in FRUs...
    * 0305 FIX: apache_status: Fixed exception when agent reports HTML code as apache-status data...
    * 0104 FIX: mssql: Server instances with underline in name are now supported....
    * 0240 FIX: Virtualmachine names with space no longer have missing piggyback data...
    * 0310 FIX: apache_status: Improved handling of unexpeted data sent by agents...
    * 0088 FIX: esx_vsphere_datastores: fixed error with reported capacity of 0 bytes...
    * 0243 FIX: cisco_qos: no longer crashes when the qos policy name is not set...
    * 0326 FIX: hr_fs printer_supply: Improved translation of wrong encoded chars...
    * 0059 FIX: agent_vpshere: new option for supporting ESX 4.1...
    * 0334 FIX: cisco_fantray: Fixed error on Cisco devices which do not support this check...
    * 0355 FIX: heartbeat_crm: Now handling "Failed actions:" output in agent...
    * 0357 FIX: megaraid_bbu: Fixed expected state checking...
    * 0358 FIX: df: now ignores filesystems with a reported size of '-'...
    * 0360 FIX: multipath: Inventory handles non loaded kernel module now...
    * 0339 FIX: blade_bays blade_blades blade_blowers blade_health blade_mediatray blade_powerfan blade_powermod: fix scan function...
    * 0340 FIX: blade_health: fix check, it was totally broken...
    * 0363 FIX: mysql_capacity: Did use wrong calculated warn / crit thresholds...
    * 0364 FIX: brocade_mlx*: Several cleanups, fixed bug in brocade_mlx_fan where only the first worst state was shown in output
    * 0365 FIX: RPMs: Cleaning up xinetd checkmk.rpmnew file after updating package...
    * 0366 FIX: heartbeat_crm: Agent code is now compatible to pacemaker 1.1.9...
    * 0367 FIX: Now using /dev/null instead of closing stdin in linux agent...
    * 0342 FIX: postgres_stat_database: make agent compatible with PostgreSQL 8.4.x...
    * 0343 FIX: postgres_sessions: make agent plugin compatible with PostgreSQL 9.2...
    * 0369 FIX: cups_queues: Fixed bug checking the last queue reported by agent...
    * 0370 FIX: brocade_mlx_module*: Improved output of checks
    * 0372 FIX: megaraid_ldisks: Ignoring adapters without configured logical disks...
    * 0345 FIX: Linux agent: fix detaching of background plugins...
    * 0378 FIX: agent_vsphere.pysphere: Trying to deal with permissions only on some guests/hosts
    * 0245 FIX: Inline SNMP no longer throws an exception when using SNMPv3 credentials...
    * 0380 FIX: jolokia_metrics.mem: PNP-Template now handles non existant max values...
    * 0381 FIX: win_printers: Fixed creation of duplicate services...
    * 0347 FIX: smart.stats: Remove duplicate disks...
    * 0349 FIX: winperf.cpuusage: update man page: this check is deprecated
    * 0383 FIX: solaris_mem: Is now compatible to more systems...
    * 0109 FIX: cisco_fantray: Prevent inventory for not available fans
    * 0110 FIX: cisco_fru_power:  Prevent inventory for not available FRUs
    * 0350 FIX: nfsmounts: correctly handle mount points with spaces...
    * 0387 FIX: df*: Negative filesystem space levels get a more clear text in check output...
    * 0351 FIX: local: Catch invalid state codes and map to 3 (UNKNOWN)...
    * 0397 FIX: mrpe: tolerate performance variable names with spaces...
    * 0399 FIX: check_ftp: cleanup configuration via WATO, remove Hostname field...
    * 0435 FIX: esx_vsphere_sensors: Fix garbled output in case of placeholder VMs...
    * 0251 FIX: agent_vsphere / check_mk agent: fixed outdated systemtime of check_mk agent...
    * 0439 FIX: postfix_mailq: Linux agent better detects Postfix installation...
    * 0440 FIX: heartbeat_crm: Inventory more gracefully handles case where agent output is invalid...
    * 0113 FIX: blade_blades: Now only make inventory for blades that are powered on...
    * 0441 FIX: megaraid_bbu: Fix several false alarms and cases where inventory failed
    * 0442 FIX: dell_om_disks: Treat global hot spare disks as OK, instead of WARN...
    * 0443 FIX: brocade_fcport: cope with firmware that does not provide speed information...
    * 0322 FIX: timemachine: Check now also works if there are spaces in the name of the backup volume or the hostname
    * 0253 FIX: windows agent: fixed crash on processing eventlog records...
    * 0403 FIX: mem.used: Prefer statgrab on FreeBSD for supporting more than 4GB...
    * 0404 FIX: cups_queues: fix exception in case of alternative time format...
    * 0444 FIX: timemachine: do not inventorize check when timemachine is not used
    * 0116 FIX: cisco_vpn_tunnel: Fixed typo that lead to an exception
    * 0118 FIX: stulz_humidity: Fixed coloring in pnp template...
    * 0119 FIX: stulz_humidity: Fixed lower thresholds...
    * 0565 FIX: windows_updates: fix for some cases when forced_reboot is not set
    * 0255 FIX: windows_agent: now able to handle the removal of local/plugin scripts during runtime...
    * 0447 FIX: fortigate_memory: Fix inventory, do not add check if no info available...
    * 0567 FIX: apc_symmetra: transformation from old tuple to new dict format fixed and improved
    * 0432 FIX: stulz_humidity: Fixed syntax error...
    * 0120 FIX: stulz_humidity, apc_humidity: Fixed bug while processing check params...
    * 0460 FIX: endless waiting for printer queues fixed...
    * 0260 FIX: Fixed incorrect formatting of checks with long output...
    * 0261 FIX: df_netapp32 / df_netapp: Fixed bug with negative size in check output...
    * 0262 FIX: ps: Now able to skip disabled "Process Inventory" rules...
    * 0264 FIX: printer_supply_ricoh: now reports correct filling levels...
    * 0575 FIX: cmciii_lcp_airin, cmciii_lcp_airout, cmciii_lcp_waterin, cmciii_lcp_waterout: improved handling of warning state...
    * 0272 FIX: if checks: port type 56 (fibrechannel) is no longer inventorized per default...
    * 0577 FIX: fileinfo.groups: new date pattern is now available for inventory check as well
    * 0688 FIX: winperf_msx_queues: Support output of Exchange 2013...
    * 0578 FIX: zypper: check is always registered as soon as mk_zypper plugin detects zypper tool...
    * 0689 FIX: postgres_sessions: fix empty agent section in case of 0 sessions...
    * 0579 FIX: veeam_client: fix for case when no StopTime section in agent output
    * 0692 FIX: fileinfo: Avoid duplicate entries in Solaris agent...
    * 0693 FIX: hpux_lvm: avoid problem when alternative vgdisplay is installed...
    * 0708 FIX: ntp.time, ntp: avoid DNS lookups in NTP queries and avoid timeouts...
    * 0277 FIX: solaris agent: ntp now able to work with ntpd and xntpd...
    * 0279 FIX: check_mk_agent.solaris: removed proc section from statgrab...
    * 0281 FIX: statgrab_net.ctr: only inventorize interfaces with actual traffic...
    * 0582 FIX: cisco_sys_mem: check now has a man page and a new WATO integration
    * 0667 FIX: oracle_asm_diskgroup: Now really uses the generic filesystem levels...
    * 0555 FIX: snmp_uptime: no longer fails if uptime is < 1 seconds
    * 0136 FIX: cisco_fru_power: Prevent inventory of not exsisting devices
    * 0557 FIX: check_mk_agent.solaris: removed section statgrab mem...
    * 0673 FIX: zfsget: Fixed broken check - was not compatible to current agent output of "df"
    * 0719 FIX: postfix_mailq: fix Linux agent in case of ssmtp being installed
    * 0584 FIX: agent_vsphere: special agent now handles non-standard https port correctly...
    * 0585 FIX: check_mk_agent.linux: more efficient handling of cups printer queues...
    * 0703 FIX: brocade_mlx: omit inventory of cpu and memory on more states...
    * 0137 FIX: Fixed printer_pages...
    * 0587 FIX: if64: problems resolved when running as a clustered service...
    * 0563 FIX: windows agent: now able to process perl scripts...
    * 0729 FIX: esx_vsphere_hostsystem: fixed incorrect status label (not state)...
    * 0142 FIX: winperf_if: treat unknown packets no longer as error packets
    * 0593 FIX: zypper: agent plugin and check now lead to UNKNOWN result in case of repo problems
    * 0758 FIX: check_sql: Fixed monitoring of stored procedures with oracle
    * 0599 FIX: esx_vsphere_datastores: provisioning levels in WATO are no longer limited to 101%
    * 0737 FIX: megaraid_ldisks: now able to handle "No Virtual Drive Configured" states...
    * 0763 FIX: hpux_if: Fixed exception during parsing of provided data on some systems...

    Multisite:
    * 0371 Added log class filter to hostsvcevents view
    * 0352 Avoid Livestatus connections on pages that do not need them...
    * 0390 Added an icon selector to the view editor...
    * 0391 Added sorter / filter for host/service service levels...
    * 0247 New mkp package for web applications: iNag / nagstatus / nagios status.dat...
    * 0429 Implemented role permissions for dashboards...
    * 0430 It is now possible to define custom time ranges in PNP graph search...
    * 0449 Show all custom variables of hosts and services in the detail views...
    * 0665 Added mail notificaton method to custom user notification dialog...
    * 0123 New time range filter for Downtimes and Comments...
    * 0683 New column painter for the last time a service was OK...
    * 0561 quicksearch: now able to search with multiple filters...
    * 0748 Also custom views now have permissions...
    * 0302 FIX: Fixed highlight of choosen elements in foldertee/views snapin in Chrome/IE
    * 0239 FIX: Fixed incorrect html formatting when displaying host or service comments...
    * 0307 FIX: Increased performance of multisite GUI with a large userbase...
    * 0312 FIX: Hiding views related to not existing datasources, like the EC now...
    * 0325 FIX: Removed CSV export icon from availability views...
    * 0327 FIX: Most forms did now work with "Profile Requests" enabled...
    * 0333 FIX: Fixed too long page title during performing several actions...
    * 0356 FIX: Fixed exception caused by utf8 chars in tooltip text...
    * 0368 FIX: Generating selection id is hopefully now compatible to more systems...
    * 0374 FIX: Fixed syntax error in exception handler of LDAP search code...
    * 0375 FIX: LDAP: Now handling user-ids with umlauts...
    * 0246 FIX: brocade_fcport: fixed error in pnp-template...
    * 0393 FIX: LDAP: Enabled paged LDAP search by default now with a page size of 1000...
    * 0394 FIX: LDAP: Auth expiration plugin now checks users for being disabled (in AD)...
    * 0436 FIX: Fix broken Site status switching via sidebar snapin...
    * 0420 FIX: LDAP: Roles/Groups are now synced even if case of DNs do not match...
    * 0421 FIX: UserDB: Fixed lost passwords when changing users in large user databases...
    * 0423 FIX: Users are not logged out anymore during changing their own passwords...
    * 0424 FIX: Improved error handling in case of incorrect auth config in distributed WATO environments
    * 0425 FIX: Fix login loop bug in distributed environments with different auth secrets
    * 0117 FIX: Availability button is now visible for users without the right to edit views
    * 0431 FIX: LDAP: Fixed group syncrhonisation when nested group sync is enabled
    * 0122 FIX: Multisite view editor not longer throwing a exception when loading views from other users
    * 0569 FIX: recurring updates of serial numbers of disabled ldap users fixed...
    * 0676 FIX: Move view "Stale services" to Problems folder
    * 0270 FIX: Multisite host tag filter: Now uses exact match...
    * 0273 FIX: Fixed exceptions when modifying / cloning views...
    * 0274 FIX: Fixed exception when view title or description was missing
    * 0278 FIX: Fixed bookmark icon images for non-english user languages...
    * 0670 FIX: LDAP: Fixed sync when non lower case attributes are configured...
    * 0671 FIX: LDAP: Disable logging of password changes received from LDAP
    * 0558 FIX: availability: fixed exception on specific filter settings...
    * 0712 FIX: Fix multiple groups with same tag when grouping hosts after a tag...
    * 0738 FIX: csv_export: now able to handle umlauts in download filenames...
    * 0762 FIX: Fixed availability filters not opening in IE7

    WATO:
    * 0308 Multisite can now set rotation view permissions for NagVis...
    * 0329 Removed Distributed WATO peer mode...
            NOTE: Please refer to the migration notes!
    * 0244 New features for WATO page Backup & Restore...
    * 0382 Active HTTP check now supports multiline regexp matching...
    * 0112 Explicit mapping of clustered services can now be done with WATO...
    * 0437 Convert WATO rule for debug_log into simple Checkbox...
    * 0428 Changed user profiles (e.g. pw changes) are now replicated in distributed setups...
    * 0114 User Custom Attributes can now be exported to the core...
    * 0448 New button in WATO service list for displaying check parameters...
    * 0454 Add output of traceroute to host diagnostic page
    * 0677 Make title of tags and tag groups localizable...
    * 0685 Distributed WATO now disabled WATO on slave sites per default...
    * 0687 New summary pages with all settings of a host or service...
    * 0275 WATO "Notify Users" feature: Improved confirmation info...
    * 0134 New option to use expect string in response heads for check_http in wato...
    * 0717 Sort permissions of views, dashboards, commands and snapins alphabetically
    * 0761 New bulk host import mode in WATO...
    * 0057 FIX: Fix exception in WATO host editor on custom tag without topic...
    * 0241 FIX: Improved sorting of WATO folders in dropdown menu...
    * 0019 FIX: Fixed wording in WATO rule for MSSQL check
    * 0242 FIX: Parameters for clustered services can now be configured on the cluster host...
    * 0309 FIX: Trying to prevent read/write conflicts with a large user base...
    * 0311 FIX: Fixed "Inventory failed" message when trying an inventory on clusters via WATO...
    * 0330 FIX: Improved performance of WATO slave push with a large user base...
    * 0331 FIX: LDAP diagnostic LOG can now have the $OMD_SITE$ macro configured via WATO...
    * 0332 FIX: Own host tag groups without topics resulted in two groups "Host tags" in the rule editor
    * 0361 FIX: The page linked by "new rule" can now be bookmarked again
    * 0341 FIX: Avoid rare exception in WATO when deleting a host...
    * 0376 FIX: LDAP: Default configuration of attributes is reflected within WATO now
    * 0346 FIX: Fix folder visibility in WATO for unpriviledged users...
    * 0385 FIX: Better error handling for invalid service regex in rule conditions...
    * 0389 FIX: Showing LDAP settings on site specific global settings page now...
    * 0400 FIX: WATO BI editor now supports percentages for count_ok...
    * 0392 FIX: LDAP: Improved error messages of LDAP configuration test...
    * 0415 FIX: LDAP: The LDAP Settings dialog is now disabled when the LDAP Connector is disabled
    * 0416 FIX: When doing user sync on user page rendering, contact group memberships are shown correctly now...
    * 0417 FIX: LDAP: Fixed "Sync-Plugin: Roles" test with OpenLDAP
    * 0248 FIX: Backup & Restore: Snapshot comments now support unicode character...
    * 0418 FIX: LDAP: Fixed broken role sync plugin with OpenLDAP...
    * 0419 FIX: LDAP: The default user profile roles are only assigned to users without roles...
    * 0249 FIX: Backup & Restore: fixed bug when uploading legacy snapshots...
    * 0250 FIX: Fixed error on creating very large WATO snapshots...
    * 0422 FIX: Fixed numbers shown in log entries of bulk inventory...
    * 0252 FIX: ESX vSphere configuration: Fixed non-working configuration parameters...
    * 0456 FIX: Column was too short...
    * 0256 FIX: wato snapshots: snapshot restore no longer fails with older python versions...
    * 0433 FIX: Creating WATO lock during automations (like e.g. master to slave syncs)...
    * 0434 FIX: Fixed wrong count of failed hosts in bulk inventory mode...
    * 0678 FIX: Move two last global settings of Event Console to proper places
    * 0268 FIX: wato inventory: fixed missing services...
    * 0686 FIX: Fix replication with WATO if EC is enabled on master and disabled on slave
    * 0129 FIX: Fixed permission bug in "Edit user profile" dialog....
    * 0269 FIX: brocade_fcport: fixed problem on displaying check_parameters in WATO...
    * 0271 FIX: Fixed sorting in duallist element (two lists with interchangable elements)...
    * 0131 FIX: Error rates for network interfaces can now be set smaller then 0.1 when using Wato....
    * 0690 FIX: Fix language jumping to German when saving user profiles
    * 0666 FIX: Minimum port for the mknotifyd is now 1024 (never use well known ports)...
    * 0559 FIX: WATO snapshots: improved validation of (uploaded) snapshots...
    * 0709 FIX: Fix NoneType has not attribute userdb_automatic_sync bug in D-WATO
    * 0728 FIX: mem.win: fixed bug in WATO configuration rule...
    * 0139 FIX: ldap sync: syncing if rules against ldap is not longer case sensitiv
    * 0736 FIX: WATO backup and restore: improved error handling...

    Notifications:
    * 0362 sms: now searching PATH for sendsms and smssend commands...
    * 0684 New notification variables NOTIFY_LASTSERVICEOK and NOTIFY_LASTHOSTUP...
    * 0711 New rules based notifications...
    * 0713 New bulk notifications...
    * 0108 FIX: Prevent service notification on host alerts...
    * 0058 FIX: Fix email notifications containing non-ASCII characters in some situtations...
    * 0133 FIX: Fixed mkeventd notification plugin...
    * 0720 FIX: Fix timeperiod computation with CMC and flexible notifications...

    BI:
    * 0721 Use hard states in BI aggregates...
    * 0714 BI aggregations now also honor scheduled downtimes...
    * 0715 BI aggregates now acknowledgement information...
    * 0669 FIX: Fixed regex matching in BI when using character groups [...]...

    Reporting & Availability:
    * 0018 New option for displaying a legend for the colors used in the timeline...
    * 0405 Add CSV export to availability views...
    * 0338 FIX: Introduce time limit on availability queries...
    * 0681 FIX: Display correct year for availability range for last month in january
    * 0750 FIX: Availability: fix exception when summary is on and some elements have never been OK

    Event Console:
    * 0301 Handling messages of special syslog format correctly...
    * 0388 Moved Event Console related settings to own settings page...
    * 0710 Create a history entry for events that failed their target count...
    * 0749 Allow to restrict visibility of events by their host contacts...
    * 0303 FIX: Old log entries were shown in event history first...
    * 0304 FIX: Escaping several unwanted chars from incoming log messages...
    * 0089 FIX: CSV export of event console was broken...
    * 0359 FIX: Fixed exception in event simulator when one match group did not match
    * 0384 FIX: Trying to prevent problem when restarting mkeventd...
    * 0427 FIX: Fixed exception when handling connections from event unix socket...
    * 0679 FIX: Allow non-Ascii characters in generated events
    * 0680 FIX: Do not allow spaces in host names in event simulator...
    * 0672 FIX: Service item of "Check event state in event console" checks can now be configured...
    * 0590 FIX: mkeventd: fixed encoding of unicode characters in the snmptrap receiver...

    Livestatus:
    * 0337 New header for limiting the execution time of a query...
    * 0276 nagios4 livestatus support...
    * 0335 FIX: Parse state of downtime notification log entries correctly...
    * 0336 FIX: Limit the number of lines read from a single logfile...
    * 0344 FIX: Fix semantics of columns num_services_hard_*...

    Livestatus-Proxy:
    * 0263 FIX: livestatus log table: fixed missing logentries of archived logfiles...


1.2.3i7:
    Core & Setup:
    * 0011 Introduce optional lower limit for predicted levels...
    * 0217 FIX: More verbose error output for SNMP errors on the command line...
    * 0288 FIX: Error messages of datasource programs (e.g. VSphere Agent) are now visible within WATO...
    * 0010 FIX: Fix computation of hour-of-the-day and day-of-month prediction...
    * 0292 FIX: Inline SNMP: Check_MK check helpers are closing UDP sockets now...

    Checks & Agents:
    * 0060 cisco_fantray: new check for monitoring fan trays of Cisco Nexus switches
    * 0061 cisco_cpu: check now recognizes new object cpmCPUTotal5minRev...
    * 0063 veeam_client: new check to monitor status of veeam clients with special agent plugin...
    * 0064 veeam_jobs: new check to monitor the backup jobs of the veeam backup tool...
    * 0047 fritz.conn fritz.config fritz.uptime fritz.wan_if fritz.link: New checks for monitoring Fritz!Box devices...
    * 0027 esx_vsphere_sensors: it is now possible override the state of sensors...
    * 0090 apc_ats_status: New Check for monitoring APC Automatic Transfer Switches
    * 0080 Added new checks for Brocade NetIron MLX switching / routing devices...
    * 0091 apc_ats_output: new check for output measurements on APC ATS devices
    * 0068 check_sql: support for mssql databases included
    * 0208 fileinfo.groups: Added minimum/maximum file size parameters...
    * 0093 check_http: Default service description prefix can be avoided...
    * 0004 df: dynamic filesystem levels now reorder levels automatically...
    * 0069 veeam_client: limits for time since last backup introduced
    * 0214 Logwatch: context lines can now be disabled using nocontext=1...
    * 0038 casa_cpu_mem casa_cpu_temp casa_cpu_util casa_fan casa_power: New checks for casa Cable Modem Termination Systems...
    * 0097 arc_raid_status: New check for Areca RAID controllers
    * 0070 cmciii_lcp_airin cmciii_lcp_airout cmciii_lcp_fans cmciii_lcp_waterflow cmciii_lcp_waterin cmciii_lcp_waterout: new checks for the Rittal CMC-III LCP device
    * 0098 apc_inrow_airflow, apc_inrow_fanspeed, apc_inrow_temp: New checks for APC inrow devices
    * 0099 apc_mod_pdu_modules: New check for APC Modular Power Distribution Unit
    * 0072 cmciii_pu_access cmciii_pu_canbus cmciii_pu_io cmciii_pu_temp: New checks for the Rittal CMC-III PU Unit
    * 0100 juniper_cpu: New check for CPU utilization on Juniper switches
    * 0236 windows_agent: each script can now be configured to run sync / async...
    * 0101 liebert_chiller_status: New check for Liebert Chiller devices
    * 0083 brocade_mlx: Temperature sensors of one module now in one common check...
    * 0008 df: Solaris agent now also supports samfs
    * 0084 brocade_mlx: single checks now instead of sub checks...
    * 0291 winperf_ts_sessions: New check to monitor Microsoft Terminal Server sessions...
    * 0102 modbus_value: New check and Agent to modbus devices...
    * 0013 Solaris Agent: implement cached async plugins and local checks...
    * 0238 vsphere monitoring: new option to skip placeholder vms in agent output...
    * 0016 Linux+Windows agent: allow spooling plugin outputs via files...
    * 0017 local: New state type P for state computation based on perfdata...
    * 0085 brocade_mlx: now handles more different module states...
    * 0024 FIX: cisco_wlc: removed check configuration parameter ap_model...
    * 0003 FIX: ps: Remove exceeding [ and ] in service description when using process inventory...
    * 0037 FIX: checkman browser (cmk -m) was not working properly in network subtree...
    * 0283 FIX: Interface Checks: ignore invalid error counts while interface is down...
    * 0081 FIX: Fixed corruption in SNMP walks created with cmk --snmpwalk...
    * 0286 FIX: esx_vsphrere_counters.ramdisk: Better handling for non existant ramdisks...
    * 0290 FIX: winperf_processor mem.win: Handling no/empty agent responses correctly now...
    * 0293 FIX: esx_vsphere_counters_ramdisk_sizes: Handles ram disk "ibmscratch" by default now
    * 0012 FIX: Solaris Agent: fixed broken fileinfo section...
    * 0297 FIX: mk-job is now also usable on CentOS 5+...
    * 0298 FIX: win_dhcp_pools: Fixed wrong percentage calculation
    * 0237 FIX: tsm_sessions: fixed invalid check output during backups...

    Multisite:
    * 0001 New filters for selecting several host/service-groups at once...
    * 0050 New concept of favorite hosts and services plus matching filters and views...
    * 0211 GUI Notify: Added notify method "popup" to really create popup windows...
    * 0215 Added option to make HTML escape in plugin outputs configurable...
    * 0071 livedump: new option to include contact_groups instead of contacts when dumping configuration
    * 0043 FIX: LDAP: Improved error reporting during synchronisation...
    * 0044 FIX: LDAP: Fixed error with empty groups during non nested group sync...
    * 0045 FIX: LDAP: Fixed error when synchronizing non nested groups to roles...
    * 0046 FIX: Fixed editing contactgroup assignments of hosts or folders with "-" in names...
    * 0049 FIX: Fixed useless I/O during page processing...
    * 0203 FIX: Changed sidebar reload interval to be more random...
    * 0204 FIX: Reduced I/O on logins with access time recording or failed login counts...
    * 0206 FIX: Fixed logwatch permission check when using liveproxy for normal users...
    * 0210 FIX: LDAP: Fixed problem syncing contactgroups of a user with umlauts in CN
    * 0035 FIX: Convert HTTP(S) links in plugin output into clickable icon...
    * 0006 FIX: Checkboxes for hosts/services were missing on modified views...
    * 0284 FIX: Context help toggled on/off randomly...
    * 0285 FIX: Fixed bookmarking of absolute URLs or PNP/NagVis URLs in sidebar snapin...
    * 0296 FIX: Fixed moving of snapins while in scrolled sidebar...

    WATO:
    * 0053 New rule for configuring the display_name of a service...
    * 0216 Supporting float values as SNMP timeout value now...
    * 0082 Improved online help for LDAP connections...
    * 0009 Automatically schedule inventory check after service config change...
    * 0294 Added "services" button to host diagnose page
    * 0048 FIX: Tests on host diagnose page are executed parallel now...
    * 0033 FIX: Fixed problem when saving settings in WATOs host diagnostic page...
    * 0205 FIX: NagVis related permissions of roles can be edited again...
    * 0207 FIX: Explicit communities were not saved in all cases...
    * 0094 FIX: Hide SNMPv3 credentials in WATO...
    * 0212 FIX: Fixed broken site edit page in case a TCP socket has been configured...
    * 0095 FIX: Fixed problem with portnumber in Wato Distributed Monitoring dialog
    * 0213 FIX: LDAP: Various small improvements for handling the LDAP user connector...
    * 0039 FIX: Fixed exception on displaying WATO helptexts in the global settings...
    * 0219 FIX: Fixed display problems in WATO folders with long contact group names
    * 0220 FIX: Added HTML escaping to several global settings attributes...
    * 0234 FIX: Improved handling of interface inventory states / types...
    * 0289 FIX: Renamed "Hosts & Folders" page to "Hosts"
    * 0295 FIX: Fixed problem with new created tag groups with "/" in title...

    Notifications:
    * 0005 Added notification script for sending SMS via mobilant.com...
    * 0032 FIX: Fixed problem when forwarding notification mails in windows...
    * 0218 FIX: Fixed rendering of HTML mails for Outlook (at least 2013)...

    BI:
    * 0287 FIX: Fixed assuming states of services with backslashes in descriptions...

    Reporting & Availability:
    * 0051 Option for showing timeline directly in availability table...
    * 0052 Visual colorization of availability according to levels...
    * 0054 New labelling options for availability table...
    * 0055 Allow grouping by host, host group or service group...
    * 0056 New concept of service periods in availability reporting...
    * 0002 You can now annotate events in the availability reporting...
    * 0014 FIX: Fix styling of tables: always use complete width...
    * 0015 FIX: Fixed summary computation in availability when grouping is used...

    Event Console:
    * 0026 FIX: snmptd_mkevent.py: fixed crash on startup
    * 0036 FIX: Fixed bug where multsite commands did not work properly...

    Livestatus:
    * 0067 livedump: new option to mark the mode at the beginning of the dump and documentation fixes...
    * 0023 FIX: Fixed incorrect starttime of table statehist entries...
    * 0034 FIX: Availability no longer showes incorrect entries when only one logfile exists...
    * 0233 FIX: Fixed missing entries in log file and availability view...


1.2.3i6:
    Core & Setup:
    * 0041 FIX: setup.py now handles non existing wwwuser gracefully...

    Checks & Agents:
    * 0040 Add agent plugin to test local hostname resolving...
    * 0020 FIX: Inventory problem with inventory_processes parameter...

    Multisite:
    * 0000 Improved performance of LDAP sync by refactoring the group sync code

    WATO:
    * 0042 FIX: Removed debug outputs from service inventory...


1.2.3i5:
    Core:
    * Automatically remove duplicate checks when monitoring with Agent+SNMP
       at the same time. TCP based ones have precedence.
    * inventory check of SNMP devices now does scan per default (configurable)
    * FIX: inventory check now honors settings for exit code
    * FIX: avoid exception nodes of cluster have different agent type
    * FIX: continue inventory, if one check does not support it
    * FIX: fix configuration of explicit SNMP community, allow unicode
    * FIX: avoid invalid cache of 2nd and up hosts in bulk inventory
    * FIX: fixed error handling in SNMP scan, inventory check fails now
           if SNMP agent is not responding
    * FIX: Ignore snmp_check_interval cache in interactive situations (e.g.  -nv)
    * FIX: check_mk config generation: on computing the checks parameters
           there is no longer a small chance that existing rules get modified

    Event Console:
    * check_mkevents now available as C binary: check_mkevents_c
    * FIX: use default values for unset variables in actions

    Multisite:
    * Speed-O-Meter: now measure only service checks. Host checks
      are omitted, since they do not really matter and make the
      results less useful when using CMC.
    * Added host aliases filter to some views (host/service search)
    * It is now possible to enforce checkboxes in views upon view loading
      (needs to be confgured per view via the view editor)
    * Wiki Sidebar Snapin: showing navigation and quicksearch. OMD only.
    * Sidebar can now be folded. Simply click somewhere at the left 10 pixels.
    * Foldable sections now have an animated triangle icon that shows the folding state
    * Added new snapin "Folders", which interacts with the views snapin when
      both are enabled. You can use it to open views in a specific folder context
    * LDAP: Added option to make group and role sync plugin handle nested
            groups (only in Active Directory at the moment). Enabling this
	    feature might increase the sync time a lot - use only when really needed.
    * FIX: Fixed encoding problem in webservice column output
    * FIX: Fix output format python for several numeric columns
    * FIX: Fixed searching hosts by aliases/adresses
    * FIX: Remove duplicate entries from Quicksearch
    * FIX: Avoid timed browser reload after execution of exections
    * FIX: Hosttag filter now works in service related views
    * FIX: Added code to prevent injection of bogus varnames
           (This might break code which uses some uncommon chars for varnames)
    * FIX: Fixed computation of perfometer values, which did not care about
           the snmp_check_interval. Simplyfied computation of perfometer values
    * FIX: LDAP: Custom user attributes can now be synced again

    BI:
    * FIX: Fix exception when showing BI tree in reporting time warp
    * FIX: Fixed blue triangle link: would show more aggregations,
       if one name was the prefix of another

    Notifications:
    * Blacklisting for services in the felixble notification system
    * FIX: mail with graph plugin: set explicit session.save_path for php
           Fixes instances where the php command couldn't fetch any graphs

    Checks & Agents:
    * diskstat: removed (ever incorrect) latency computation for Linux
    * statgrab_load: support predictive levels, add perf-o-meter
    * ucd_cpu_load: support predictive levels
    * hpux_cpu, blade_bx_load: support predictive levels, add perf-o-meter,
       make WATO-configable
    * check_sql: Database port can now be explicitly set
    * steelhead_perrs: New check for Rivergate Gateways
    * alcatel_power: Check for power supplies on Alcatel switches
    * qnap_disks: New check for Hardisks in Qnap devices
    * Dell Open Manage: SNNP Checks for Physical Disks, CPU and Memory
    * check_tcp: Now able to set custom service description
    * Apache ActiveMQ: New Special Agent and Check to query ActiveMQ Queues
    * check_ftp: can now be configured via Wato
    * windows_tasks: New check to  monitor the Windows Task Scheduler
    * sensatronics_temp: New check for Sensatronic E4 Temperatur Sensor
    * akcp_sensor_drycontact: New Check for AKCP drycontact Sensors
    * esx_vsphere_vm.heartbeat: Heartbeat status alert level now configurable
    * ps:  new configuration option: handle_count (windows only)
    * FIX: Windows agent: gracefully handle garbled logstate.txt
    * FIX: esx_vsphere_counters: added missing ramdisk type upgradescratch
    * FIX: esx_vsphere_hostsystem: fixed bug in handling of params
    * FIX: local: tolerate invalid output lines
    * FIX: hp_proliant: Correct handling of missing snmp data
    * FIX: logwatch.ec: No longer forwards "I" lines to event console
    * FIX: check_dns: default to querying the DNS server on the localhost itself
    * FIX: ps: do not output perfdata of CPU averaging (use ps.perf for that)
    * FIX: nfsexports: also support systems with rpcbind instead of portmap
    * FIX: ups_in_freq: corrected spelling of service description
    * FIX: ups_bat_temp: renamed service description to "Temperature Battery",
           in order to make it consistent with the other temperature checks
    * FIX: hp_blade_blades: Fixed crash on inventory when receiving
           unexpected snmp data
    * FIX: apache_status: If ReqPerSec and BytesPerSec are not reported by
           the agent, no PNP graphs for them are drawn.
           (This is the case if ExtendedStatus set to Off in Apache config)
    * FIX: oracle_jobs: fixed issues with incorrect column count in check output
    * FIX: if/if64/...: layout fix in PNP template for packets


    WATO:
    * You can now have site-specific global settings when using
      distributed WATO (available in the "Distributed Monitoring")
    * bulk inventory: display percentage in progress bar
    * New option for full SNMP scan in bulk inventory
    * bulk operations now also available when checkboxes are off
    * LDAP: Added test to validate the configured role sync groups
    * LDAP: The sync hooks during activate changes can now be enabled/disabled
      by configuration (Global Settings)
    * Disabled replication type "peer" in site editor.
    * Added "permanently ignore" button to inventory services dialog which 
      links directly to the disabled services view
    * Added diagnose page linked from host edit dialog. This can be used to test
      connection capabilities of hosts
    * The rule "Process inventory" now offers the same configuration options 
      as its manual check equivalent "State and count of processes"
    * New configuration option handle_count (windows only) in the rules
      "Process inventory" and "State and count of processes"
    * FIX: correct display of number of hosts in bulk inventory
    * FIX: nailed down ".siteid" exception when added new site
    * FIX: fixed setting for locking mode from 'ait' to 'wait'
    * FIX: avoid removal of tags from rules when not yet acknowledged
    * FIX: avoid need for apache restart when adding new service levels
    * FIX: fix encoding problem on GIT integration

    Livestatus:
    * Removed "livecheck". It never was really stable. Nagios4 has something
      similar built in. And also the Check_MK Micro Core.
    * table statehist: no longer computes an unmonitored state for hosts and
                       services on certain instances.
                       (showed up as no hosts/services in the multisite gui)
    * table statehist: fixed SIGSEGV chance on larger queries

1.2.3i4:
    Core:
    * Create inventory check also for hosts without services, if they
          have *no* ping tag.

    WATO:
    * Bulk inventory: speed up by use of cache files and doing stuff in
          groups of e.g. 10 hosts at once
    * Multisite connection: new button for cloning a connection

    Checks & Agents:
    * Linux agent RPM: remove dependency to package "time". That package
         is just needed for the binary mk-job, which is useful but not
         neccessary.

    Multisite:
    * FIX: fix broken single-site setups due to new caching

1.2.3i3:
    Core:
    * FIX: fixed typo in core startup message "logging initial states"
    * FIX: livestatus table statehist: fixed rubbish entries whenever
           logfile instances got unloaded

    Livestatus:
    * FIX: check_mk snmp checks with a custom check interval no longer
           have an incorrect staleness value

    Notifications:
    * mkeventd: new notification plugin for forwarding notifications
       to the Event Console. See inline docu in share/check_mk/notification/mkeventd
       for documentation.
    * FIX: cleanup environment from notifications (needed for CMC)

    Checks & Agents:
    * Windows agent: increased maximum plugin output buffer size to 2MB
    * check_icmp: New WATO rule for custom PING checks
    * agent_vsphere: now able to handle < > & ' " in login credentials
    * if/if64 and friends: add 95% percentiles to graphs
    * services: inventory now also matches against display names of services
    * esx_vsphere_hostsystem.multipath: now able to set warn/crit levels
    * cpu_netapp: added Perf-O-Meter and PNP template
    * cisco_cpu: added Perf-O-Meter and PNP template
    * apc_symmetra: add input voltage to informational output
    * agent_vsphere: new debug option --tracefile
    * FIX: windows_agent: fixed bug in cleanup of open thread handles
    * FIX: cups default printer is now monitored again in linux agent
    * FIX: host notification email in html format: fixed formating error
           (typo in tag)
    * FIX: netapp_volumes: better output when volume is missing
    * FIX: winperf_phydisk: handle case where not performance counters are available
    * FIX: check_mk_agent.linux: limit Livestatus check to 3 seconds
    * FIX: esx_vsphere_vm: fixed exception when memory info for vm is missing
    * FIX: esx_vsphere_hostsystem: Fixed typo in check output
    * FIX: psperf.bat/ps: Plugin output processing no longer crashes when
           the ps service is clustered

    Multisite:
    * Filtering in views by Hostalias is possible now too
       (however the filter is not displayed in any standard view - user needs
       to enable it by customizing the needed views himself)
    * FIX: add missing service icons to view "All Services with this descr..."
    * FIX: ldap attribute plugins: fixed crash when parameters are None
    * FIX: avoid duplicate output of log message in log tables
    * FIX: fixed problem with ldap userid encoding
    * FIX: removed state-based colors from all Perf-O-Meters
    * FIX: brocade_fcport pnp-template: fixed incorrect display of average values
    * FIX: all log views are now correctly sorted from new to old

    Livestatus-Proxy:
    * Implement caching of non-status requests (together with Multisite)
    * FIX: fix exception when printing error message
    * FIX: honor wait time (now called cooling period) after failed TCP connection
    * FIX: fix hanging if client cannot accept large chunks (seen on RH6.4)

    WATO:
    * Rule "State and count of processes": New configuration options:
           virtual and resident memory levels
    * Added title of tests to LDAP diagnose table
    * Bulk inventory: new checkbox to only include hosts that have a failed
        inventory check.
    * Bulk inventory: yet another checkbox for skipping hosts where the
        Check_MK service is currently critical
    * New rule: Multipath Count (used by esx_vsphere_hostsystem.multipath)
    * FIX: The rule "State and count of processes" is no longer available
           in "Parameters for inventorized check". This rule was solely
           intented for "Manual checks" configuration
    * FIX: Trying to prevent auth.php errors while file is being updated

1.2.3i2:
    Core:
    * New option -B for just generating the configuration
    * Introduced persistent host address lookup cache to prevent issues
      loading an unchanged configuration after a single address is not resolvable anymore
    * Assigning a service to a cluster host no longer requires a reinventory
    * Setting a check_type or service to ignore no longer requires a reinventory
      Note: If the ignore rule is removed the services will reappear
    * Config creation: The ignore services rule now also applies to custom, active
                       and legacy checks
    * Predictive monitoring: correctly handle spaces in variable names (thanks
       to Karl Golland)
    * New man page browser for console (cmk -m)
    * New option explicit_snmp_communities to override rule based SNMP settings
    * Preparations for significant SNMP monitoring performance improvement
      (It's named Inline SNMP, which is available as special feature via subscriptions)
    * Allow to specify custom host check via WATO (arbitrary command line)
    * Implement DNS caching. This can be disabled with use_dns_cache = False

    Livestatus:
    * new service column staleness: indicator for outdated service checks
    * new host    column staleness: indicator for outdated host checks

    Checks & Agents:
    * esx_hostystem multipath: criticize standby paths only if not equal to active paths
    * mk_logwatch: fixed bug when rewriting logwatch messages
    * check_mk: Re-inventory is no longer required when a service is ignored via rule
    * check_mk: Now possible to assign services to clusters without the need to
                reinventorize
    * lnx_if: Fixed crash on missing "Address" field
    * viprinet_router: Now able to set required target state via rule
    * windows_agent: Now available as 64 bit version
    * agent_vsphere: fix problem where sensors were missing when
      you queried multiple host systems via vCenter
    * cached checks: no longer output cached data if the age of the
                     cache file is twice the maximum cache age
    * windows agent: no longer tries to execute directories
    * fileinfo: no longer inventorize missing files(reported by windows agent)
    * New checks for Brocade fans, temperature and power supplies
    * cluster hosts: removed agent version output from Check_MK service (this
      was misleading for different agent versions on multiple nodes)
    * job check: better handling of unexpected agent output
    * lnx_thermal: Added check for linux thermal sensors (e.g. acpi)
    * hwg_temp: Make WATO-Rule "Room Temperature" match, add man page, graph
                and Perf-O-Meter
    * ps.perf: Support Windows with new plugin "psperf.bat". wmicchecks.bat
               is obsolete now.
    * Special Agent vSphere: support ESX 4.1 (thanks to Mirko Witt)
    * esx_vsphere_object: make check state configurable
    * mk_logwatch: support continuation lines with 'A'. Please refer to docu.
    * mk_oracle: Added plugin for solaris
    * win_netstat: New check for Windows for checking the existance of a UDP/TCP
        connection or listener
    * ps/ps.perf: allow to set levels on CPU util, optional averaging of CPU
    * diskstat: Agent is now also processing data of mmcblk devices
    * qmail: Added check for mailqueue 
    * cisco_locif: removed obsolete and already disabled check completely
    * fc_brocade_port: removed obsolete check
    * fc_brocade_port_detailed: removed obsolete check
    * tsm_stgpool: removed orphaned check
    * vmware_state: removed ancient, now orphaned check. Use vsphere_agent instead.
    * vms_{df,md,netif,sys}: remove orphaned checks that are not needed by the current agent
    * tsm: Added new TSM checks with a simple windows agent plugin
    * windows_agent: now starts local/plugin scripts in separate threads/processes
                     new script parameters cache_age, retry_count, timeout
                     new script caching options "off", "async", "sync"
    * windows_agent: increased maximum local/plugin script output length to 512kB
                     (output buffer now grows dynamically)
    * jolokia_metrics: fixed incorrect plugin output for high warn/crit levels
    * jolokia_metrics.uptime: Added pnp template
    * hyperv: Added a check for checking state changes.
    * df / esx_vsphere_datastore: now able to set absolute levels and levels depending
                                  on total disk space of used and free space
    * cisco_wlc: New check for monitoring cisco wireless lan access points 
    * cisco_wlc_clients: New check for the nummber of clients in a wlc wifi
    * df: Negative integer levels for MB left on a device
    * win_printers: Monitoring of printer queue on a windows printserver
    * cisco_qos: Updated to be able to mintor IOS XR 4.2.1 (on a ASR9K device)
    * New active check, check_form_submit, to submit HTML forms and check the resulting page
    * mk-job: /var/lib/check_mk_agent/job directory is now created with mode 1777 so 
              mk-job can be used by unprivileged users too
    * ADD: etherbox: new check for etherbox (messpc) sensors.
           currently supported: temperature, humidity, switch contact and smoke sensors
    * cisco_wlc_client: now supports low/high warn and crit levels
    * cisco_wlc: now supports configuration options for missing AP
    * agent_vsphere: completely rewritten, now considerably faster
                     vCenter is still queried by old version
    * windows_agent: windows eventlog informational/audit logs now reported with O prefix
    * mk_logwatch: ignored loglines now reported with an "." prefix (if required)
    * apache_status: Nopw also supports multithreaded mpm
    * windows_agent: now able to suppress context messages in windows eventlogs
    * agent_vsphere: completely rewritten, now considerably faster
                     vCenter is still queried by old version
    * windows_agent: windows eventlog informational/audit logs now reported with O prefix
    * mk_logwatch: ignored loglines now reported with an "." prefix (if required)
    * check_mk-if.pnp: fixed bug with pnp template on esx hosts without perfdata
    * jolokia checks (JVM): uptime, threads, sessions, requests, queue
      now configurable via WATO
    * vSphere checks: secret is not shown to the user via WATO anymore
    * WATO rule to check state of physical switch (currently used by etherbox check)
    * cisco_wlc: Allows to configure handling of missing AP
    * logwatch.ec: show logfiles from that we forwarded messages
    * FIX: blade_blades: Fixed output of "(UNKNOWN)" even if state is OK
    * FIX: apache_status: fix exception if parameter is None
    * FIX: hr_mem: handle virtual memory correct on some devices
    * FIX: apache_status agent plugin: now also works, if prog name contains slashes
    * FIX: check_dns: parameter -A does not get an additional string
    * FIX: cisco_qos: Catch policies without post/drop byte information
    * FIX: cisco_qos: Catch policies without individual bandwidth limits
    * FIX: windows_agent: fixed bug on merging plugin output buffers
    * FIX: esx_vsphere_datastores: Fix incomplete performance data and Perf-O-Meter
    * FIX: cleaned up fileinfo.groups pattern handling, manual configuration
      is now possible using WATO
    * FIX: check_mk-ipmi.php: PNP template now displays correct units as delivered
           by the check plugin
    * FIX: check_disk_smb: Remove $ from share when creating service description.
           Otherwise Nagios will not accept the service description.
    * FIX: mrpe: gracefully handle invalid exit code of plugin

    Notifications:
    * notify.py: Matching service level: Use the hosts service level if a
                 service has no service level set
    * notify.py: fixed bug with local notification spooling
    * HTML notifications: Now adding optional links to host- and service names
      when second argument notification script is configured to the base url of the
      monitoring installation (e.g. http://<host>/<site>/ in case of OMD setups)
    * HTML notifications: Added time of state change

    Multisite:
    * Finally good handling of F5 / browser reloads -> no page switching to
      start page anymore (at least in modern browsers)
    * User accounts can now be locked after a specified amount of auth
      failures (lock_on_logon_failures can be set to a number of tries)
    * Column Perf-O-Meter is now sortable: it sorts after the *first*
      performance value. This might not always be the one you like, but
      its far better than nothing.
    * logwatch: Logwatch icon no longer uses notes_url
    * Inventory screen: Host inventory also displays its clustered services
    * Rules: Renamed "Ignored services" to "Disabled services"
             Renamed "Ignored checks" to "Disabled checks"
    * Sorter Host IP address: fixed sorting, no longer uses str compare on ip
    * Views: New: Draw rule editor icon in multisite views (default off)
             Can be activated in global settings
    * New global multisite options: Adhoc downtime with duration and comment
                                    Display current date in dashboard
    * LDAP: Using asynchronous searches / added optional support for paginated
      searches (Can be enabled in connection settings)
    * LDAP: It is now possible to provide multiple failover servers, which are
      tried when the primary ldap server fails
    * LDAP: Supporting posixGroup with memberUid as member attribute
    * LDAP: Added filter_group option to user configuration to make the
    synchonized users filterable by group memberships in directories without
    memberof attributes
    * LDAP: Moved configuration to dedicated page which also provides some
      testing mechanisms for the configuration
    * Added option to enable browser scrollbar to the multisite sidebar (only
      via "sidebar_show_scrollbar = True" in multisite.mk
    * Added option to disable automatic userdb synchronizations in multisite
    * Implemented search forms for most data tables
    * New icons in view footers: export as CSV, export as JSON
    * Availability: new columns for shortest, longest, average and count
    * Editing localized strings (like the title) is now optional when cloning
      views or editing cloned views. If not edited, the views inherit the
      localized strings from their ancestors
    * Added simple problems Dashboard
    * New filter and column painter for current notification number (escalations)
    * Added new painters for displaying host tags (list of tags, single tag
    groups). All those painters are sortable. Also added new filters for tags.
    * Added painters, icon and filters for visualizing staleness information
    * Improved filtering of the foldertree snapin by user permissions (when a user is
      only permitted on one child folder, the upper folder is removed from the
      hierarchy)
    * "Unchecked Services" view now uses the staleness of services for filtering
    * Globe dashlets make use of the parameter "id" to make it possible to
      provide unique ids in the render HTML code to the dashlets
    * Multisite can now track wether or not a user is online, this need to be
      enabled e.g. via Global Settings in WATO (Save last access times of
      users)
    * Added popup message notification system to make it possible to notify
      multisite users about various things. It is linked on WATO Users page at
      the moment. An image will appear for a user in the sidebar footer with
      the number of pending messages when there are pending messages for a user.
      To make the sidebar check for new messages on a regular base, you need
      to configure the interval of sidebar popup notification updates e.g. via
      WATO Global Settings.
    * Event views: changed default horizon from 31 to 7 days
    * New option for painting timestamp: as Unix Epoch time
    * New filters: Host state type and Service state type
    * FIX: better error message in case of exception in SNMP handling
    * FIX: Inventory screen: Now shows custom checks
    * FIX: Fixed locking problem of multisite pages related to user loading/saving
    * FIX: Fixed wrong default settings of view filters in localized multisite
    * FIX: line wrapping of logwatch entries
    * FIX: Fixed button dragging bug when opening the view editor
           (at least in Firefox)

    WATO:
    * Allow to configure check-/retry_interval in second precision
    * Custom user attributes can now be managed using WATO
    * Allow GIT to be used for change tracking (enable via global option)
    * Hosts/Folders: SNMP communities can now be configured via the host
      and folders hierarchy. Those settings override the rule base config.
    * Require unique alias names in between the following elements:
      Host/Service/Contact Groups, Timeperiods and Roles
    * Removed "do not connect" option from site socket editor. Use the
      checkbox "Disable" to disable the site for multisite.
    * Converted table of Event Console Rules to new implementation, make it sortable
    * FIX: do validation of check items in rule editor
    * FIX: More consistent handling of folderpath select in rule editor
    * FIX: Now correctly handling depends_on_tags on page rendering for
           inherited values
    * FIX: Changed several forms from GET to POST to prevent "Request-URI too
           large" error messages during submitting forms
    * FIX: automation snmp scan now adhere rules for shoddy snmp devices
           which have no sys description
    * FIX: Cisco ruleset "Cisco WLC WiFi client connections" has been generalized to
           "WLC WiFi client connections"
    * FIX: Snapshot handling is a little more robust agains manually created
           files in snapshot directory now
    * FIX: Slightly more transparent handling of syntax errors when loading rules.mk

    Notifications:
    * Flexible Notification can now filter service levels
    * FIX: check_tcp corrected order of parameters in definition

    Event Console:
    * New global setting "force message archiving", converts the EC into
      a kind of syslog archive
    * New built-in snmptrap server to directly receive snmp traps
    * FIX: fix layout of filter for history action type
    * FIX: better detect non-IP-number hosts in hostname translation

1.2.3i1:
    Core:
    * Agents can send data for other hosts "piggyback". This is being
      used by the vSphere and SAP plugins
    * New variable host_check_commands, that allows the definition of
      an alternative host check command (without manually defining one)
    * New variable snmp_check_interval which can be used to customize
      the check intervals of SNMP based checks
    * setup: Added missing vars rrd_path and rrdcached_sock
    * new variable check_mk_exit_status: allows to make Check_MK service OK,
      even if host in not reachable.
    * set always_cleanup_autochecks to True per default now
    * check_mk: new option --snmptranslate

    Multisite:
    * New availability view for arbitrary host/service collections
    * New option auth_by_http_header to use the value of a HTTP header
      variable for authentication (Useful in reverse proxy environments)
    * New permission that is needed for seeing views that other users
      have defined (per default this is contained in all roles)
    * New path back to the view after command exection with all
      checkboxes cleared
    * Added plugins to config module to make registration of default values
      possible for addons like mkeventd - reset to default values works now
      correctly even for multisite related settings
    * perfometer: Bit values now using base of 1000
    * Added PNP tempate for check_disk_smb
    * Dashboards can now be configured to be reloaded on resizing
      (automatically adds width/height url parameters)
    * LDAP authentification: New config option "Do not use persistent
                             connections to ldap server"
    * Hosttags and auxiliary tags can now be grouped in topics
    * Fixed output of time in view if server time differs from user time

    Event Console:
    * New rule feature: automatically delete event after actions
    * New filter for maximum service level (minimum already existed)
    * New global setting: hostname translation (allows e.g. to drop domain name)
    * New rule match: only apply rule within specified time period

    Checks & Agents:
    * solaris_mem: New check for memory and swap for Solaris agent
    * agent_vsphere: New VMWare ESX monitoring that uses pySphere and the VMWare
      API in order to get data very efficiently. Read (upcoming) documentation
      for details.
    * new special agent agent_random for creating random monitoring data
    * New checks: windows_intel_bonding / windows_broadcom_bonding
    * Implemented SAP monitoring based on the agent plugin mk_sap. This
      must be run on a linux host. It connects via RFC calls to SAP R/3
      systems to retrieve monitoring information for this or other machines.
    * sap.dialog: Monitors SAP dialog statistics like the response time
    * sap.value: Simply processes information provided by SAP to Nagios
    * openvpn_clients: new check for OpenVPN connections
    * if64_tplink: special new check for TP Link switches with broken SNMP output
    * job: Monitoring states and performance indicators of any jobs on linux systems
    * oracle_asm_diskgroups: Added missing agent plugin + asmcmd wrapper script
    * oracle_jobs: New check to monitor oracle database job execution
    * oracle_rman_backups: New check to monitor state of ORACLE RMAN backups
    * jar_signature: New check to monitor wether or not a jar is signed and
      certificate is not expired
    * cisco_qos: adhere qos-bandwidth policies
    * check_disk_smb: WATO formalization for active check check_disk_smb
    * if.include: new configurable parameters for assumed input and output speed
    * cisco_qos: new param unit:    switches between bit/byte display
                 new param average: average the values over the given minute
                 new params post/drop can be configured via int and float
                 fixed incorrect worst state if different parameters exceed limit
    * logwatch.ec: Added optional spooling to the check to prevent dataloss
      when processing of current lines needs more time than max execution time
    * mounts: ignore multiple occurrances of the same device
    * Linux agent: allow cached local/plugins checks (see docu)
    * mem.include: Linux memory check now includes size of page tables. This
      can be important e.g. on ORACLE systems with a lot of memory
    * windows_agent: Now buffers output before writing it to the socket
                     Results in less tcp packages per call
    * smart.stats: rewrote check. Please reinventorize. Error counters are now
      snapshotted during inventory.
    * smart.temp: add WATO configuration
    * windows_agent: check_mk.ini: new option "port" - specifies agent port
    * winperf_processor: introduce averaging, support predictive levels
    * cpu_util.include: fixed bug when params are set to None
    * predictive levels: fixed bug when existing predictive levels get new options
    * windows_plugin mssql.vbs: No longer queries stopped mssql instances
    * cisco_hsrp: fixed problem when HSRP groups had same ip address
    * winperf_if: hell has frozen over: a new check for network adapters on Windows
    * windows agent: new config section plugins, now able to set timeouts for specific plugins
                     new global config option: timeout_plugins_total
    * lnx_if in Linux agent: force deterministical order of network devices
    * Linux agent: remove obsolete old <<<netif>>> and <<<netctr>>> sections
    * logwatch, logwatch.ec: detect error in agent configuration
    * Linux agent: cups_queues: do not monitor non-local queues (thanks to Olaf Morgenstern)
    * AIX agent: call lparstat with argument 1 1, this give more accurate data
    * Check_MK check: enable extended performance data per default now
    * viprinet checks: New checks for firmware version/update, memory usage, power supply status, 
                       router mode, serialnumber and temperature sensors
    * uptime, snmp_uptime, esx_vsphere_counters.uptime: allow to set lower and upper levels
    * winperf_processor: Now displays (and scales) to number of cpus in pnpgraph
    * mk_postgres plugin: replace select * with list of explicit columns (fix for PG 9.1)
    * lnx_if: show MAC address for interfaces (needs also agent update)
    * winperf_tcp_conn: New check. Displays number of established tcpv4 connections in windows
                        Uses WATO Rule "TCP connection stats (Windows)"
    * windows_agent: fixed timeouts for powershell scripts in local/plugins
    * logwatch: Agent can now use logwatch.d/ to split config to multipe files
    * logwatch: Agent can now rewrite Messages
    * apache_status: New rule: set levels for number of remaining open slots
    * mrpe: handle long plugin output correctly, including performance data
    * cisco_qos: parameters now configurable via WATO

    Notifications:
    * notify.py: unique spoolfiles name no longer created with uuid
    * Warn user if only_services does never match

    Livestatus:
    * Table statehist: Improved detection of vanished hosts and services.
                       Now able to detect and remove nonsense check plugin output
    * FIX: able to handle equal comment_id between host and service
    * livestatus.log: show utf-8 decoding problems only with debug logging >=2
    * livestatus: fixed incorrect output formatting of comments_with_info column

    BI:
    * Integrated availability computing, including nifty time warp feature

    WATO:
    * Configuration of datasource programs via dedicated rules
    * New editor for Business Intelligence rules
    * Rule Editor: Now able to show infeffective rules
    * Valuespec: CascadingDropdown now able to process choice values from functions
    * Removed global option logwatch_forward_to_ec, moved this to the
      logwatch_ec ruleset. With this option the forwarding can now be enabled
      for each logfile on a host
    * Configuration of an alternative host check command
    * Inventory: Display link symbol for ps ruleset
    * New rule for notification_options of hosts and services
    * FIX: Rulesets: correct display of rules within subfolders
    * Remove Notification Command user settings, please use flexible notifications instead


1.2.2p3:
    Core:
    * FIX: get_average(): Gracefully handle time anomlies of target systems
    * FIX: notifications: /var/lib/check_mk/notify directory is now created 
           correctly during setup from tgz file. (Without it notifications
           did not get sent out.)
    * FIX: add missing $DESTDIR to auth.serials in setup.sh

    Checks & Agents:
    * FIX: winperf_processor: fix case where CPU percent is exactly 100%
    * FIX: blade_powerfan: fix mixup of default levels 50/40 -> 40/50
    * FIX: Cleaned up graph rendering of Check_MK services 
    * FIX: zypper: deal with output from SLES 10
    * FIX: zpool_status: Ignoring "No known data errors" text
    * FIX: dmi_sysinfo: Handling ":" in value correctly
    * FIX: check_http: Fixed syntax error when monitoring certificates
    * FIX: check_dns: parameter -A does not get an additional string
    * FIX: diskstat: Fixed wrong values for IO/s computation on linux hosts
    * FIX: blade_healts: Fixed wrong index checking resulting in exceptions
    * FIX: notifications: /var/lib/check_mk/notify directory is now created 
           correctly during setup from tgz file. (Without it notifications
           did not get sent out.)

    Multisite:
    * FIX: LDAP: Disabling use of referrals in active directory configuration
    * FIX: Fixed missing roles in auth.php (in some cases) which resulted in
           non visible pnp graphs and missing nagvis permissions
    * FIX: Fixed label color of black toner perfometers when fuel is low
    * FIX: Fixed wrong default settings of view filters in localized multisite
    * FIX: Fixed exception when enabling sounds for views relying on 
           e.g. alert statistics source
    * FIX: Folder Tree Snapin: make folder filter also work for remote
           folders that do not exist locally
    * FIX: correctly display sub-minute check/retry intervals
    * FIX: fix logic of some numeric sorters
    * FIX: Improved user provided variable validation in view code
    * FIX: Escaping html code in plugin output painters

    WATO:
    * FIX: fix layout of Auxiliary tags table
    * FIX: avoid exception when called first time and first page ist host tags
    * FIX: fix validation of time-of-day input field (24:00)
    * FIX: automation users can now be deleted again (bug was introduced in 1.2.2p1)
    * FIX: fix logwatch pattern analyzer message "The host xyz is not
           managed by WATO." after direct access via snapin
    * FIX: Fixed first toggle of flags in global settings when default is set to True
    * FIX: fix exception and loss of hosts in a folder when deleting all site connections
           of a distributed WATO setup
    * FIX: avoid Python exception for invalid parameters even in debug mode
    * FIX: check_ldap: Removed duplicate "-H" definition
    * FIX: Fixed some output encoding problem in snapshot restore / deletion code
    * FIX: Improved user provided variable validation in snapshot handling code
    * FIX: Improved user provided variable validation in inventory dialog

    Event Console:
    * FIX: apply rewriting of application/hostname also when cancelling events
    * FIX: check_mkevents now uses case insensitive host name matching

    Livestatus:
    * FIX: fixed incorrect output formatting of comments_with_info column
    * FIX: statehist table: fixed memory leak

1.2.2p2:
    Core:
    * FIX: livecheck: fixed handling of one-line plugin outputs and missing \n
           (Thanks to Florent Peterschmitt)

    Checks & Agents:
    * FIX: jolokia_info: ignore ERROR instances
    * FIX: apache_status: use (also) apache_status.cfg instead of apache_status.conf
    * FIX: f5_bigip_vserver: fix wrong OID (13 instead of 1), thanks to Miro Ramza
    * FIX: f5_bigip_psu: handle more than first power supply, thanks to Miro Ramza
    * FIX: ipmi_sensors: ignore sensors in state [NA] (not available)
    * FIX: aix_lvm: handle agents that output an extra header line
    * FIX: zfsget: do not assume that devices begin with /, but mountpoints
    * FIX: ipmi_sensors: handle two cases for DELL correctly (thanks to Sebastian Talmon)
    * FIX: check_dns: enable performance data
    * FIX: free_ipmi: fix name of sensor cache file if hostname contains domain part
    * FIX: ad_replication plugin: Fixed typo (Thanks to Dennis Honke)

    Multisite:
    * List of views: Output the alias of a datasource instead of internal name
    * FIX: fix column editor for join columns if "SERVICE:" is l10n'ed
    * FIX: fix invalid request in livestatus query after reconnect

    WATO:
    * FIX: convert editing of global setting to POST. This avoid URL-too-long
      when defining lots of Event Console actions
    * FIX: LDAP configuration: allow DNs without DC=

    Event Console:
    * FIX: fix icon in events check if host specification is by IP address
    * Renamed "Delete Event" to "Archive Event" to clearify the meaning

    Notifications:
    * FIX: contacts with notifications disabled no longer receive 
           custom notifications, unless forced

1.2.2p1:
    Core:
    * FIX: correctly quote ! and \ in active checks for Nagios
    * FIX: Performing regular inventory checks at configured interval even
           when the service is in problem state
    * Check_MK core now supports umlauts in host-/service- and contactgroup names

    Checks & Agents:
    * FIX: vsphere_agent: fix problems whith ! and \ in username or password
    * FIX: check_mk_agent.aix: fix shebang: was python, must be ksh
    * FIX: cisco_qos: Be compatible to newer IOS-XE versions (Thanks to Ken Smith)
    * FIX: mk_jolokia: Handling spaces in application server instances correctly

    Multisite:
    * FIX: do not remove directories of non-exisant users anymore. This lead to
           a deletion of users' settings in case of an external authentication
           (like mod_ldap).
    * FIX: Fixed handling of dashboards without title in sidebar view snapin
    * FIX: titles and services got lost when moving join-columns in views
    * FIX: Fixed exception during initial page rendering in python 2.6 in special cases
           (Internal error: putenv() argument 2 must be string, not list)

    Livestatus:
    * livestatus.log: show utf-8 decoding problems only with debug logging >=2

    Notifications:
    * FIX: HTML mails: Handle the case where plugin argument is not set
    * FIX: HTML mails: remove undefinded placeholders like $GRAPH_CODE$

    WATO:
    * Improved handling of valuespec validations in WATO rule editor. Displaying a
      warning message when going to throw away the current settings.
    * FIX: fix bug where certain settings where not saved on IE. This was mainly
           on IE7, but also IE8,9,10 in IE7 mode (which is often active). Affected
           was e.g. the nodes of a cluster or the list of services for service
           inventory

1.2.2:
    Core:
    * Added $HOSTURL$ and $SERVICEURL$ to notification macros which contain an
      URL to the host/service details views with /check_mk/... as base.

    Checks & Agents:
    * FIX: blade_bx_load: remove invalid WATO group
    * FIX: lnx_bonding: handle also 802.3ad type bonds

    Notifications:
    * FIX: Removing GRAPH_CODE in html mails when not available
    * Using plugin argument 1 for path to pnp4nagios index php to render graphs
    * Little speedup of check_mk --notify

    Multisite:
    * FIX: Fixed umlaut handling in reloaded snapins

    WATO:
    * FIX: Fix several cases where WATO rule analyser did not hilite all matching rules
    * Added tcp port parameter to SSL certificate check (Thanks to Marcel Schulte)

    Event Console:
    * FIX: Syslog server is now able to parse RFC 5424 syslog messages

1.2.2b7:
    Checks & Agents:
    * FIX: postfix_mailq: fix labels in WATO rule, set correct default levels
    

1.2.2b6:
    Core:
    * FIX: setup: detect check_icmp also on 64-Bit CentOS
           (thanks to あきら) 
    * FIX: setup.sh: create auth.serials, fix permissions of htpasswd
    * FIX: livecheck: now able to handle check output up to 16kB

    Checks & Agents:
    * FIX: apc_symmetra_power: resurrect garble PNP template for 
    * FIX: check_mk_agent.freebsd: remove garble from output
           (Thanks to Mathias Decker)
    * FIX: check_mk-mssql_counters.locks: fix computation, was altogether wrong
    * FIX: check_mk-mssql_counters.transactions: fix computation also
    * check_http: now support the option -L (urlizing the result)
    * Added mem section to Mac OSX agent (Thanks to Brad Davis)
    * FIX: mssql.vbs (agent plugin) now sets auth options for each instance
    * FIX: jolokia_metrics.mem: error when missing max values
    * Make levels for SMART temperature editable via WATO

    Multisite:
    * FIX: fix localization in non-OMD environment
           (thanks to あきら)
    * FIX: hopefully fix computation of Speed-O-Meter
    * Add $SERVICEOUTPUT$ and $HOSTOUTPUT$ to allowed macros for
      custom notes
    * FIX: Writing one clean message to webserver error_log when write fails
    * FIX: Escaping html entities when displaying comment fields
    * FIX: Monitored on site attribute always has valid default value

    Notifications:
    * FIX: fix event type for recoveries
    * FIX: fix custom notifications on older nagios versions
    * FIX: handle case where type HOST/SERVICE not correctly detected
    
    Livestatus:
    * FIX: memory leak when removing downtime / comment 

    WATO:
    * FIX: Removed "No roles assigned" text in case of unlocked role attribute
           in user management dialog
    * FIX: Fix output of rule search: chapters appeared twice sometimes

    Event Console:
    * FIX: check_mkevents: fix usage help if called with illegal options
    * check_mkevents now allows specification of a UNIX socket
      This is needed in non-OMD environments
    * setup.py now tries to setup Event Console even in non-OMD world

1.2.2b5:
    Core:
    * Checks can now omit the typical "OK - " or "WARN -". This text
      will be added automatically if missing.
    * FIX: livecheck: fixed compilation bug
    * FIX: check_mk: convert service description unicode into utf-8
    * FIX: avoid simultanous activation of changes by means of a lock
    
    Checks & Agents:
    * FIX: jolokia_metrics.mem - now able to handle negative/missing max values
    * ADD: tcp_conn_stats: now additionally uses /proc/net/tcp6
    * ADD: wmic_processs: cpucores now being considered when calculating 
           user/kernel percentages. (thanks to William Baum)
    * FIX: UPS checks support Eaton Evolution
    * FIX: windows agent plugin: mssql now exits after 10 seconds

    Notifications:
    * FIX: fixed crash on host notification when contact had explicit services set

    Livestatus:
    * FIX: possible crash with VERY long downtime comments

    WATO:
    * FIX: Fix hiliting of errors in Nagios output
    * FIX: localisation error

    Multisite:
    * FIX: Avoid duplicate "Services" button in host detail views
    * FIX: fix rescheduling icon for services with non-ASCII characters
    * New filter for IP address of a host
    * Quicksearch: allow searching for complete IP addresses and IP
      address prefixes
    * Add logentry class filter to view 'Host- and Service events'

    BI:
    * FIX: fix exception with expansion level being 'None'
    * FIX: speedup for single host tables joined by hostname (BI-Boxes)
    * FIX: avoid closing BI subtree while tree is being loaded

    Event Console:
    * FIX: make hostname matching field optional. Otherwise a .* was
           neccessary for the rule in order to match
    * FIX: event_simulator now also uses case insensitive matches

1.2.2b4:
    Core:
    * FIX: Fix output of cmk -D: datasource programs were missing
    * FIX: allow unicode encoded extra_service_conf
    * FIX: no default PING service if custom checks are defined
    * FIX: check_mk_base: fixed rounding error in get_bytes_human_readable
    * FIX: check_mk: improved support of utf-8 characters in extra_service_conf
    * FIX: livestatus: table statehist now able to check AuthUser permissions
    * New configuration variable contactgroup_members

    Checks & Agents:
    * FIX: smart - not trying to parse unhandled lines to prevent errors
    * FIX: winperf_processor - fixed wrong calculations of usage
    * FIX: WATO configuration of filesystem trends: it's hours, not days!
    * FIX: mysql: fixed crash on computing IO information
    * FIX: diskstat: fix local variable 'ios_per_sec' referenced before assignment
    * FIX: multipath: ignore warning messages in agent due to invalid multipath.conf
    * FIX: megaraid_bbu: deal with broken output ("Adpater"), found in Open-E
    * FIX: megaraid_pdisk: deal with special output of Open-E
    * FIX: jolokia_metrics.mem: renamed parameter totalheap to total
    * FIX: megaraid_bbu: deal with broken output ("Adpater")
    * FIX: check_ldap: added missing host address (check didn't work at all)
    * FIX: check_ldap: added missing version option -2, -3, -3 -T (TLS)
    * FIX: mssql: Agent plugin now supports MSSQL Server 2012
    * FIX: hr_mem: fix max value in performance data (thanks to Michaël COQUARD)
    * FIX: f5_bigip_psu: fix inventory function (returned list instead of tuple)
    * FIX: mysql.connections: avoid crash on legacy agent output
    * FIX: tcp_conn_stats: use /proc/net/tcp instead of netstat -tn. This
           should avoid massive performance problems on system with many
           connections
    * Linux agent: limit netstat to 10 seconds
    * ps: Allow %1, %2, .. instead of %s in process_inventory. That allows
      reordering of matched groups
    * FIX: f5_bigip_psu - fixed inventory function
    * FIX: printer_supply - fixed inventory function for some kind of OKI printers

    Multisite:
    * FIX: Fixed problem with error during localization scanning
    * FIX: Fixed wrong localization right after a user changed its language
    * FIX: Improved handling of error messages in bulk inventory
    * FIX: fixed focus bug in transform valuespec class
    * FIX: stop doing snapin refreshes after they have been removed
    * FIX: sidebar snapins which refresh do not register for restart detection anymore
    * FIX: fix user database corruption in case of a race condition
    * FIX: added checks wether or not a contactgroup can be deleted
    * FIX: Avoid deadlock due to lock on contacts.mk in some situations
    * Changed sidebar snapin reload to a global interval (option:
      sidebar_update_interval), defaults to 30 seconds
    * Sidebar snapins are now bulk updated with one HTTP request each interval

    BI:
    * FIX: fixed invalid links to hosts and services in BI tree view
    * FIX: fix exception in top/down and bottom/up views
    * FIX: fix styling of top/down and bottom/up views (borders, padding)
    * FIX: fix style of mouse pointer over BI boxes
    * FIX: list of BI aggregates was incomplete in some cases
    * FIX: single host aggregations didn't work for aggregations += [...]
    * FIX: top-down and bottom-up was broken in case of "only problems"
    * FIX: BI see_all permission is now working again
    * Do not handle PENDING as "problem" anymore
    * Make titles of non-leaf tree nodes klickable

    WATO:
    * FIX: flexible notification valuespec is now localizable
    * FIX: Alias values of host/service/contact groups need to be set and unique
           within the group
    * FIX: Fixed exception when editing contactgroups without alias
    * FIX: Fix localization of rule options
    * FIX: ValueSpec OptionalDropDown: fix visibility if default is "other"
    * Suggest use default value for filesystem levels that make sense
    * Valuespec: CascadingDropdown now able to process choice values from functions
    * Freshness checking for classical passive Nagios checks (custom_checks)

1.2.2b3:
    Checks & Agents:
    * FIX: Fixed date parsing code ignoring the seconds value in several checks
           (ad_replication, cups_queues, heartbeat_crm, mssql_backup, smbios_sel)
    * FIX: Fixed pnp template for apc_symmetra check when using multiple rrds

    Multisite:
    * FIX: Removed uuid module dependency to be compatible to python < 2.5
    * FIX: remove Javascript debug popup from multi-string input fields
    * FIX: list of strings (e.g. host list in rule editor) didn't work anymore

1.2.2b2:
    Checks & Agents:
    * Added dynamic thresholds to the oracle_tablespace check depending on the
      size of the tablespaces.

    BI:
    * FIX: fix exception in BI-Boxes views of host groups
    * FIX: fix problem where BI-Boxes were invisible if not previously unfolded

    Event Console:
    * FIX: support non-Ascii characters in matching expressions. Note:
           you need to edit and save each affected rule once in order
           to make the fix work.
    * FIX: Fixed exception when logging actions exectuted by mkeventd
    * FIX: etc/init.d/mkeventd flush did not work when mkeventd was stopped

    Multisite:
    * FIX: Fixed several minor IE7 related layout bugs
    * FIX: title of pages was truncated and now isn't anymore
    * Cleanup form for executing commands on hosts/services

    WATO:
    * FIX: Fixed layout of rulelist table in IE*
    * FIX: Fixed adding explicit host names to rules in IE7
    * Add: Improved navigation convenience when plugin output contains [running on ... ]

1.2.2b1:
    Core:
    * cmk --notify: added notification script to generate HTML mails including
      the performance graphs of hosts and services
    * cmk --notify: added the macros NOTIFY_LASTHOSTSTATECHANGE, NOTIFY_HOSTSTATEID,
      NOTIFY_LASTSERVICESTATECHANGE, NOTIFY_SERVICESTATEID, NOTIFY_NOTIFICATIONCOMMENT,
      NOTIFY_NOTIFICATIONAUTHOR, NOTIFY_NOTIFICATIONAUTHORNAME, NOTIFY_NOTIFICATIONAUTHORALIAS
    * FIX: more robust deletion of precompiled files to ensure the correct 
      creation of the files (Thanks to Guido Günther)
    * FIX: Inventory for cluster nodes who are part of multiple clusters 
    * cmk --notify: added plugin for sms notification
    * FIX: precompiled checks: correct handling of sys.exit() call when using python2.4 
    * cmk --notify: improved logging on wrong notification type
    * RPM: Added check_mk-agent-scriptless package (Same as normal agent rpm,
      but without RPM post scripts)

    Checks & Agents:
    * winperf_processor now outputs float usage instead of integer
    * FIX: mssql_counters.file_sizes - Fixed wrong value for "Log Files" in output
    * FIX: drbd: Parameters for expected roles and disk states can now be set to 
           None to disable alerting on changed values
    * printer_supply_ricoh: New check for Ricoh printer supply levels
    * jolokia_metrics.mem: now supports warn/crit levels for heap, nonheap, totalheap
    * jolokia_metrics.mem: add dedicated PNP graph
    * FIX: logwatch.ec: use UNIX socket instead of Pipe for forwarding into EC 
    * FIX: logwatch.ec: fixed exception when forwarding "OK" lines
    * FIX: logwatch.ec: fixed forwarding of single log lines to event console
    * Improved performance of logwatch.ec check in case of many messages
    * livestatus_status: new check for monitoring performance of monitoring
    * FIX: diskstat.include: fix computation of queue length on windows
      (thanks to K.H. Fiebig)
    * lnx_bonding: new check for bonding interfaces on Linux
    * ovs_bonding: new check for bonding interfaces on Linux / Open vSwitch
    * if: Inventory settings can now be set host based
    * FIX: lnx_bonding/ovs_bonding: correct definition of bonding.include
    * Add: if check now able to handle interface groups  (if_groups)
    * Add: New check for DB2 instance memory levels
    * Add: winperf_phydisk can now output IOPS
    * Add: oracle_tablespace now with flexible warn/crit levels(magic number)
    
    Livestatus:
    * Add: new column in hosts/services table: comments_with_extra_info
    Adds the entry type and entry time

    Multisite:
    * Added comment painter to notification related views
    * Added compatibility code to use hashlib.md5() instead of md5.md5(), which
      is deprecated in python > 2.5 to prevent warning messages in apache error log
    * Added host filter for "last host state change" and "last host check"
    * FIX: Preventing autocomplete in password fields of "edit profile" dialog
    * The ldap member attribute of groups is now configruable via WATO
    * Added option to enforce lower User-IDs during LDAP sync
    * Improved debug logging of ldap syncs (Now writing duration of queries to log)
    * Displaying date/time of comments in comment icon hover menu (Please
      note: You need to update your livestatus to current version to make this work)
    * FIX: Making "action" context link unclickable during handling actions / confirms

    BI:
    * Use Ajax to delay rendering of invisible parts of the tree (this
      saves lots of HTML code)

    WATO:
    * Added hr_mem check to the memory checkgroup to make it configurable in WATO
    * Make page_header configurable in global settings
    * FIX: Fixed some typos in ldap error messages
    * FIX: Fixed problem on user profile page when no alias set for a user
    * FIX: list valuespecs could not be extended after once saving
    * FIX: fix title of foldable areas contained in list valuespecs
    * FIX: Fixed bug where pending log was not removed in multisite setup
    * FIX: Fixed generation of auth.php (Needed for NagVis Multisite Authorisation)
    * FIX: Fixed missing general.* permissions in auth.php on slave sites in 
      case of distributed WATO setups
    * Added oracle_tablespaces configuration to the application checkgroup
    * FIX: Fixed synchronisation of mkeventd configs in distributed WATO setups
    * FIX: "Sync & Restart" did not perform restart in distributed WATO setups
    * FIX: Fixed exception in editing code of ldap group to rule plugin
    * FIX: Don't execute ldap sync while performing actions on users page

    Event Console:
    * Added UNIX socket for sending events to the EC
    * Speed up rule matches in some special cases by factor of 100 and more
    * Init-Script: Improved handling of stale pidfiles
    * Init-Script: Detecting and reporting already running processes
    * WATO: Added hook to make the mkeventd reload in distributed WATO setups
      during "activate changes" process
    * Added hook mkeventd-activate-changes to add custom actions to the mkeventd
      "activate changes" GUI function
    * FIX: When a single rule matching raises an exception, the line is now
      matched agains the following rules instead of being skipped. The
      exception is logged to mkeventd.log

1.2.1i5:
    Core:
    * Improved handling of CTRL+C (SIGINT) to terminate long runnining tasks 
      (e.g.  inventory of SNMP hosts)
    * FIX: PING services on clusters are treated like the host check of clusters
    * cmk --notify: new environment variable NOTIFY_WHAT which has HOST or SERVICE as value
    * cmk --notify: removing service related envvars in case of host notifications
    * cmk --notify: added test code to help developing nitofication plugins.
      Can be called with "cmk --notify fake-service debug" for example

    Checks & Agents:
    * Linux Agent, diskstat: Now supporting /dev/emcpower* devices (Thanks to Claas Rockmann-Buchterkirche)
    * FIX: winperf_processor: Showing 0% on "cmk -nv" now instead of 100%
    * FIX: win_dhcp_pools: removed faulty output on non-german windows 2003 servers 
           with no dhcp server installed (Thanks to Mathias Decker)
    * Add: fileinfo is now supported by the solaris agent. Thanks to Daniel Roettgermann
    * Logwatch: unknown eventlog level ('u') from windows agent treated as warning
    * FIX: logwatch_ec: Added state undefined as priority
    * Add: New Check for Raritan EMX Devices
    * Add: mailman_lists - New check to gather statistics of mailman mailinglists
    * FIX: megaraid_bbu - Handle missing charge information (ignoring them)
    * FIX: myssql_tablespaces - fix PNP graph (thanks to Christian Zock)
    * kernel.util: add "Average" information to PNP graph
    * Windows Agent: Fix startup crash on adding a logfiles pattern, but no logfile specified
    * Windows Agent: check_mk.example.ini: commented logfiles section

    Multisite:
    * FIX: Fixed rendering of dashboard globes in opera
    * When having row selections enabled and no selected and performing
      actions an error message is displayed instead of performing the action on
      all rows
    * Storing row selections in user files, cleaned up row selection 
      handling to single files. Cleaned up GET/POST mixups in confirm dialogs
    * Add: New user_options to limit seen nagios objects even the role is set to see all
    * Fix: On site configaration changes, only relevant sites are marked as dirty
    * Fix: Distributed setup: Correct cleanup of pending changes logfile after "Activate changes"
    * FIX: LDAP: Fixed problem with special chars in LDAP queries when having
    contactgroup sync plugin enabled
    * FIX: LDAP: OpenLDAP - Changed default filter for users
    * FIX: LDAP: OpenLDAP - Using uniqueMember instead of member when searching for groups of a user
    * FIX: LDAP: Fixed encoding problem of ldap retrieved usernames
    * LDAP: Role sync plugin validates the given group DNs with the group base dn now
    * LDAP: Using roles defined in default user profile in role sync plugin processing
    * LDAP: Improved error handling in case of misconfigurations
    * LDAP: Reduced number of ldap querys during a single page request / sync process
    * LDAP: Implemnted some kind of debug logging for LDAP communication
    * FIX: Re-added an empty file as auth.py (wato plugin) to prevent problems during update 

    WATO:
    * CPU load ruleset does now accept float values
    * Added valuespec for cisco_mem check to configure thresholds via WATO
    * FIX: Fixed displaying of tag selections when creating a rule in the ruleeditor
    * FIX: Rulesets are always cloned in the same folder
    * Flexibile notifications: removed "debug notification" script from GUI (you can make it
      executable to be choosable again)
    * Flexibile notifications: added plain mail notification which uses the
      mail templates from global settings dialog

    BI:
    * Added FOREACH_SERVICE capability to leaf nodes
    * Add: Bi views now support debug of livestatus queries

1.2.1i4:
    Core:
    * Better exception handling when executing "Check_MK"-Check. Printing python
      exception to status output and traceback to long output now.
    * Added HOSTTAGS to notification macros which contains all Check_MK-Tags
      separated by spaces
    * Output better error message in case of old inventory function
    * Do object cache precompile for monitoring core on cmk -R/-O
    * Avoid duplicate verification of monitoring config on cmk -R/-O
    * FIX: Parameter --cleanup-autochecks (long for -u) works now like suggested in help
    * FIX: Added error handling when trying to --restore with a non existant file

    Notifications:
    * Fix flexible notifications on non-OMD systems
    
    Checks & Agents:
    * Linux Agent, mk_postgres: Supporting pgsql and postgres as user
    * Linux Agent, mk_postgres: Fixed database stats query to be compatible
      with more versions of postgres
    * apache_status: Modified to be usable on python < 2.6 (eg RHEL 5.x)
    * apache_status: Fixed handling of PIDs with more than 4 numbers
    * Add: New Check for Rittal CMC PSM-M devices
    * Smart plugin: Only use relevant numbers of serial
    * Add: ibm_xraid_pdisks - new check for agentless monitoring of disks on IBM SystemX servers.
    * Add: hp_proliant_da_cntlr check for disk controllers in HP Proliant servers
    * Add: Check to monitor Storage System Drive Box Groups attached to HP servers
    * Add: check to monitor the summary status of HP EML tape libraries
    * Add: apc_rackpdu_status - monitor the power consumption on APC rack PDUs
    * Add: sym_brightmail_queues - monitor the queue levels on Symantec Brightmail mail scanners.
    * Add: plesk_domains - List domains configured in plesk installations
    * Add: plesk_backups - Monitor backup spaces configured for domains in plesk
    * Add: mysql_connections - Monitor number of parallel connections to mysql daemon
    * Add: flexible notifcations: filter by hostname
    * New script multisite_to_mrpe for exporting services from a remote system
    * FIX: postgres_sessions: handle case of no active/no idle sessions
    * FIX: correct backslash representation of windows logwatch files
    * FIX: postgres_sessions: handle case of no active/no idle sessions
    * FIX: zfsget: fix exception on snapshot volumes (where available is '-')
    * FIX: zfsget: handle passed-through filesystems (need agent update)
    * FIX: loading notification scripts in local directory for real
    * FIX: oracle_version: return valid check result in case of missing agent info
    * FIX: apache_status: fixed bug with missing 'url', wrote man page
    * FIX: fixed missing localisation in check_parameteres.py 
    * FIX: userdb/ldap.py: fixed invalid call site.getsitepackages() for python 2.6
    * FIX: zpool_status: fixed crash when spare devices were available
    * FIX: hr_fs: handle negative values in order to larger disks (thanks to Christof Musik)
    * FIX: mssql_backup: Fixed wrong calculation of backup age in seconds


    Multisite:
    * Implemented LDAP integration of Multisite. You can now authenticate your
      users using the form based authentication with LDAP. It is also possible
      to synchronize some attributes like mail addresses, names and roles from
      LDAP into multisite.
    * Restructured cookie auth cookies (all auth cookies will be invalid
      after update -> all users have to login again)
    * Modularized login and cookie validation
    * Logwatch: Added buttons to acknowledge all logs of all hosts or really
      all logs which currently have a problem
    * Check reschedule icon now works on services containing an \
    * Now showing correct representation of SI unit kilo ( k )
    * if perfometer now differs between byte and bit output
    * Use pprint when writing global settings (makes files more readable)
    * New script for settings/removing downtimes: doc/treasures/downtime
    * New option when setting host downtimes for also including child hosts
    * Option dials (refresh, number of columns) now turnable by mouse wheel
    * Views: Commands/Checkboxes buttons are now activated dynamically (depending on data displayed)
    * FIX: warn / crit levels in if-check when using "bit" as unit
    * FIX: Fixed changing own password when notifications are disabled
    * FIX: On page reload, now updating the row field in the headline
    * FIX: ListOfStrings Fields now correctly autoappend on focus
    * FIX: Reloading of sidebar after activate changes
    * FIX: Main Frame without sidebar: reload after activate changes
    * FIX: output_format json: handle newlines correctly
    * FIX: handle ldap logins with ',' in distinguished name
    * FIX: quote HTML variable names, fixes potential JS injection
    * FIX: Sidebar not raising exceptions on configured but not available snapins
    * FIX: Quicksearch: Fixed Up/Down arrow handling in chrome
    * FIX: Speedometer: Terminating data updates when snapin is removed from sidebar
    * FIX: Views: toggling forms does not disable the checkbox button anymore
    * FIX: Dashboard: Fixed wrong display options in links after data reloads
    * FIX: Fixed "remove all downtimes" button in views when no downtimes to be deleted 
    * FIX: Services in hosttables now use the service name as header (if no custom title set)
    * New filter for host_contact and service_contact
    
    WATO:
    * Add: Creating a new rule immediately opens its edit formular
    * The rules formular now uses POST as transaction method
    * Modularized the authentication and user management code
    * Default config: add contact group 'all' and put all hosts into it
    * Reverse order of Condition, Value and General options in rule editor
    * Allowing "%" and "+" in mail prefixes of contacts now
    * FIX: Fixed generated manual check definitions for checks without items
      like ntp_time and tcp_conn_stats
    * FIX: Persisting changing of folder titles when only the title has changed
    * FIX: Fixed rendering bug after folder editing

    Event Console:
    * Replication slave can now copy rules from master into local configuration
      via a new button in WATO.
    * Speedup access to event history by earlier filtering and prefiltering with grep
    * New builtin syslog server! Please refer to online docu for details.
    * Icon to events of host links to view that has context button to host
    * FIX: remove event pipe on program shutdown, prevents syslog freeze
    * FIX: hostnames in livestatus query now being utf8 encoded
    * FIX: fixed a nastiness when reading from local pipe
    * FIX: fix exception in rules that use facility local7
    * FIX: fix event icon in case of using TCP access to EC
    * FIX: Allowing ":" in application field (e.g. needed for windows logfiles)
    * FIX: fix bug in Filter "Hostname/IP-Address of original event"

    Livestatus:
    * FIX: Changed logging output "Time to process request" to be debug output

1.2.1i3:
    Core:
    * added HOST/SERVICEPROBLEMID to notification macros
    * New configuration check_periods for limiting execution of
      Check_MK checks to a certain time period.

    Checks & Agents:
    * Windows agent: persist offsets for logfile monitoring

    Notifications:
    * fix two errors in code that broke some service notifications

    Event Console:
    * New performance counter for client request processing time
    * FIX: fixed bug in rule optimizer with ranges of syslog priorities

    WATO:
    * Cloning of contact/host/service groups (without members)

    Checks & Agents:
    * logwatch: Fixed confusion with ignore/ok states of log messages
    * AIX Agent: now possible to specify -d flag. Please test :)

1.2.1i2:
    Core:
    * Improved validation of inventory data reported by checks
    * Added -d option to precompiled checks to enable debug mode
    * doc/treasures: added script for printing RRD statistics

    Notifications:
    * New system of custom notification, with WATO support

    Event Console:
    * Moved source of Event Console into Check_MK project 
    * New button for resetting all rule hits counters
    * When saving a rule then its hits counter is always reset
    * New feature of hiding certain actions from the commands in the status GUI
    * FIX: rule simulator ("Try out") now handles cancelling rules correctly
    * New global option for enabling log entries for rule hits (debugging)
    * New icon linking to event views for the event services
    * check_mkevents outputs last worst line in service output
    * Max. number of queued connections on status sockets is configurable now
    * check_mkevents: new option -a for ignoring acknowledged events
    * New sub-permissions for changing comment and contact while updating an event
    * New button for generating test events directly via WATO
    * Allow Event Console to replicate from another (master) console for
      fast failover.
    * Allow event expiration also on acknowledged events (configurable)

    Multisite:
    * Enable automation login with _username= and _secret=, while
      _secret is the content of var/check_mk/web/$USER/automation.secret
    * FIX: Fixed releasing of locks and livestatus connections when logging out
    * FIX: Fixed login/login confusions with index page caching
    * FIX: Speed-o-meter: Fixed calculation of Check_MK passive check invervals
    * Removed focus of "Full name" attribute on editing a contact
    * Quicksearch: Convert search text to regex when accessing livestatus
    * FIX: WATO Folder filter not available when WATO disabled
    * WATO Folder Filter no longer available in single host views
    * Added new painters "Service check command expanded" and
      "Host check command expanded"
    * FIX: Corrected garbled description for sorter "Service Performance data" 
    * Dashboard globes can now be filtered by host_contact_group/service_contact_group
    * Dashboard "iframe" attribute can now be rendered dynamically using the
      "iframefunc" attribute in the dashlet declaration
    * Dashboard header can now be hidden by setting "title" to None
    * Better error handling in PNP-Graph hover menus in case of invalid responses

    Livestatus:
    * Added new table statehist, used for SLA queries
    * Added new column check_command_expanded in table hosts
    * Added new column check_command_expanded in table services
    * New columns livestatus_threads, livestatus_{active,queued}_connections

    BI:
    * Added missing localizations
    * Added option bi_precompile_on_demand to split compilations of
      the aggregations in several fragments. If possible only the needed
      aggregations are compiled to reduce the time a user has to wait for
      BI based view. This optimizes BI related views which display
      information for a specific list of hosts or aggregation groups.
    * Added new config option bi_compile_log to collect statistics about
      aggregation compilations
    * Aggregations can now be part of more than one aggregation group
      (just configure a list of group names instead of a group name string)
    * Correct representation of (!), (!!) and (?) markers in check output
    * Corrected representation of assumed state in box layout
    * Feature: Using parameters for hosttags

    WATO:
    * Added progress indicator in single site WATO "Activate Changes"
    * Users & Contacts: Case-insensitive sorting of 'Full name' column
    * ntp/ntp.time parameters are now configurable via WATO
    * FIX: Implemented basic non HTTP 200 status code response handling in interactive
           progress dialogs (e.g. bulk inventory mode)
    * FIX: Fixed editing of icon_image rules
    * Added support of locked hosts and folders ( created by CMDB )
    * Logwatch: logwatch agents/plugins now with ok pattern support 
    * Valuespec: Alternative Value Spec now shows helptext of its elements
    * Valuespec: DropdownChoice, fixed exception on validate_datatype

    Checks & Agents:
    * New check mssql_counters.locks: Monitors locking related information of
      MSSQL tablespaces
    * Check_MK service is now able to output additional performance data
      user_time, system_time, children_user_time, children_system time
    * windows_updates agent plugin: Fetching data in background mode, caching
      update information for 30 minutes
    * Windows agent: output ullTotalVirtual and ullAvailVirtual (not yet
      being used by check)
    * Solaris agent: add <<<uptime>>> section (thanks to Daniel Roettgermann)
    * Added new WATO configurable option inventory_services_rules for the
      windows services inventory check
    * Added new WATO configurable option inventory_processes_rules for the
      ps and ps.perf inventory
    * FIX: mssql_counters checks now really only inventorize percentage based
      counters if a base value is set
    * win_dhcp_pools: do not inventorize empty pools any more. You can switch
      back to old behaviour with win_dhcp_pools_inventorize_empty = True
    * Added new Check for Eaton UPS Devices
    * zfsget: new check for monitoring ZFS disk usage for Linux, Solaris, FreeBSD
      (you need to update your agent as well)
    * Added new Checks for Gude PDU Units
    * logwatch: Working around confusion with OK/Ignore handling in logwatch_rules
    * logwatch_ec: Added new subcheck to forward all incoming logwatch messages
      to the event console. With this check you can use the Event Console 
      mechanisms and GUIs instead of the classic logwatch GUI. It can be 
      enabled on "Global Settings" page in WATO for your whole installation.
      After enabling it you need to reinventorize your hosts.
    * Windows Update Check: Now with caching, Thanks to Phil Randal and Patrick Schlüter
    * Windows Check_MK Agent: Now able to parse textfiles for logwatch output
    * Added new Checks sni_octopuse_cpu, sni_octopuse_status, sni_octopuse_trunks: These
      allow monitoring Siemens HiPath 3000/5000 series PBX.
    * if-checks now support "bit" as measurement unit
    * winperf_phydisk: monitor average queue length for read/write

1.2.0p5:
    Checks & Agents:
    * FIX: windows agent: fixed possible crash in eventlog section

    BI:
    * FIX: fixed bug in aggregation count (thanks Neil) 

1.2.0p4:
    WATO:
    * FIX: fixed detection of existing groups when creating new groups
    * FIX: allow email addresses like test@test.test-test.com
    * FIX: Fixed Password saving problem in user settings

    Checks & Agents:
    * FIX: postgres_sessions: handle case of no active/no idle sessions
    * FIX: winperf_processor: handle parameters "None" (as WATO creates)
    * FIX: mssql_counters: remove debug output, fix bytes output
    * FIX: mssql_tablespaces: gracefully handle garbled agent output

    Multisite:
    * FIX: performeter_temparature now returns unicode string, because of °C
    * FIX: output_format json in webservices now using " as quotes

    Livestatus:
    * FIX: fix two problems when reloading module in Icinga (thanks to Ronny Biering)

1.2.0p3:
    Mulitisite
    * Added "view" parameter to dashlet_pnpgraph webservice
    * FIX: BI: Assuming "OK" for hosts is now possible
    * FIX: Fixed error in makeuri() calls when no parameters in URL
    * FIX: Try out mode in view editor does not show context buttons anymore
    * FIX: WATO Folder filter not available when WATO disabled
    * FIX: WATO Folder Filter no longer available in single host views
    * FIX: Quicksearch converts search text to regex when accessing livestatus
    * FIX: Fixed "access denied" problem with multisite authorization in PNP/NagVis
           in new OMD sites which use the multisite authorization
    * FIX: Localize option for not OMD Environments

    WATO:
    * FIX: Users & Contacts uses case-insensitive sorting of 'Full name' column  
    * FIX: Removed focus of "Full name" attribute on editing a contact
    * FIX: fix layout bug in ValueSpec ListOfStrings (e.g. used in
           list of explicit host/services in rules)
    * FIX: fix inheritation of contactgroups from folder to hosts
    * FIX: fix sorting of users, fix lost user alias in some situations
    * FIX: Sites not using distritubed WATO now being skipped when determining
           the prefered peer
    * FIX: Updating internal variables after moving hosts correctly
      (fixes problems with hosts tree processed in hooks)

    BI:
    * FIX: Correct representation of (!), (!!) and (?) markers in check output

    Livestatus:
    * FIX: check_icmp: fixed calculation of remaining length of output buffer
    * FIX: check_icmp: removed possible buffer overflow on do_output_char()
    
    Livecheck:
    * FIX: fixed problem with long plugin output
    * FIX: added /0 termination to strings
    * FIX: changed check_type to be always active (0)
    * FIX: fix bug in assignment of livecheck helpers 
    * FIX: close inherited unused filedescriptors after fork()
    * FIX: kill process group of called plugin if timeout is reached
           -> preventing possible freeze of livecheck
    * FIX: correct escaping of character / in nagios checkresult file
    * FIX: fixed SIGSEGV on hosts without defined check_command
    * FIX: now providing correct output buffer size when calling check_icmp 

    Checks & Agents:
    * FIX: Linux mk_logwatch: iregex Parameter was never used
    * FIX: Windows agent: quote '%' in plugin output correctly
    * FIX: multipath check now handles '-' in "user friendly names"
    * New check mssql_counters.locks: Monitors locking related information of
      MSSQL tablespaces
    * FIX: mssql_counters checks now really only inventorize percentage based
      counters if a base value is set
    * windows_updates agent plugin: Fetching data in background mode, caching
      update information for 30 minutes
    * FIX: netapp_vfiler: fix inventory function (thanks to Falk Krentzlin)
    * FIX: netapp_cluster: fix inventory function
    * FIX: ps: avoid exception, when CPU% is missing (Zombies on Solaris)
    * FIX: win_dhcp_pools: fixed calculation of perc_free
    * FIX: mssql_counters: fixed wrong log size output

1.2.0p3:
    Multisite:
    * Added "view" parameter to dashlet_pnpgraph webservice

    WATO:
    * FIX: It is now possible to create clusters in empty folders
    * FIX: Fixed problem with complaining empty ListOf() valuespecs

    Livestatus:
    * FIX: comments_with_info in service table was always empty

1.2.1i1:
    Core:
    * Allow to add options to rules. Currently the options "disabled" and
      "comment" are allowed. Options are kept in an optional dict at the
      end of each rule.
    * parent scan: skip gateways that are reachable via PING
    * Allow subcheck to be in a separate file (e.g. foo.bar)
    * Contacts can now define *_notification_commands attributes which can now
      override the default notification command check-mk-notify
    * SNMP scan: fixed case where = was contained in SNMP info
    * check_imap_folder: new active check for searching for certain subjects
      in an IMAP folder
    * cmk -D shows multiple agent types e.g. when using SNMP and TCP on one host

    Checks & Agents:
    * New Checks for Siemens Blades (BX600)
    * New Checks for Fortigate Firewalls
    * Netapp Checks for CPU Util an FC Port throughput
    * FIX: megaraid_pdisks: handle case where no enclosure device exists
    * FIX: megaraid_bbu: handle the controller's learn cycle. No errors in that period.
    * mysql_capacity: cleaned up check, levels are in MB now
    * jolokia_info, jolokia_metrics: new rewritten checks for jolokia (formerly
      jmx4perl). You need the new plugin mk_jokokia for using them
    * added preliminary agent for OpenVMS (refer to agents/README.OpenVMS) 
    * vms_diskstat.df: new check file usage of OpenVMS disks
    * vms_users: new check for number of interactive sessions on OpenVMS
    * vms_cpu: new check for CPU utilization on OpenVMS
    * vms_if: new check for network interfaces on OpenVMS
    * vms_system.ios: new check for total direct/buffered IOs on OpenVMS
    * vms_system.procs: new check for number of processes on OpenVMS
    * vms_queuejobs: new check for monitoring current VMS queue jobs
    * FIX: mssql_backup: Fixed problems with datetime/timezone calculations
    * FIX: mssql agent: Added compatibility code for MSSQL 9
    * FIX: mssql agent: Fixed connection to default instances ("MSSQLSERVER")
    * FIX: mssql agent: Fixed check of databases with names starting with numbers
    * FIX: mssql agent: Fixed handling of databases with spaces in names
    * f5_bigip_temp: add performance data
    * added perf-o-meters for a lot of temperature checks
    * cmctc_lcp.*: added new checks for Rittal CMC-TC LCP
    * FIX: diskstat (linux): Don't inventorize check when data empty
    * Cisco: Added Check for mem an cpu util
    * New check for f5 bigip network interfaces
    * cmctc.temp: added parameters for warn/crit, use now WATO rule
      "Room temperature (external thermal sensors)"
    * cisco_asa_failover: New Check for clustered Cisco ASA Firewalls 
    * cbl_airlaser.status: New Check for CBL Airlaser IP1000 laser bridge.
    * cbl_airlaser.hardware: New Check for CBL Airlaser IP1000 laser bridge.
      Check monitors the status info and allows alerting based on temperature.
    * df, hr_fs, etc.: Filesystem checks now support grouping (pools)
      Please refer to the check manpage of df for details
    * FIX: windows agent: try to fix crash in event log handling
    * FreeBSD Agent: Added swapinfo call to mem section to make mem check work again
    * windows_multipath: Added the missing check for multipath.vbs (Please test)
    * carel_uniflair_cooling: new check for monitoring datacenter air conditioning by "CAREL"
    * Added Agent for OpenBSD
    * Added Checks for UPS devices
    * cisco_hsrp: New Check for monitoring HSRP groups on Cisco Routers. (SMIv2 version)
    * zypper: new check and plugin mk_zypper for checking zypper updates.
    * aironet_clients: Added support for further Cisco WLAN APs (Thanks to Stefan Eriksson for OIDs)
    * aironet_errors: Added support for further Cisco WLAN APs
    * apache_status: New check to monitor apache servers which have the status-module enabled.
      This check needs the linux agent plugin "apache_status" installed on the target host.

    WATO:
    * Added permission to control the "clone host" feature in WATO
    * Added new role/permission matrix page in WATO to compare
      permissions of roles
    * FIX: remove line about number of rules in rule set overview
      (that garbled the logical layout)
    * Rules now have an optional comment and an URL for linking to 
      documntation
    * Rule now can be disabled without deleting them.
    * Added new hook "sites-saved"
    * Allow @ in user names (needed for some Kerberos setups)
    * Implemented new option in WATO attributes: editable
      When set to False the attribute can only be changed during creation
      of a new object. When editing an object this attribute is only displayed.
    * new: search for rules in "Host & Service Configuration"
    * parent scan: new option "ping probes", that allows skipping 
      unreachable gateways.
    * User managament: Added fields for editing host/service notification commands
    * Added new active check configuration for check_smtp
    * Improved visualization of ruleset lists/dictionaries
    * Encoding special chars in RegExp valuespec (e.g. logwatch patterns)
    * Added check_interval and retry_interval rules for host checks
    * Removed wmic_process rule from "inventory services" as the check does not support inventory
    * Made more rulegroup titles localizable
    * FIX: Fixed localization of default permissions
    * FIX: Removed double collect_hosts() call in activate changes hook
    * FIX: Fixed double hook execution when using localized multisite
    * FIX: User list shows names of contactgroups when no alias given
    * FIX: Reflecting alternative mode of check_http (check ssl certificate
    age) in WATO rule editor
    * FIX: Fixed monitoring of slave hosts in master site in case of special
      distributed wato configurations
    * FIX: Remove also user settings and event console rule on factory reset
    * FIX: complex list widgets (ListOf) failed back to old value when
           complaining
    * FIX: complex list widgets (ListOf) lost remaining entries after deleting one
    * FIX: Fixed error in printer_supply valuespec which lead to an exception
           when defining host/service specific rules
    * FIX: Fixed button url icon in docu-url link

    BI:
    * Great speed up of rule compilation in large environments

    Multisite:
    * Added css class="dashboard_<name>" to the dashboard div for easier
    customization of the dashboard style of a special dashboard
    * Dashboard: Param wato_folder="" means WATO root folder, use it and also
      display the title of this folder
    * Sidebar: Sorting aggregation groups in BI snapin now
    * Sidebar: Sorting sites in master control snapin case insensitive
    * Added some missing localizations (error messages, view editor)
    * Introducted multisite config option hide_languages to remove available
      languages from the multisite selection dialogs. To hide the builtin
      english language simply add None to the list of hidden languages.
    * FIX: fixed localization of general permissions
    * FIX: show multisite warning messages even after page reload
    * FIX: fix bug in Age ValueSpec: days had been ignored
    * FIX: fixed bug showing only sidebar after re-login in multisite
    * FIX: fixed logwatch loosing the master_url parameter in distributed setups
    * FIX: Fixed doubled var "site" in view editor (site and siteopt filter)
    * FIX: Don't crash on requests without User-Agent HTTP header
    * Downtimes: new conveniance function for downtime from now for ___ minutes.
      This is especially conveniant for scripting.
    * FIX: fixed layout of login dialog when showing up error messages
    * FIX: Fixed styling of wato quickaccess snapin preview
    * FIX: Made printer_supply perfometer a bit more robust against bad perfdata
    * FIX: Removed duplicate url parameters e.g. in dashboard (display_options)
    * FIX: Dashboard: If original request showed no "max rows"-message, the
           page rendered during reload does not show the message anymore
    * FIX: Fixed bug in alert statistics view (only last 1000 lines were
           processed for calculating the statistics)
    * FIX: Added missing downtime icon for comment view
    * FIX: Fixed handling of filter configuration in view editor where filters
           are using same variable names. Overlaping filters are now disabled
	   in the editor.
    * FIX: Totally hiding hidden filters from view editor now

    Livecheck:
    * FIX: Compile livecheck also if diet libc is missing

1.2.0p2:
    Core:
    * simulation_mode: legacy_checks, custom_checks and active_checks
      are replaced with dummy checks always being OK
    * FIX: Precisely define order of reading of configuration files. This
      fixes a WATO rule precedence problem

    Checks & Agents:
    * FIX: Fixed syntax errors in a bunch of man pages
    * if_lancom: silently ignore Point-To-Point interfaces
    * if_lancom: add SSID to logical WLAN interface names
    * Added a collection of MSSQL checks for monitoring MSSQL servers
      (backups, tablespaces, counters)
    * New check wut_webio_io: Monitor the IO input channels on W&T Web-IO 
      devices
    * nfsmounts: reclassify "Stale NFS handle" from WARN to CRIT
    * ORACLE agent/checks: better error handling. Let SQL errors get
      through into check output, output sections even if no database
      is running.
    * oracle_version: new check outputting the version of an ORACLE
      database - and using uncached direct SQL output.
    * ORACLE agent: fix handling of EXCLUDE, new variable ONLY_SIDS
      for explicitely listing SIDs to monitor
    * mk_logwatch on Linux: new options regex and iregex for file selection
    * remove obsolete ORACLE checks where no agent plugins where available
    * FIX: printer_supply: Fix problem on DELL printers with "S/N" in output
      (thanks to Sebastian Talmon)
    * FIX: winperf_phydisk: Fix typo (lead to WATO rule not being applied)
    * Windows agent: new [global] option crash_debug (see online docu)
    * AIX agent: new check for LVM volume status in rootvg.
    * PostgreSQL plugin: agent is now modified to work with PostgreSQL 
      versions newer than 8.1. (multiple reports, thanks!)

    Multisite:
    * Show number of rows and number of selected rows in header line
      (also for WATO hosts table)
    * FIX: fix problem in showing exceptions (due to help function)
    * FIX: fixed several localization problems in view/command processing
    * FIX: fixed duplicated settings in WATO when using localisation
    * FIX: fixed exception when refering to a language which does not exist
    * FIX: Removing all downtimes of a host/service is now possible again
    * FIX: The refresh time in footer is updated now when changing the value
    * FIX: view editor shows "(Mobile)" hint in view titles when linking to views

    WATO: 
    * Main menu of ruleeditor (Host & Service Parameters) now has
      a topic for "Used rules" - a short overview of all non-empty
      rulesets.
    * FIX: add missing context help to host details dialog
    * FIX: set new site dirty is host move due to change of
      folder attributes
    * FIX: fix exception on unknown value in DropdownChoice
    * FIX: add service specification to ruleset Delay service notifications
    * FIX: fixed problem with disabled sites in WATO
    * FIX: massive speedup when changing roles/users and activing changes
      (especially when you have a larger number of users and folders)
    * Add variable CONTACTPAGER to allowed macros in notifications
    * FIX: fixed default setting if "Hide names of configuration variables"
      in WATO
    * FIX: ListOfString Textboxes (e.g. parents of folders) do now extend in IE
    * FIX: fixed duplicated sections of permissions in rule editor

    BI:
    * New iterators FOREACH_CHILD and FOREACH_PARENT
    * FIX: fix handling of FOREACH_ in leaf nodes (remove hard coded
      $HOST$, replace with $1$, $2$, ..., apply argument substitution)
    * New logical datatable for aggregations that have the same name
      as a host. Converted view "BI Boxes" to this new table. This allows
      for Host-Aggregations containing data of other hosts as well.
    * count_ok: allow percentages, e.g. "count_ok!70%!50%"

1.2.0p1:
    Core:
    * Added macros $DATE$, $SHORTDATETIME$ and $LONGDATETIME$' to
      notification macros

    Checks & Agents:
    * FIX: diskstat: handle output 'No Devices Found' - avoiding exception
    * 3ware_units: Following states now lead to WARNING state instead of
      CRITICAL: "VERIFY-PAUSED", "VERIFYING", "REBUILDING"
    * New checks tsm_stagingpools, tsm_drive and tsm_storagepools
      Linux/UNIX
    * hpux_fchba: new check for monitoring FibreChannel HBAs und HP-UX

    Multisite:
    * FIX: fix severe exception in all views on older Python versions
      (like RedHat 5.5).

    WATO:
    * FIX: fix order of rule execution: subfolders now take precedence
      as they should.

1.2.0:
    Setup:
    * FIX: fix building of RPM packages (due to mk_mysql, mk_postgres)

    Core:
    * FIX: fix error message in case of duplicate custom check

    WATO:
    * FIX: add missing icon on cluster hosts to WATO in Multisite views
    * FIX: fix search field in host table if more than 10 hosts are shown
    * FIX: fix bulk edit and form properties (visibility of attributes was broken)
    * FIX: fix negating hosts in rule editor

    Checks & Agents: 
    * fileinfo: added this check to Linux agent. Simply put your
      file patterns into /etc/check_mk/fileinfo.cfg for configuration.
    * mysql.sessions: New check for MySQL sessions (need new plugin mk_mysql)
    * mysql.innodb_io: New check for Disk-IO of InnoDB
    * mysql_capacity: New check for used/free capacity of MySQL databases
    * postgres_sessions: New check for PostgreSQL number of sessions
    * postgres_stat_database: New check for PostgreSQL database statistics
    * postgres_stat_database.size: New check for PostgreSQL database size
    * FIX: hpux_if: convert_to_hex was missing on non-SNMP-hosts -replace
      with inline implementation
    * tcp_conn_stats: handle state BOUND (found on Solaris)
    * diskstat: support for checking latency, LVM and VxVM on Linux (needs 
      updated agent)
    * avoid duplicate checks cisco_temp_perf and cisco_sensor_temp

1.2.0b6:
    Multisite:
    * FIX: Fixed layout of some dropdown fields in view filters
    * Make heading in each page clickable -> reload page
    * FIX: Edit view: couldn't edit filter settings
    * FIX: Fixed styling of links in multisite context help
    * FIX: Fixed "select all" button for IE
    * FIX: Context links added by hooks are now hidden by the display
           option "B" again
    * FIX: preselected "refresh" option did not reflect view settings
           but was simply the first available option - usually 30.
    * FIX: fixed exception with custom views created by normal users

    WATO:
    * FIX: Fixed "select all" button in hosts & folders for IE
    * Optically mark modified variables in global settings
    * Swapped icons for rule match and previous rule match (makes for sense)

    Core:
    * FIX: Fixed "make_utf is not defined" error when having custom
           timeperiods defined in WATO

    Checks & Agents: 
    * MacOS X: Agent for MacOS (Thanks to Christian Zigotzky)
    * AIX: New check aix_multipath: Supports checking native AIX multipathing from AIX 5.2 onward
    * Solaris: New check solaris_multipath: Supports checking native Solaris multipath from Solaris10 and up.
    * Solaris: The ZFS Zpool status check now looks more closely at the reported messages. (It's also tested to work on Linux now)

1.2.0b5:
    Core:
    * FIX: handle UTF-8 encoded binary strings correctly (e.g. in host alias)
    * FIX: fix configuration of passive checks via custom_checks
    * Added NOTIFICATIONTYPE to host/service mail bodies

    WATO:
    * Site management: "disabled" only applies to Livestatus now
    * FIX: fix folding problems with dependent host tags
    * FIX: Detecting duplicate tag ids between regular tags and auxtags
    * FIX: Fixed layout problem of "new special rule" button in rule editor
    * FIX: Fixed layout problem on "activate changes" page
    * FIX: Added check if contacts belong to contactgroup before contactgroup deletion
    * FIX: fix site configuration for local site in Multisite environments
    * FIX: "(no not monitor)" setting in distributed WATO now works
    * FIX: Site management: replication setting was lost after re-editing
    * FIX: fixed problems after changing D/WATO-configuration
    * FIX: D/WATO: mark site dirty after host deletion
    * FIX: D/WATO: replicate auth.secret, so that login on one site also
           is valid on the replication slaves
    * FIX: implement locking in order to prevent data corruption on
           concurrent changes
    * FIX: Fixed handling of validation errors in cascading dropdown fields
    * FIX: fix cloning of users
    * Keep track of changes made by other users before activating changes,
      let user confirm this, new permission can be used to prevent a user
      from activating foreign changes.
    * FIX: Allowing german umlauts in users mail addresses
    * Allow list of aux tags to be missing in host tag definitions. This
      makes migration from older version easier.
    * FIX: user management modules can now deal with empty lines in htpasswd
    * FIX: Fixed js error on hostlist page with search form

    Multisite:
    * New display type 'boxes-omit-root' for BI views
    * Hostgroup view BI Boxes omits the root level
    * Finalized layout if view options and commands/filters/painteroptions.
    * Broken plugins prevent plugin caching now
    * FIX: remove refresh button from dashboard.
    * FIX: remove use of old option defaults.checkmk_web_uri
    * FIX: fixed outgoing bandwidth in fc port perfometer
    * FIX: remove nasty JS error in sidebar
    * FIX: fix folding in custom links (directories would not open)
    * FIX: animation of rotation treeangle in trees works again
    * FIX: Logwatch: Changed font color back to black
    * FIX: show toggle button for checkboxes in deactivated state
    * FIX: fix repeated stacked refresh when toggling columns
    * FIX: disable checkbox button in non-checkboxable layouts
    * FIX: fix table layout for views (gaps where missing sometimes)
    * FIX: Fixed sorting views by perfdata values which contain floats
    * FIX: fix sometimes-broken sizing of sidebar and dashboard on Chrome
    * FIX: fix dashboard layout on iPad
    * FIX: Fixed styling issues of sidebar in IE7
    * FIX: fix problem where filter settings (of checkboxes) are not effective
           when it comes to executing commands
    * FIX: Fixed styling issues of view filters with dropdown fields
    * FIX: multisite login can now deal with empty lines in htpasswd
    * FIX: Fixed a bunch of js/css errors

    Mobile:
    * FIX: Fixed logtime filter settings in all mobile views
    * FIX: fix some layout problems

    BI:
    * New aggregation function count_ok, that counts the number
      of nodes in state OK.
    * FIX: Removed debug output int count_ok aggregation

    Checks & Agents:
    * Linux: Modified cluster section to allow pacemaker/corosync clusters without heartbeat
    * AIX: convert NIC check to lnx_if (now being compatible with if/if64)
    * AIX: new check for CPU utilization (using section lparstat_aix)
    * ntp checks: Changed default value of time offsets to be 200ms (WARN) / 500ms (CRIT)
    * aironet_{errors,clients}: detect new kinds of devices (Thanks to Tiago Sousa)
    * check_http, check_tcp: allow to omit -I and use dynamic DNS name instead

1.2.0b4:
    Core:
    * New configuration variable snmp_timing, allowing to 
      configure timeout and retries for SNMP requests (also via WATO)
    * New configuration variable custom_checks. This is mainly for
      WATO but also usable in main.mk It's a variant of legacy_checks that
      automatically creates the required "define command" sections.

    WATO:
    * ps and ps.perf configurable via WATO now (without inventory)
    * New layout of main menu and a couple of other similar menus
    * New layout of ruleset overviews
    * Hide check_mk variable names per default now (change via global settings)
    * New layout of global settings
    * Folder layout: show contact groups of folder
    * Folder movement: always show complete path to target folder
    * Sidebar snapin: show pending changes
    * New rule for configuring custom_checks - allowing to run arbitrary
      active checks even if not yet formalized (like HTTP and TCP)
    * Added automation_commands to make automations pluginable
    * New layout and new internal implementation of input forms
    * New layout for view overview and view editor
    * Split up host search in two distinct pages
    * Use dynamic items in rule editor for hosts and items (making use
      of ListOfStrings())
    * FIX: audit log was not shown if no entry for today existed
    * FIX: fix parent scan on single site installations
    * FIX: fix folder visibility permission handling
    * FIX: honor folder-permissions when creating, deleting 
           and modifiying rules
    * FIX: detect non-local site even if unix: is being used
    * FIX: better error message if not logged into site during 
           action that needs remote access
    * FIX: send automation data via POST not GET. This fixes inventory
           on hosts with more than 500 services.
    * FIX: make config options directly active after resetting them
           to their defaults (didn't work for start_url, etc.
    * FIX: Fixed editing of ListOf in valuespec editors (e.g. used in logwatch
    pattern editor)
    * FIX: Reimplemented correct behaviour of the logwatch pattern "ignore"
    state which is used to drop the matching log lines

    Multisite:
    * FIX: fixed filter of recent event views (4 hours didn't catch)
    * FIX: convert more buttons to new graphical style
    * FIX: Logwatch handles logs with only OK lines in it correctly in logfile list views
    * FIX: Fixed syntax error in "Single-Host Problems" view definition
    * New help button at top right of each page now toggles help texts
    * Snapin Custom Links allows to specify HTTP link target
    * Redesign of bar with Display/Filter/Commands/X/1,2,3,4,6,8/30,60,90/Edit

    Mobile GUI:
    * FIX: commands can be executed again
    * FIX: fixed styling of buttons

    Checks & Agents:
    * FIX: Logwatch: fixed missing linebreak during reclassifing lines of logfiles
    * FIX: Logwatch: Logwatch services in rules configured using WATO must be
      given as item, not as whole service name
    * New active check via WATO: check_ldap
    * printer_alerts: new configuration variable printer_alerts_text_map. Make
      'Energiesparen' on Brother printers an OK state.
    * services: This check can now be parameterized in a way that it warn if
      a certain service is running. WATO formalization is available.

    BI:
    * FIX: make rotating folding arrows black (white was not visible)
    * Display format 'boxes' now in all BI views available
    * Display format 'boxes' now persists folding state

1.2.0b3:
    Core:
    * FIX: fixed SNMP info declaration in checks: could be garbled
      up in rare cases
    * avoid duplicate parents definition, when using 'parents' and
      extra_host_conf["parents"] at the same time. The later one has
      precedence.

    Multisite:
    * Logwatch: Colorizing OK state blocks correctly
    * FIX: allow web plugins to be byte compiled (*.pyc). Those
      are preferred over *.py if existing
    * View Editor: Fixed jump to top of the page after moving painters during
      editing views
    * FIX: Fixed login redirection problem after relogging
    * Filter for times now accept ranges (from ... until)
    * New view setting for page header: repeat. This repeats the
      column headers every 20'th row.
    * FIX: Fixed problem with new eval/pickle
    * FIX: Fixed commands in host/service search views

    Checks & Agents:
    * FIX: Made logwatch parsing mechanism a little more robust
      (Had problems with emtpy sections from windows agent)
    * FIX: brocade_fcport: Configuration of portsates now possible  
    * if_lancom: special version for if64 for LANCOM devices (uses
      ifName instead of ifDescr)


    WATO:
    * Reimplemented folder listing in host/folders module
    * Redesigned the breadcrumb navigation
    * Global settings: make boolean switches directly togglable
    * New button "Recursive Inventory" on folder: Allows to do
      a recursive inventory over all hosts. Also allows to selectively
      retry only hosts that have failed in a previous inventory.
    * You can configure parents now (via a host attribute, no rules are
      neccessary).
    * You can now do an automated scan for parents and layer 3 (IP)
    * You can configure active checks (check_tcp, ...) via WATO now
    * FIX: fix page header after confirmation dialogs
    * FIX: Fixed umlaut problem in host aliases and ip addresses created by WATO
    * FIX: Fixed exception caused by validation problems during editing tags in WATO
    * FIX: create sample config only if both rules.mk and hosttags.mk are missing
    * FIX: do not loose host tags when both using WATO-configured and 
      manual ones (via multisite.mk)
    * Timeperiods: Make list of exceptions dynamic, not fixed to 10 entries
    * Timeperiods: Configure exclusion of other timeperiods
    * Configuration of notification_delay and notification_interval

1.2.0b2:
    Core:
    * FIX: Cluster host checks were UNKNOWN all the time
    * FIX: reset counter in case of (broken) future time
    * FIX: Automation try-inventory: Fixed problem on where checks which
      produce equal service descriptions could lead to invalid inventory
      results on cluster hosts.
    * FIX: do not create contacts if they won't be assigned to any host
      or service. Do *not* assign to dummy catch-all group "check_mk".

    WATO:
    * Added new permission "move hosts" to allow/deny moving of hosts in WATO
    * Also write out contact definitions for users without contactgroups to
      have the mail addresses and other notification options persisted
    * FIX: deletion of automation accounts now works
    * FIX: Disabling notifications for users does work now
    * New main overview for rule editor
    * New multisite.mk option wato_hide_varnames for hiding Check_MK 
      configuration variable names from the user
    * New module "Logwatch Pattern Analyzer" to verify logwatch rules
    * Added new variable logwatch_rules which can also be managed through the
      WATO ruleset editor (Host/Service Parameters > Parameters and rules for
      inventorized checks > Various applications > Logwatch Patterns)
    * Users & Contacts: Added new option wato_hidden_users which holds a list
      of userids to hide the listed users from the WATO user management GUI.
    * WATO API: Added new method rewrite_configuration to trigger a rewrite of
      all host related wato configuration files to distribute changed tags
    * Added new internal hook pre-activate-changes to execute custom
      code BEFORE Check_MK is called to restart Nagios
    * FIX: Only showing sudo hint message on sudo error message in automation
      command
    * FIX: Fixed js eror in IE7 on WATO host edit page
    * FIX: Using pickle instead of repr/eval when reading data structures from
      urls to prevent too big security issues
    * Rule editor: improve sorting of groups and rulesets
    * FIX: Escaping single quotes in strings when writing auth.php
    * FIX: Fix resorting of host tags (was bug in ListOf)

    Multisite
    * Added config option default_ts_format to configure default timestamp
      output format in multisite
    * Layout and design update
    * Quicksearch: display site name if more than one different site
      is present in the current search result list
    * FIX: Fixed encoding problem in "custom notification" message
    * New configuration parameter page_heading for the HTML page heads
      of the main frameset (%s will be replaced with OMD site name)
    * FIX: Fix problem where snapins where invisible
    * FIX: Fixed multisite timeout errors when nagios not running
    * Sidebar: some new layout improvements
    * Login page is not shown in framesets anymore (redirects framed page to
      full screen login page)
    * FIX: fix exception when disallowing changing display options
    * FIX: Automatically redirect from login page to target page when already
      logged in
    * FIX: Updating the dashboard header time when the dashlets refresh

    BI:
    * Added new painter "affected hosts (link to host page)" to show all
      host names with links to the "hosts" view
    * FIX: Fixed filtering of Single-Host Aggregations
    * New sorter for aggregation group
    * FIX: fix sorting of Single-Host Aggregations after group
    * Avoid duplicate rule incarnations when using FOREACH_*
    * BI Boxes: allow closing boxes (not yet persisted)
    * New filter for services (not) contained in any aggregate
    * Configure sorting for all BI views

    Checks & Agents:
    * FIX: snmp_uptime handles empty snmp information without exception
    * FIX: Oracle checks try to handle ORA-* errors reported by the agent
      All oracle checks will return UNKNOWN when finding an ORA-* message
    * FIX: filesystem levels set via WATO didn't work, but do now
    * FIX: Group filters can handle groups without aliases now
    * nfsmounts: Added nfs4 support thanks to Thorsten Hintemann
    * megaraid_pdisks megaraid_ldisks: Support for Windows.  Thanks to Josef Hack

1.2.0b1:
    Core, Setup, etc.:
    * new tool 'livedump' for dumping configuration and status
      information from one monitoring core and importing this
      into another.
    * Enable new check registration API (not yet used in checks)
    * FIX: fix handling of prefix-tag rules (+), needed for WATO
    * FIX: handle buggy SNMP devices with non-consecutive OIDS
      (such as BINTEC routers)
    * Check API allows a check to get node information
    * FIX: fix problem with check includes in subchecks
    * Option --checks now also applies to ad-hoc check (e.g.
      cmk --checks=mrpe,df -v somehost)
    * check_mk_templates.cfg: added s to notification options
      of host and service (= downtime alerts)

    WATO:
    * Hosttag-editor: allow reordering of tags
    * Create very basic sample configuration when using
      WATO the first time (three tag groups, two rules)
    * Much more checks are configurable via WATO now
    * Distributed WATO: Made all URL calls using curl now
    * FIX: fix bug in inventory in validate_datatype()
    * Better output in case of inventory error
    * FIX: fix bug in host_icon rule on non OMD
    * FIX: do not use isdisjoint() (was in rule editor on Lenny)
    * FIX: allow UTF-8 encoded permission translations
    * FIX: Fixed several problems in OMD apache shared mode
    * FIX: Do not use None$ as item when creating new rules
    * FIX: Do load *all* users from htpasswd, so passwords from
      users not created via WATO will not be lost.
    * FIX: honor site disabling in replication module
    * FIX: honor write permissions on folder in "bulk delete"
    * FIX: honor permissions for "bulk cleanup" and "bulk edit"
    * FIX: honor write permissions and source folder when moving hosts
    * FIX: honor permissions on hosts also on bulk inventory
    * Only create contacts in Nagios if they are member of at
      least one contact group.
    * It is now possible to configure auxiliary tags via WATO
      (formerly also called secondary tags)
    * FIX: Fixed wrong label "Main Overview" shown for moved WATO folders
      in foldertree snapin
    * FIX: Fixed localization of empty host tags
    * FIX: User alias and notification enabling was not saved

    Checks & Agents:
    * hpux_if: fix missing default parameter errors
    * hpux_if: make configurable via WATO
    * if.include: fix handling of NIC with index 0
    * hpux_lunstats: new check for disk IO on HP-UX
    * windows - mk_oracle tablespace: Added missing sid column
    * diskstat: make inventory mode configurable via WATO
    * added new checks for Fujitsu ETERNUS DX80 S2 
      (thanks to Philipp Höfflin)
    * New checks: lgp_info, lgp_pdu_info and lgp_pdu_aux to monitor Liebert
      MPH/MPX devices
    * Fix Perf-O-Meter of fileage
    * hpux_snmp_cs.cpu: new SNMP check for CPU utilization
      on HP-UX.
    * if/if64: inventory also picks up type 62 (fastEther). This
      is needed on Cisco WLC 21xx series (thanks to Ralf Ertzinger)
    * FIX: fix inventory of f5_bigip_temp
    * mk_oracle (lnx+win): Fixed TEMP tablespace size calculations
    * ps: output node process is running on (only for clusters)
    * FIX: Linux Agent: Fixed ipmi-sensors handling of Power_Unit data
    * hr_mem: handle rare case where more than one entry is present
      (this prevents an exception of pfSense)
    * statgrab_load: level is now checked against 15min average - 
      in order to be consistent with the Linux load check
    * dell_powerconnect_cpu: hopefully correctly handle incomplete
      output from agent now.
    * ntp: do not check 'when' anymore since it can produce false
      alarms.
    * postfix_mailq: handle output with 'Total requests:' in last line
    * FIX: check_mk-hp_blade_psu.php: allow more than 4 power supplies
    * FIX: smart plugin: handle cases with missing vendor (thanks
      to Stefan Kärst)
    * FIX: megaraid_bbu: fix problem with alternative agent output
      (thanks to Daniel Tuecks)
    * mk_oracle: fix quoting problem, replace sessions with version,
      use /bin/bash instead of /bin/sh

    Multisite:
    * Added several missing localization strings
    * IE: Fixed problem with clicking SELECT fields in the new wato foldertree snapin
    * Fixed problem when trying to visit dashboards from new wato foldertree snapin
    * Chrome: Fixed styling problem of foldertree snapin
    * Views: Only show the commands and row selection options for views where
      commands are possible
    * The login mask honors the default_language definition now
    * check_bi_local.py: works now with cookie based authentication
    * FIX: Fixed wrong redirection after login in some cases
    * FIX: Fixed missing stats grouping in alert statistics view
    * FIX: Fixed preview table styling in view editor
    * FIX: Multisite authed users without permission to multisite are
      automatically logged out after showing the error message
    * Retry livestatus connect until timeout is used up. This avoids
      error messages when the core is being restarted
    * Events view now shows icon and text for "flapping" events
    * Use buffer for HTML creation (this speeds up esp. HTTPS a lot)
    * FIX: Fixed state filter in log views

    Livestatus:
    * Add missing column check_freshness to services table

    BI:
    * New column (painter) for simplistic box display of tree.
      This is used in a view for a single hostgroup.

1.1.13i3:
    Core, Setup, etc.:
    * *_contactgroups lists: Single group rules are all appended. When a list
      is found as a value this first list is used exclusively. All other
      matching rules are ignored
    * cmk -d does now honor --cache and --no-tcp
    * cmk -O/-R now uses omd re{start,load} core if using OMD
    * FIX: setup.sh now setups up permissions for conf.d/wato
      correctly
    * cmk --localize update supports an optional ALIAS which is used as
      display string in the multisite GUI
    * FIX: Fixed encoding problems with umlauts in group aliases
    * FIX: honor extra_summary_host_conf (was ignored)
    * new config variable snmpv2c_hosts that allows to enable SNMP v2c
      but *not* bulkwalk (for some broken devices). bulkwalk_hosts still
      implies v2c.

    Checks & Agents:
    * Windows agent: output eventlog texts in UTF-8 encoding. This
      should fix problems with german umlauts in message texts.
    * Windows agent: Added installer for the windows agent (install_agent.exe)
    * Windows agent: Added dmi_sysinfo.bat plugin (Thanks to Arne-Nils Kromer for sharing)
    * Disabled obsolete checks fc_brocade_port and fc_brocade_port_detailed.
      Please use brocade_fcport instead.
    * aironet_errors, statgrab_disk, statgrab_net: Performance data has
      been converted from counters to rates. You might need to delete your
      existing RRDs of these checks. Sorry, but these have been that last
      checks still using counters...
    * ibm_imm_health: added last missing scan function
    * Filesystem checks: trend performance data is now normalized to MB/24h.
      If you have changed the trend range, then your historic values will
      be displayed in a wrong scale. On the other hand - from now on changes
      in the range-setting will not affect the graph anymore.
    * if/if64/lnx_if: pad port numbers with zeros in order to sort correctly.
      This can be turned off with if_inventory_pad_portnumbers = False.
    * Linux agent: wrap freeipmi with lock in order to avoid cache corruption
    * New check: megaraid_bbu - check existance & status of LSI MegaRaid BBU module
    * HP-UX Agent: fix mrpe (remove echo -e and test -e, thanks to Philipp Lemke)
    * FIX: ntp checks: output numeric data also if stratum too high
    * Linux agent: new check for dmraid-based "bios raid" (agent part as plugin)
    * FIX: if64 now uses ifHighSpeed instead of ifSpeed for determining the
      link speed (fixes speed of 10GBit/s and 20GBit/s ports, thanks Marco Poet)
    * cmctc.temp: serivce has been renamed from "CMC Temperature %s" to just
      "Temperature %s", in order to be consistent with the other checks.
    * mounts: exclude changes of the commit option (might change on laptops),
      make only switch to ro critical, other changes warning.
    * cisco_temp_sensor: new check for temperature sensors of Cisco NEXUS
      and other new Cisco devices
    * oracle_tablespace: Fixed tablespace size/free space calculations
    * FIX: if/if64: omit check result on counter wrap if bandwidth traffic levels
      are used.

    Multisite:
    * Improve transaction handling and reload detection: user can have 
      multiple action threads in parallel now
    * Sounds in views are now enabled per default. The new configuration
      variable enable_sounds can be set to False in multisite.mk in order
      to disable sounds.
    * Added filter for log state (UP,DOWN,OK,CRIT...) to all log views
    * New painter for normal and retry check interval (added to detail views)
    * Site filter shows "(local)" in case of non multi-site setup
    * Made "wato folder" columns sortable
    * Hiding site filter in multisite views in single site setups
    * Replaced "wato" sidebar snapin which mixed up WATO and status GUIs with
      the new "wato_foldertree" snapin which only links to the status views
      filtered by the WATO folder.
    * Added "Dashboard" section to views snapin which shows a list of all dashboards
    * FIX: Fixed auth problem when following logwatch icon links while using
      the form based auth
    * FIX: Fix problem with Umlaut in contact alias
    * FIX: Creating auth.php file on first login dialog based login to ensure
      it exists after login when it is first needed
    * Dashboard: link problem views to *unhandled* views (this was
      inconsistent)
    * Localization: Fixed detection of gettext template file when using the
      local/ hierarchy in OMD

    Mobile:
    * Improved sorting of views in main page 
    * Fix: Use all the availiable space in header
    * Fix: Navigation with Android Hardwarekeys now working
    * Fix: Links to pnp4nagios now work better
    * Fix: Host and Service Icons now finger friendly
    * Fix: Corrected some buildin views

    WATO:
    * Removed IP-Address attribute from folders
    * Supporting localized tag titles
    * Using Username as default value for full names when editing users
    * Snapshot/Factory Reset is possible even with a broken config
    * Added error messages to user edit dialog to prevent notification problems
      caused by incomplete configuration
    * Activate Changes: Wato can also reload instead of restarting nagios
    * Replication: Can now handle replication sites which use the form based auth
    * Replication: Added option to ignore problems with the ssl certificates
                   used in ssl secured replications
    * WATO now supports configuring Check_MK clusters
    * FIX: Fixed missing folders in "move to" dropdown fields
    * FIX: Fixed "move to target folders" after CSV import
    * FIX: Fixed problem with duplicate extra_buttons when using the i18n of multiisite
    * FIX: Fixed problem with duplicate permissions when using the i18n of multiisite
    * FIX: Writing single host_contactgroups rules for each selected
      contactgroup in host edit dialog
    * FIX: Fixed wrong folder contacgroup related permissions in auth.php api
    * FIX: Fixed not up-to-date role permission data in roles_saved hook
    * FIX: Fixed duplicate custom columns in WATO after switching languages

    BI:
    * improve doc/treasures/check_bi_local.py: local check that creates
      Nagios services out of BI aggregates

    Livestatus:
    * ColumnHeaders: on is now able to switch column header on even if Stats:
      headers are used. Artifical header names stats_1, stats_2, etc. are
      begin used. Important: Use "ColumnHeaders: on" after Columns: and 
      after Stats:.

1.1.13i2:
    Core, Setup, etc.:
    * cmk -I: accept host tags and cluster names

    Checks & Agents:
    * linux agent - ipmi: Creating directory of cache file if not exists
    * dell_powerconnect_cpu: renamed service from CPU to "CPU utilization", in
      order to be consistent with other checks
    
    Multisite:
    * Several cleanups to prevent css/js warning messages in e.g. Firefox
    * Made texts in selectable rows selectable again
    * Adding reschedule icon to all Check_MK based services. Clicks on these
      icons will simply trigger a reschedule of the Check_MK service
    * FIX: ship missing CSS files for mobile GUI
    * FIX: rename check_mk.js into checkmk.js in order to avoid browser
      caching problems during version update

    WATO:
    * Optimized wraps in host lists tag column
    * Bulk inventory: Remove leading pipe signs in progress bar on main
      folder inventory
    * NagVis auhtorization file generation is also executed on activate_changes
    * Implemented a new inclusion based API for using multisite permissions
      in other addons
    * Inventory of SNMP devices: force implicit full scan if no services
      are configured yet
    * FIX: Calling activate_changes hook also in distributed WATO setups
    * FIX: Fixed display bug in host tags drop down menu after POST of form
    * FIX: Fixed javascript errors when doing replication in distributed
      wato environments when not having the sidebar open
    * FIX: Fixed search form dependant attribute handling
    * FIX: Fixed search form styling issues
    * You can now move folders to other folders
    * FIX: Distributed WATO: Supressing site sync progress output written in
      the apache error log

1.1.13i1:
    Multisite:
    * New nifty sidebar snapin "Speed-O-Meter"
    * Implemented new cookie based login mechanism including a fancy login GUI
    * Implemented logout functionality for basic auth and the new cookie based auth
    * Implemented user profile management page for changing the user password and
      the default language (if available)
    * New filter for the (new) state in host/service alerts
    * New command for sending custom notifications
    * FIX: Fixed encoding problem when opening dashboard
    * New icon on a service whos host is in downtime
    * Only show most frequently used context buttons (configurable
      in multisite.mk via context_buttons_to_show)
    * Show icon if user has modified a view's filter settings
    * New config option debug_livestatus_queries, normal debug
      mode does not include this anymore
    * Icons with link to page URL at bottom of each page
    * Logwatch: Switched strings in logwatch to i18n strings
    * Logwatch: Fixed styling of context button when acknowleding log messages
    * Logwatch: Implemented overview page to show all problematic logfiles
    * Add Snapin page: show previews of all snapins
    * Add Snapin page: Trying to prevent dragging confusions by using other click event
    * New (hidden) button for reloading a snapin (left to the close button)
    * Automatically falling back to hardcoded default language if configured
    language is not available
    * Repair layout of Perf-O-Meter in single dataset layout
    * FIX: Fixed duplicate view plugin loading when using localized multisite
    * FIX: Host-/Servicegroup snapin: Showing group names when no alias is available
    * FIX: Removed double "/" from pnp graph image urls in views

    BI:
    * Host/Service elements are now iterable via FOREACH_HOST, e.g.
      (FOREACH_HOST, ['server'], ALL_HOSTS, "$HOST$", "Kernel" ),
    * FIX: Assuming host states is possible again (exception: list index "3")

    WATO:
    * Evolved to full featured monitoring configuration tool!
    * Major internal code cleanup
    * Hosts can now be created directly in folders. The concept of host lists
      has been dropped (see migration notes!)
    * Configuration of global configuration variables of Check_MK via WATO
    * Configuration of main.mk rules
    * Configuration of Nagios objects and attributes
    * Configuration of users and roles
    * Configuration of host tags
    * Distributed WATO: replication of the configuration to slaves and peers
    * Added missing API function update_host_attributes() to change the
      attributes of a host
    * Added API function num_hosts_in_folder() to count the number of hosts
      below the given folder
    * Added option to download "latest" snapshot
    * extra_buttons can now register a function to gather the URL to link to
    * Implemented NagVis Authorisation management using WATO users/permissions

    Livestatus:
    * Experimental feature: livecheck -> super fast active check execution
      by making use of external helper processes. Set livecheck=PATH_TO_bin/livecheck
      in nagios.cfg where you load Livestatus. Optional set num_livecheck_helpers=NUM
      to set number of processes. Nagios will not fork() anymore for check exection.
    * New columns num_hosts and num_services in status table
    * New aggregation functions suminv and avginv (see Documentation)

    Core, Setup, etc.:
    * New configuration variable static_checks[] (used by WATO)
    * New configuration variable checkgroup_parameters (mainly for WATO)
    * check_submission defaults now to "file" (was "pipe")
    * Added pre-configured notification via cmk --notify
    * Drop RRA-configuration files for PNP4Nagios completely
    * New configuration variable ping_levels for configuring parameters
      for the host checks.
    * cmk --notify: new macros $MONITORING_HOST$, $OMD_ROOT$ and $OMD_SITE$
    * make ping_levels also apply to PING services for ping-only hosts
      (thanks to Bernhard Schmidt)

    Checks & Agents:
    * if/if64: new ruleset if_disable_if64_hosts, that force if on
      hosts the seem to support if64
    * Windows agent: new config variable "sections" in [global], that
      allows to configure which sections are being output.
    * Windows agent: in [logwatch] you can now configure which logfiles
      to process and which levels of messages to send.
    * Windows agent: new config variable "host" in all sections that
      restricts the folling entries to certain hosts.
    * Windows agent: finally implemented <<<mrpe>>. See check_mk.ini
      for examples.
    * Windows agent: do not execute *.txt and *.dir in <<<plugins>>> and
      <<<local>>>
    * Windows agent: make extensions to execute configurable (see
      example check_mk.ini)
    * Windows agent: agent now reuses TCP port even when taskkill'ed, so
      a system reboot is (hopefully) not neccessary anymore
    * Windows agent: section <<<df>>> now also outputs junctions (windows
      mount points). No external plugin is needed.
    * Windows agent: new section <<<fileinfo>>> for monitoring file sizes
      (and later possible ages)
    * logwatch: allow to classify messages based on their count (see
      man page of logwatch for details)
    * fileinfo: new check for monitoring age and size of files
    * heartbeat_crm: apply patches from Václav Ovsík, so that the check
      should work on Debian now.
    * ad_replication: added warninglevel 
    * fsc_*: added missing scan functions
    * printer_alerts: added further state codes (thanks to Matthew Stew)
    * Solaris agent: changed shell to /usr/bin/bash (fixes problems with LC_ALL=C)

1.1.12p7:
    Multisite:
    * FIX: detail view of host was missing column headers
    * FIX: fix problem on IE with background color 'white'
    * FIX: fix hitting enter in host search form on IE
    * FIX: fix problem in ipmi_sensors perfometer

    Checks & Agents:
    * FIX: fixed man pages of h3c_lanswitch_sensors and statgrab_cpu
    * FIX: netapp_volumes: added raid4 as allowed state (thanks to Michaël Coquard)

    Livestatus
    * FIX: fix type column in 'GET columns' for dict-type columns (bug found
      by Gerhard Lausser)

1.1.12p6:
    Checks & Agents:
    * FIX: lnx_if: remove debug output (left over from 1.1.12p5)
    
1.1.12p5:
    Multisite:
    * FIX: fix hitting enter in Quicksearch on IE 8
    * FIX: event/log views: reverse sorting, so that newest entries
      are shown first
    * FIX: fix dashboard dashlet background on IE
    * FIX: fix row highlight in status GUI on IE 7/8
    * FIX: fix row highlight after status page reload
    * FIX: single dataset layout honors column header settings
    * FIX: quote '#' in PNP links (when # is contained in services)
    * FIX: quote '#' in PNP image links also
    * FIX: add notifications to host/service event view

    Checks & Agents:
    * FIX: lnx_if: assume interfaces as up if ethtool is missing or
      not working but interface has been used since last reboot. This
      fixes the problem where interface are not found by inventory.
    * FIX: snmp_uptime: handels alternative timeformat
    * FIX: netapp_*: scan functions now detect IBM versions of firmware
    * FIX: bluecoat_diskcpu: repair scan function
    * FIX: mem.vmalloc: fix default levels (32 and 64 was swapped)
    * FIX: smart: make levels work (thanks to Bernhard Schmidt)
    * FIX: PNP template if if/if64: reset LC_ALL, avoids syntax error
    * FIX: dell_powerconnect_cpu: handle sporadic incomplete output
      from SNMP agent

1.1.12p4:
    Multisite:
    * FIX: sidebar snapin Hostgroups and Servicegroups sometimes
           failed with non-existing "available_views".
    * FIX: Fix host related WATO context button links to point to the hosts site
    * FIX: Fixed view editor redirection to new view after changing the view_name
    * FIX: Made icon painter usable when displaying hostgroup rows
    * Logwatch: Switched strings in logwatch to i18n strings
    * Logwatch: Fixed styling of context button when acknowleding log messages
    * Logwatch: Implemented overview page to show all problematic logfiles

    WATO:
    * FIX: add missing icon_csv.png
    * FIX: WATO did not write values of custom macros to extra_host_conf definitions

1.1.12p3:
    Core, Setup, etc.:
    * FIX: really suppress precompiling on PING-only hosts now

1.1.12p2:
    Core, Setup, etc.:
    * FIX: fix handling of empty suboids
    * FIX: do not create precomiled checks for host without Check_MK services

    Checks & Agents:
    * FIX: mem.win: Default levels now works, check not always OK
    * FIX: blade_health: fix OID specification
    * FIX: blade_bays: fix naming of item and man page

    Multisite:
    * FIX: Fixed styling of view header in older IE browsers
    * FIX: Do not show WATO button in views if WATO is disabled
    * FIX: Remove WATO Folder filter if WATO is disabled 
    * FIX: Snapin 'Performance': fix text align for numbers
    * FIX: Disallow setting downtimes that end in the past
    * FIX: Fix links to downtime services in dashboard
    * FIX: Fix popup help of reschedule icon

1.1.12p1:
    Core, Setup, etc.:
    * FIX: fix aggregate_check_mk (Summary host agent status)

    Checks & Agents:
    * FIX: mk_oracle now also detects XE databases
    * FIX: printer_alerts: handle 0-entries of Brother printers
    * FIX: printer_supply: fix Perf-O-Meter if no max known
    * FIX: Added id parameter to render_statistics() method to allow more than
      one pie dashlet for host/service stats
    * FIX: drbd: fixed inventory functions
    * FIX: printer_supply: handle output of Brother printers
    * FIX: ps.perf PNP template: show memory usage per process and not
      summed up. This is needed in situations where one process forks itself
      in irregular intervals and rates but you are interested just in the
      memory usage of the main process.

    Multisite:
    * FIX: finally fixed long-wanted "NagStaMon create hundreds
      of Apache processes" problem!
    * FIX: query crashed when sorting after a join columns without
      an explicit title.
    * FIX: filter for WATO file/folder was not always working.
    * Added filter for hard services states to search and service
      problems view
    * FIX: dashboard problem views now ignore notification period,
      just as tactical overview and normal problem views do
    * FIX: Loading dashboard plugins in dashboard module
 

1.1.12:
    Checks & Agents:
    * dell_powerconnect_*: final fixed, added PNP-templates
    * ps.perf: better error handling in PNP template

    Multisite:
    * Dashboard: fix font size of service statistics table
    * Dashboard: insert links to views into statistics
    * Dashboard: add links to PNP when using PNP graphs
    
1.1.12b2:
    Core, Setup, etc.:
    * FIX: fix crash with umlauts in host aliases
    * FIX: remove duplicate alias from Nagios config

    Checks & Agents:
    * services: better handling of invalid patterns
    * FIX: multipath: fix for another UUID format
    * AIX agent: fix implementation of thread count
    * blade_bays: detect more than 16 bays
    * statgrab_*: added missing inventory functions
    * FIX: fix smart.temp WARN/CRIT levels were off by one degree

    Multisite:
    * Remove Check_MK logo from default dashboard
    * Let dashboard use 10 more pixels right and bottom
    * FIX: do not show WATO icon if no WATO permission
    * Sidebar sitestatus: Sorting sites by sitealias
    * FIX: removed redundant calls of view_linktitle()

    WATO:
    * FIX: fix update of file/folder title after title property change

    Livestatus:
    * FIX: fix crash on imcomplete log lines (i.e. as
      as result of a full disk)
    * FIX: Livestatus-API: fix COMMAND via persistent connections
	

1.1.12b1:
    Core, Setup, etc.:
    * FIX: fix cmk -D on cluster hosts
    * Made profile output file configurable (Variable: g_profile_path)

    Checks & Agents:
    * FIX: j4p_performance: fix inventory functions 
    * FIX: mk_oracle: fix race condition in cache file handling (agent data
      was missing sections in certain situations)
    * mrpe: make check cluster-aware and work as clustered_service
    * cups_queues: Run agent part only on directly on CUPS servers,
      not on clients
    * FIX: mbg_lantime_state: Fixed output UOM to really be miliseconds
    * FIX: ntp: Handling large times in "poll" column correctly
    * New check dmi_sysinfo to gather basic hardware information
    * New check bintec_info to gather the software version and serial number
    of bintec routers

    Multisite:
    * FIX: fix rescheduling of host check
    * FIX: fix exception when using status_host while local site is offline
    * FIX: Fixed not updating pnp graphs on dashboard in some browsers (like chrome)
    * FIX: fix URL-too-long in permissions page
    * FIX: fix permission computation
    * FIX: fixed sorting of service perfdata columns
    * FIX: fixed sorting of multiple joined columns in some cases
    * FIX: fixed some localisation strings
    * Cleanup permissions page optically, add comments for views and snapins
    * Added some missing i18n strings in general HTML functions
    * Added display_option "w" to disable limit messages and livestatus errors in views
    * Service Perfdata Sorters are sorting correctly now
    * Added "Administration" snapin to default sidebar
    * Tactical Overview: make link clickable even if count is zero
    * Minor cleanup in default dashboard
    * Dashboard: new dashlet attribute title_url lets you make a title into a link
    * Dashboard: make numbers match "Tactical Overview" snapin

    Livestatus:
    * Write messages after initialization into an own livestatus.log

    WATO:
    * FIX: "bulk move to" at the top of wato hostlists works again
    * FIX: IE<9: Fixed problem with checkbox events when editing a host
    * FIX: "move to" dropdown in IE9 works again

1.1.11i4:
    Core, Setup, etc.:
    * FIX: use hostgroups instead of host_groups in Nagios configuration.
      This fixes a problem with Shinken
    * --scan-parents: detected parent hosts are now tagged with 'ping', so
      that no agent will be contacted on those hosts

    Checks & Agents:
    * Added 4 new checks dell_powerconnect_* by Chris Bowlby
    * ipmi_sensors: correctly handle further positive status texts
      (thanks to Sebastian Talmon)
    * FIX: nfsmounts handles zero-sized volumes correctly
    * AIX agent now outputs the user and performance data in <<<ps>>>

    Multisite:
    * FIX: WATO filtered status GUIs did not update the title after changing
      the title of the file/folder in WATO
    * FIX: Removed new python syntax which is incompatible with old python versions
    * FIX: Made bulk inventory work in IE
    * FIX: Fixed js errors in IE when having not enough space on dashboard 
    * FIX: fix error when using non-Ascii characters in view title
    * FIX: fix error on comment page caused by missing sorter
    * FIX: endless javascript when fetching pnp graphs on host/service detail pages
    * FIX: Not showing the action form in "try" mode of the view editor
    * FIX: Preventing up-then-over effect while loading the dashboard in firefox
    * Added missing i18n strings in command form and list of views
    * Views are not reloaded completely anymore. The data tables are reloaded
      on their own.
    * Open tabs in views do not prevent reloading the displayed data anymore
    * Added display_option "L" to enable/disable column title sortings
    * Sorting by joined columns is now possible
    * Added missing sorters for "service nth service perfdata" painters
    * Implemented row selection in views to select only a subset of shown data
      for actions
    * Sort titles in views can be enabled by clicking on the whole cells now
    * Submitting the view editor via ENTER key saves the view now instead of try mode
    * Host comments have red backgrounded rows when host is down
    * Implemented hook api to draw custom link buttons in views

    WATO:
    * Changed row selection in WATO to new row selection mechanism
    * Bulk action buttons are shown at the top of hostlists too when the lists
      have more than 10 list items
    * New function for backup and restore of the configuration

    Livestatus:
    * FIX: fix compile error in TableLog.cc by including stddef.h
    * FIX: tables comments and downtimes now honor AuthUser
    * Table log honors AuthUser for entries that belong to hosts
      (not for external commands, though. Sorry...)
    * FIX: fix Stats: sum/min/max/avg for columns of type time

1.1.11i3:
    Core, Setup, etc.:
    * FIX: allow host names to have spaces
    * --snmpwalk: fix missing space in case of HEX strings
    * cmk --restore: be aware of counters and cache being symbolic links
    * do_rrd_update: direct RRD updates have completely been removed.
      Please use rrdcached in case of performance problems.
    * install_nagios.sh has finally been removed (was not maintained anyway).
      Please use OMD instead.
    * Inventory functions now only take the single argument 'info'. The old
      style FUNC(checkname, info) is still supported but deprecated.
    * Show datasource program on cmk -D
    * Remove .f12 compile helper files from agents directory
    * Output missing sections in case of "WARNING - Only __ output of __..."
    * Remove obsolete code of snmp_info_single
    * Remove 'Agent version (unknown)' for SNMP-only hosts
    * Options --version, --help, --man, --list-checks and --packager now
      work even with errors in the configuration files
    * Minor layout fix in check man-pages

    Checks & Agents:
    * FIX: hr_mem: take into account cache and buffers
    * FIX: printer_pages: workaround for trailing-zero bug in HP Jetdirect
    * mk_logwatch: allow to set limits in processing time and number of
      new log messages per log file
    * Windows Agent: Now supports direct execution of powershell scripts
    * local: PNP template now supports multiple performance values
    * lnx_if: make lnx_if the default interface check for Linux
    * printer_supply: support non-Ascii characters in items like
      "Resttonerbehälter". You need to define snmp_character_encodings in main.mk
    * mem.win: new dedicated memory check for Windows (see Migration notes)
    * hr_mem: added Perf-O-Meter
    * Renamed all temperature checks to "Temperature %s". Please
      read the migration notes!
    * df and friends: enabled trend performance data per default. Please
      carefully read the migration notes!
    * diskstat: make summary mode the default behavious (one check per host)

    MK Livestatus:
    * WaitObject: allow to separate host name and service with a semicolon.
      That makes host names containing spaces possible.
    * Better error messages in case of unimplemented operators

    Multisite:
    * FIX: reschedule now works for host names containing spaces
    * FIX: correctly sort log views in case of multi site setups
    * FIX: avoid seven broken images in case of missing PNP graphs
    * FIX: Fixed javascript errors when opening dashboard in IE below 9
    * FIX: Views: Handling deprecated value "perpage" for option
      column_headers correctly
    * FIX: Fixed javascript error when saving edited views without sidebar
    * FIX: Showing up PNP hover menus above perfometers
    * Host/Service Icon column is now modularized and can be extended using
      the multisite_icons list.
    * New sorters for time and line number of logfile entries
    * Bookmarks snapin: save relative URLs whenever possible
    * Man-Pages of Check_MK checks shown in Multisite honor OMD's local hierarchy
    * nicer output of substates, translate (!) and (!!) into HTML code
    * new command for clearing modified attributes (red cross, green checkmark)
    * Perf-O-Meters: strip away arguments from check_command (e.g.
      "check-foo!17!31" -> "check-foo").
    * Added several missing i18n strings in view editor
    * Views can now be sorted by the users by clicking on the table headers.
      The user sort options are not persisted.
    * Perf-O-Meters are now aware if there really is a PNP graph

    WATO:
    * Show error message in case of empty inventory due to agent error
    * Commited audit log entries are now pages based on days
    * Added download link to download the WATO audit log in CSV format

1.1.11i2:
    Core, Setup, etc.:
    * FIX: sort output of cmk --list-hosts alphabetically
    * FIX: automatically remove leading and trailing space from service names
      (this fixes a problem with printer_pages and an empty item)
    * Great speed up of cmk -N/-C/-U/-R, especially when number of hosts is
      large.
    * new main.mk option delay_precompile: if True, check_mk will skip Python 
      precompilation during cmk -C or cmk -R, but will do this the first 
      time the host is checked.  This speeds up restarts. Default is False.
      Nagios user needs write access in precompiled directory!
    * new config variable agent_ports, allowing to specify the agent's
      TCP port (default is 6556) on a per-host basis.
    * new config variable snmp_ports, allowing to specify the UDP port
      to used with SNMP, on a per-host basis.
    * new config variable dyndns_hosts. Hosts listed in this configuration
      list (compatible to bulkwalk_hosts) use their hostname as IP address.
    
    Checks & Agents:
    * FIX: AIX agent: output name of template in case of MRPE
    * FIX: cisco_temp: skip non-present sensors at inventory
    * FIX: apc_symmetra: fix remaining runtime calculation (by factor 100)
    * FIX: Added PNP-template for winperf_phydisk
    * FIX: if64: fix UNKNOWN in case of non-unique ifAlias
    * FIX: lnx_if/if/if64: ignore percentual traffic levels on NICs without
           speed information.
    * FIX: cisco_temp_perf: add critical level to performance data
    * FIX: windows agent: hopefully fix case with quotes in directory name
    * FIX: printer_supply: fixed logic of Perf-O-Meter (mixed up crit with ok)
    * FIX: Solaris agent: reset localization to C, fixes problems with statgrab
    * FIX: blade_*: fix SNMP scan function for newer firmwares (thanks to Carlos Peón)
    * snmp_uptime, snmp_info: added scan functions. These checks will now
      always be added. Please use ingored_checktypes to disable, if non needed.
    * brocade_port: check for Brocade FC ports has been rewritten with
      lots of new features.
    * AIX agent now simulates <<<netctr>>> output (by Jörg Linge)
    * mbg_lantime_state: Handling refclock offsets correctly now; Changed
      default thresholds to 5/10 refclock offset
    * brocade_port: parameter for phystate, opstate and admstate can now
      also be lists of allowed states.
    * lnx_if: treat interfaces without information from ethtool as
      softwareLoopback interface. The will not be found by inventory now.
    * vbox_guest: new check for checking guest additions of Linux virtual box hosts
    * if/if64: Fixed bug in operstate detection when using old tuple based params
    * if/if64: Fixed bug in operstate detection when using tuple of valid operstates
    * mk_oracle: Added caching of results to prevent problems with long
    running SQL queries. Cache is controlled by CACHE_MAXAGE var which is preset to
    120 seconds 
    * mk_oracle: EXCLUDE_<sid>=ALL or EXCLUDE_<sid>=oracle_sessions can be
    used to exclude specific checks now
    * mk_oracle: Added optional configuration file to configure the new options
    * j4p_performance agent plugin: Supports basic/digest auth now
    * New checks j4p_performance.threads and j4p_performance.uptime which
      track the number of threads and the uptime of a JMX process
    * j4p_performance can fetch app and servlet specific status data. Fetching
      the running state, number of sessions and number of requests now. Can be
      extended via agent configuration (j4p.cfg).
    * Added some preflight checks to --scan-parents code
    * New checks netapp_cluster, netapp_vfiler for checking NetAPP filer 
      running as cluster or running vfilers.
    * megaraid_pdisks: Better handling of MegaCli output (Thanks to Bastian Kuhn)
    * Windows: agent now also sends start type (auto/demand/disabled/boot/system)
    * Windows: inventory_services now allowes regexes, depends and state/start type
      and also allows host tags.

    Multisite:
    * FIX: make non-Ascii characters in services names work again
    * FIX: Avoid exceptions in sidebar on Nagios restart
    * FIX: printer_supply perfometer: Using white font for black toners
    * FIX: ipmi: Skipping items with invalid data (0.000 val, "unspecified" unit) in summary mode
    * FIX: ipmi: Improved output formating in summary mode
    * FIX: BI - fixed wrong variable in running_on aggregation function
    * FIX: "view_name" variable missing error message when opening view.py
      while using the "BI Aggregation Groups" and "Hosts" snapins in sidebar
    * FIX: Fixed styling of form input elements in IE + styling improvements
    * FIX: Fixed initial folding state on page loading on pages with multiple foldings opened
    * Introduced basic infrastructure for multilanguage support in Multisite
    * Make 'Views' snapin foldable
    * Replace old main view by dashboard
    * Sidebar: Snapins can register for a triggered reload after a nagios
      restart has been detected. Check interval is 30 seconds for now.
    * Quicksearch snapin: Reloads host lists after a detected nagios restart.
    * New config directory multisite.d/ - similar to conf.d/
    * great speed up of HTML rendering
    * support for Python profiling (set profile = True in multisite.mk, profile
      will be in var/check_mk/web)
    * WATO: Added new hook "active-changes" which calls the registered hosts
      with a dict of "dirty" hosts
    * Added column painter for host contacts
    * Added column painters for contact groups, added those to detail views
    * Added filters for host and service contact groups
    * Detail views of host/service now show contacts
    * Fix playing of sounds: All problem views now have play_sounds activated,
      all other deactivated.
    * Rescheduling of Check_MK: introduce a short sleep of 0.7 sec. This increases
      the chance of the passive services being updated before the repaint.
    * Added missing i18n strings in filter section of view editor
    * Added filter and painter for the contact_name in log table
    * Added several views to display the notification logs of Nagios

    WATO:
    * Configration files can now be administered via the WEB UI
      (config_files in multisite.mk is obsolete)
    * Snapin is tree-based and foldable
    * Bulk operation on host lists (inventory, tags changed, etc)
    * Easy search operation in host lists
    * Dialog for global host search
    * Services dialog now tries to use cached data. On SNMP hosts
      no scan will be done until new button "Full Scan" is pressed.

    BI:
    * FIX: Fixed displaying of host states (after i18n introduction)h
    * FiX: Fixed filter for aggregation group
    * FIX: Fixed assumption button for services with non-Ascii-characters

    MK Livestatus:
    * FIX: fix compile problem on Debian unstable (Thanks to Sven Velt)
    * Column aggregation (Stats) now also works for perf_data
    * New configuration variable data_encoding and full UTF-8 support.
    * New column contact_groups in table hosts and services (thanks to
      Matthew Kent)
    * New headers Negate:, StatsNegate: and WaitConditionNegate:

1.1.11i1:
    Core, Setup, etc.:
    * FIX: Avoid duplicate SNMP scan of checktypes containing a period
    * FIX: honor ignored_checktypes also on SNMP scan
    * FIX: cmk -II also refreshes cluster checks, if all nodes are specified
    * FIX: avoid floating points with 'e' in performance data
    * FIX: cmk -D: drop obsolete (and always empty) Notification:
    * FIX: better handling of broken checks returning empty services
    * FIX: fix computation of weight when averaging
    * FIX: fix detection of missing OIDs (led to empty lines) 
    * SNMP scan functions can now call oid(".1.3.6.1.4.1.9.9.13.1.3.1.3.*")
      That will return the *first* OID beginning with .1.3.6.1.4.1.9.9.13.1.3.1.3
    * New config option: Set check_submission = "file" in order to write
      check result files instead of using Nagios command pipe (safes
      CPU ressources)
    * Agent simulation mode (for internal use and check development)
    * Call snmpgetnext with the option -Cf (fixes some client errors)
    * Call snmp(bulk)walk always with the option -Cc (fixes problems in some
      cases where OIDs are missing)
    * Allow merging of dictionary based check parameters
    * --debug now implies -v
    * new option --profile: creates execution profile of check_mk itself
    * sped up use of stored snmp walks
    * find configuration file in subdirectories of conf.d also
    * check_mk_templates.cfg: make check-mk-ping take arguments

    Multisite:
    * FIX: Display limit-exceeded message also in multi site setups
    * FIX: Tactical Overview: fix unhandled host problems view
    * FIX: customlinks snapin: Suppressing exception when no links configured
    * FIX: webservice: suppress livestatus errors in multi-site setups
    * FIX: install missing example icons in web/htdocs/images/icons
    * FIX: Nagios-Snapin: avoid duplicate slash in URL
    * FIX: custom_style_sheet now also honored by sidebar
    * FIX: ignore case when sorting groups in ...groups snapin
    * FIX: Fixed handling of embedded graphs to support the changes made to
    * FIX: avoid duplicate import of plugins in OMD local installation
    the PNP webservice
    * FIX: Added host_is_active and host_flapping columns for NagStaMon views
    * Added snmp_uptime, uptime and printer_supply perfometers
    * Allow for displaying service data in host tables
    * View editor foldable states are now permament per user
    * New config variable filter_columns (default is 2)

    BI:
    * Added new component BI to Multisite.

    WATO:
    * FIX: fix crash when saving services after migration from old version
    * Allow moving hosts from one to another config file

    Checks & Agents:
    * FIX: hr_mem: ignore devices that report zero memory
    * FIX: cisco_power: fix syntax error in man page (broke also Multisite)
    * FIX: local: fixed search for custom templates PNP template
    * FIX: if/if64: always generate unique items (in case ifAlias is used)
    * FIX: ipmi: fix ugly ouput in case of warning and error
    * FIX: vms_df: fix, was completely broken due to conversion to df.include
    * FIX: blade_bays: add missing SNMP OIDs (check was always UNKNOWN)
    * FIX: df: fix layout problems in PNP template
    * FIX: df: fix trend computation (thanks to Sebastian Talmon)
    * FIX: df: fix status in case of critical trend and warning used
    * FIX: df: fix display of trend warn/crit in PNP-graph
    * FIX: cmctc: fix inventory in case of incomplete entries
    * FIX: cmctc: add scan function
    * FIX: ucd_cpu_load and ucd_cpu_util: make scan function find Rittal
    * FIX: ucd_cpu_util: fix check in case of missing hi, si and st
    * FIX: mk_logwatch: improve implementation in order to save RAM
    * FIX: mk_oracle: Updated tablespace query to use 'used blocks' instead of 'user blocks'
    * FIX: mk_oracle: Fixed computation for TEMP table spaces
    * FIX: bluecoat_sensors: Using scale parameter provided by the host for reported values
    * FIX: fjdarye60_devencs, fjdarye60_disks.summary: added snmp scan functions
    * FIX: decru_*: added snmp scan functions
    * FIX: heartbeat_rscstatus handles empty agent output correctly
    * FIX: hp_procurve_cpu: fix synatx error in man page
    * FIX: hp_procurve_memory: fix syntax error in man page
    * FIX: fc_brocade_port_detailed: fix PNP template in MULTIPLE mode
    * FIX: ad_replication.bat only generates output on domain controllers now.
           This is useful to prevent checks on non DC hosts (Thanks to Alex Greenwood)
    * FIX: cisco_temp_perf: handle sensors without names correctly
    * printer_supply: Changed order of tests. When a printer reports -3 this
      is used before the check if maxlevel is -2.
    * printer_supply: Skipping inventory of supplies which have current value
    and maxlevel both set to -2.
    * cisco_locif: The check has been removed. Please switch to if/if64
      has not the index 1
    * cisco_temp/cisco_temp_perf: scan function handles sensors not beginning
      with index 1
    * df: split PNP graphs for growth/trend into two graphs
    * omd_status: new check for checking status of OMD sites
    * printer_alerts: Added new check for monitoring alert states reported by
      printers using the PRINTER-MIB
    * diskstat: rewritten check: now show different devices, r+w in one check
    * canon_pages: Added new check for monitoring processed pages on canon
    printer/multi-function devices
    * strem1_sensors: added check to monitor sensors attached to Sensatorinc EM1 devices
    * windows_update: Added check to monitor windows update states on windows
      clients. The check monitors the number of pending updates and checks if
      a reboot is needed after updates have been installed.
    * lnx_if: new check for Linux NICs compatible with if/if64 replacing 
      netif.* and netctr.
    * if/if64: also output performance data if operstate not as expected
    * if/if64: scan function now also detects devices where the first port
    * if/if64: also show perf-o-meter if speed is unknown
    * f5_bigip_pool: status of F5 BIP/ip load balancing pools
    * f5_bigip_vserver: status of F5 BIP/ip virtual servers
    * ipmi: new configuration variable ipmi_ignored_sensors (see man page)
    * hp_procurve_cpu: rename services description to CPU utilization
    * ipmi: Linux agent now (asynchronously) caches output of ipmitool for 20 minutes
    * windows: agent has new output format for performance counters
    * winperf_process.util: new version of winperf.cpuusage supporting new agent
    * winperf_system.diskio: new version of winperf.diskstat supporting new agent
    * winperf_msx_queues: new check for MS Exchange message queues
    * winperf_phydisk: new check compatible with Linux diskstat (Disk IO per device!)
    * smart.temp/smart.stats: added new check for monitoring health of HDDs
      using S.M.A.R.T
    * mcdata_fcport: new check for ports of MCData FC Switches
    * hp_procurve_cpu: add PNP template
    * hp_procurve_cpu: rename load to utilization, rename service to CPU utilizition
    * df,df_netapp,df_netapp32,hr_fs,vms_df: convert to mergeable dictionaries
    * mbg_lantime_state,mbg_lantime_refclock: added new checks to monitor 
      Meinberg LANTIME GPS clocks

    Livestatus:
    * Updated Perl API to version 0.74 (thanks to Sven Nierlein)

1.1.10:
    Core, Setup, etc.:
    * --flush now also deletes all autochecks 
    
    Checks & Agents:
    * FIX: hr_cpu: fix inventory on 1-CPU systems (thanks to Ulrich Kiermayr)


1.1.10b2:
    Core, Setup, etc.:
    * FIX: setup.sh on OMD: fix paths for cache and counters
    * FIX: check_mk -D did bail out if host had no ip address
    * cleanup: all OIDs in checks now begin with ".1.3.6", not "1.3.6"

    WATO:
    * FIX: Fixed bug that lost autochecks when using WATO and cmk -II together

    Checks & Agents:
    * Added check man pages for systemtime, multipath, snmp_info, sylo,
      ad_replication, fsc_fans, fsc_temp, fsc_subsystems
    * Added SNMP uptime check which behaves identical to the agent uptime check


1.1.10b1:
    Core, Setup, etc.:
    * FIX: do not assume 127.0.0.1 as IP address for usewalk_hosts if
      they are not SNMP hosts.
    * FIX: precompile: make sure check includes are added before actual
      checks
    * FIX: setup.sh: do not prepend current directory to url_prefix
    * FIX: output agent version also for mixed (tcp|snmp) hosts
    * RPM: use BuildArch: noarch in spec file rather than as a command
      line option (thanks to Ulrich Kiermayr)
    * setup.sh: Allow to install Check_MK into existing OMD site (>= 0.46).
      This is still experimental!

    Checks & Agents:
    * FIX: Windows agent: fix output of event ID of log messages
    * FIX: if/if64: output speed correctly (1.50MB/s instead of 1MB/s)
    * FIX: drbd now handles output of older version without an ep field
    * FIX: repaired df_netapp32
    * FIX: Added SNMP scan function of df_netapp and df_netapp32
    * FIX: repaired apc_symmetra (was broken due to new option -Ot 
      for SNMP)
    * FIX: df, hr_fs and other filesystem checks: fix bug if using
      magic number. levels_low is now honored.
    * FIX: scan function avoids hr_cpu and ucd_cpu_utilization
      at the same time
    * FIX: HP-UX agent: fixed output of df for long mount points
      (thanks to Claas Rockmann-Buchterkirche)
    * FIX: df_netapp/32: fixed output of used percentage (was always
      0% due to integer division)
    * FIX: fixed manual of df (magic_norm -> magic_normsize)
    * FIX: removed filesystem_trend_perfdata. It didn't work. Use
      now df-parameter "trend_perfdata" (see new man page of df)
    * FIX: cisco_temp_perf: fix return state in case of WARNING (was 0 = OK)
    * FIX: repair PNP template for df when using trends
    * FIX: cisco_qos: fix WATO exception (was due to print command in check)
    * FIX: check_mk check: fixed template for execution time
    * FIX: blade_health, fc_brocade_port_detailed removed debug outputs
    * FIX: netapp_volumes: The check handled 64-bit aggregates correctly
    * FIX: netapp_volumes: Fixed snmp scan function
    * FIX: blade_*: Fixed snmp scan function
    * FIX: nfsmount: fix exception in check in case of 'hanging'
    * systemtime: new simple check for time synchronization on Windows
      (needs agent update)
    * Added Perf-O-Meter for non-df filesystem checks (e.g. netapp)
    * hp_proliant_*: improve scan function (now just looks for "proliant")

    Multisite:
    * FIX: fix json/python Webservice

1.1.9i9:
    Core, Setup, etc.:
    * FIX: check_mk_templates.cfg: add missing check_period for hosts
      (needed for Shinken)
    * FIX: read *.include files before checks. Fixes df_netapp not finding
      its check function
    * FIX: inventory checks on SNMP+TCP hosts ignored new TCP checks
    * local.mk: This file is read after final.mk and *not* backup up
      or restored
    * read all files in conf.d/*.mk in alphabetical order now.
    * use snmp commands always with -Ot: output time stamps as UNIX epoch
      (thanks to Ulrich Kiermayr)

    Checks & Agents:
    * ucd_cpu_load: new check for CPU load via UCD SNMP agent
    * ucd_cpu_util: new check for CPU utilization via UCD SNMP agent
    * steelhead_status: new check for overall health of Riverbed Steelhead appliance
    * steelhead_connections: new check for Riverbed Steelhead connections
    * df, df_netapp, df_netapp32, hr_fs, vms_df: all filesystem checks now support
      trends. Please look at check manpage of df for details.
    * FIX: heartbeat_nodes: Fixed error handling when node is active but at least one link is dead
    * 3ware_units: Handling INITIALIZING state as warning now
    * FIX: 3ware_units: Better handling of outputs from different tw_cli versions now
    * FIX: local: PNP template for local now looks in all template directories for
      specific templates (thanks to Patrick Schaaf)

    Multisite:
    * FIX: fix "too many values to unpack" when editing views in single layout
      mode (such as host or service detail)
    * FIX: fix PNP icon in cases where host and service icons are displayed in 
      same view (found by Wolfgang Barth)
    * FIX: Fixed view column editor forgetting pending changes to other form
           fields
    * FIX: Customlinks snapin persists folding states again
    * FIX: PNP timerange painter option field takes selected value as default now
    * FIX: Fixed perfometer styling in single dataset layouts
    * FIX: Tooltips work in group headers now
    * FIX: Catching exceptions caused by unset bandwidth in interface perfometer

    WATO:
    * FIX: fix problem with vanishing services on Windows. Affected were services
      containing colons (such as fs_C:/).

    Livestatus:
    * FIX: fix most compiler warnings (thanks to patch by Sami Kerola)
    * FIX: fix memory leak. The leak caused increasing check latency in some
      situations
    
1.1.9i8:
    Multisite:
    * New "web service" for retrieving data from views as JSON or 
      Python objects. This allows to connect with NagStaMon 
      (requires patch in NagStaMon). Simply add &output_format=json
      or &output_format=python to your view URL.
    * Added two builtin views for NagStaMon.
    * Acknowledgement of problem now has checkboxes for sticky,
      send notification and persisten comment
    * Downtimes: allow to specify fixed/flexible downtime
    * new display_options d/D for switching on/off the tab "Display"
    * Improved builtin views for downtimes
    * Bugfix: Servicegroups can be searched with the quicksearch snapin using
      the 'sg:' prefix again

    WATO:
    * Fixed problem appearing at restart on older Python version (RH)

1.1.9i7:
    Core, Setup, etc.:
    * Fix crash on Python 2.4 (e.g. RedHat) with fake_file
    * Fixed clustering of SNMP hosts
    * Fix status output of Check_MK check in mixed cluster setups

    Checks & Agents:
    * PNP templates for if/if64: fix bugs: outgoing packets had been
      same as incoming, errors and discards were swapped (thanks to 
      Paul Freeman)
    * Linux Agent: Added suport for vdx and xvdx volumes (KVM+Virtio, XEN+xvda)

    Multisite:
    * Fix encoding problem when host/service groups contain non-ascii
      characters.

    WATO:
    * Fix too-long-URL problem in cases of many services on one host


1.1.9i6:
    INCOMPATIBLE CHANGES:
    * Removed out-dated checks blade_misc, ironport_misc and snia_sml. Replaced
      with dummy checks begin always UNKNOWN.

    Core, Setup, etc.:
    * cmk -D: show ip address of host 
    * Fix SNMP inventory find snmp misc checks inspite of negative scan function
    * Fix output of MB and GB values (fraction part was zero)

    Checks & Agents:
    * megaraid_ldisks: remove debug output
    * fc_brocade_port: hide on SNMP scan, prefer fc_brocade_port_detailed
    * fc_brocade_port_detailed: improve scan function, find more devices
    * New agent for HP-UX
    * hpux_cpu: new check for monitoring CPU load average on HP-UX
    * hpux_if: New check for monitoring NICs on HP-UX (compatible to if/if64)
    * hpux_multipath: New check for monitoring Multipathing on HP-UX
    * hpux_lvm: New check for monitoring LVM mirror state on HP-UX
    * hpux_serviceguard: new check for monitoring HP-UX Serviceguard
    * drbd: Fixed var typo which prevented inventory of drbd general check
      (Thanks to Andreas Behler)
    * mk_oracle: new agent plugin for monitoring ORACLE (currently only
      on Linux and HP-UX, but easily portable to other Unices)
    * oracle_sessions: new check for monitoring the current number of active
      database sessions.
    * oracle_logswitches: new check for monitoring the number of logswitches
      of an ORACLE instances in the last 60 minutes.
    * oracle_tablespaces: new check for monitoring size, state and autoextension
      of ORACLE tablespaces.
    * h3c_lanswitch_cpu: new check for monitoring CPU usage of H3C/HP/3COM switches
    * h3c_lanswitch_sensors: new check for monitoring hardware sensors of H3C/HP/3COM switches
    * superstack3_sensors: new check for monitoring hardware sensors of 3COM Superstack 3 switches

    Multisite:
    * Fixed aligns/widths of snapin contents and several small styling issues
    * Fixed links and border-styling of host matrix snapin
    * Removed jQuery hover menu and replaced it with own code

1.1.9i5:
    Multisite:
    * custom notes: new macros $URL_PREFIX$ and $SITE$, making 
      multi site setups easier
    * new intelligent logwatch icon, using url_prefix in multi site
      setups


1.1.9i4:
    Core, Setup, etc.:
    * added missing 'register 0' to host template
    * setup: fix creation of symlink cmk if already existing

    Multisite:
    * New reschedule icon now also works for non-local sites.
    * painter options are now persisted on a per-user-base
    * new optional column for displaying host and service comments
      (not used in shipped views but available in view editor)

    Livestatus:
    * Check for buffer overflows (replace strcat with strncat, etc.)
    * Reduce number of log messages (reclassify to debug)

    Checks & Agents:
    * apc_symmetra: handle empty SNMP variables and treat as 0.


1.1.9i3:
    INCOMPATIBLE CHANGES:
    * You need a current version of Livestatus for Multisite to work!
    * Multisite: removed (undocumented) view parameters show_buttons and show_controls.
      Please use display_options instead.
    * Finally removed deprecated filesystem_levels. Please use check_parameters instead.
    * Livestatus: The StatsGroupBy: header is still working but now deprecated.
      Please simply use Columns: instead. If your query contains at least one Stats:-
      header than Columns: has the meaning of the old StatsGroupBy: header

    Core, Setup, etc.:
    * Create alias 'cmk' for check_mk in bin/ (easier typing)
    * Create alias 'mkp' for check_mk -P in bin/ (easier typing) 

    Multisite:
    * Each column can now have a tooltip showing another painter (e.g.
      show the IP address of a host when hovering over its name)
    * Finally show host/services icons from the nagios value "icon_image".
      Put your icon files in /usr/share/check_mk/web/htdocs/images/icons.
      OMD users put the icons into ~/local/share/check_mk/web/htdocs/images/icons.
    * New automatic PNP-link icons: These icons automatically appear, if
      the new livestatus is configured correctly (see below). 
    * new view property "hidebutton": allow to hide context button to a view.
    * Defaults views 'Services: OK', 'Services: WARN, etc. do now not create
      context buttons (cleans up button bar).
    * new HTML parameter display_options, which allows to switch off several
      parts of the output (e.g. the HTML header, external links, etc).
    * View hoststatus: show PNP graph of host (usually ping stats)
    * new tab "Display": here the user can choose time stamp
      display format and PNP graph ranges
    * new column "host_tags", showing the Check_MK host tags of a host
    * new datasource "alert_stats" for computing alert statistics
    * new view "Alert Statistics" showing alert statistics for all hosts
      and services
    * Sidebar: Fixed snapin movement to the bottom of the snapin list in Opera
    * Sidebar: Fixed scroll position saving in Opera
    * Fixed reloading button animation in Chrome/IE (Changed request to async mode)
    * Sidebar: Removed scrollbars of in older IE versions and IE8 with compat mode
    * Sidebar: Fixed scrolling problem in IE8 with compat mode (or maybe older IE versions)
      which broke the snapin titles and also the tactical overview table
    * Sidebar: Fixed bulletlist positioning
    * Sidebar: The sidebar quicksearch snapin is case insensitive again
    * Fixed header displaying on views when the edit button is not shown to the user
    * View pages are not refreshed when at least one form (Filter, Commands,
      Display Options) is open
    * Catching javascript errors when pages from other domain are opened in content frame
    * Columns in view editor can now be added/removed/moved easily

    Checks & Agents:
    * Fixed problem with OnlyFrom: in Linux agent (df didn't work properly)
    * cups_queues: fixed plugin error due to invalid import of datetime,
      converted other checks from 'from datetime import...' to 'import datetime'.
    * printer_supply: handle the case where the current value is missing
    * megaraid_ldisks: Fixed item detection to be compatible with different versions of megaraid
    * Linux Agent: Added new 3ware agent code to support multiple controllers
      (Re-inventory of 3ware checks needed due to changed check item names)

    Livestatus:
    * new column pnpgraph_present in table host and service. In order for this
      column to work you need to specify the base directory of the PNP graphs
      with the module option pnp_path=, e.g. pnp_path=/omd/sites/wato/var/pnp4nagios/perfdata
    * Allow more than one column for StatsGroupBy:
    * Do not use function is_contact_member_of_contactgroup anymore (get compatible
      with Nagios CVS)
    * Livestatus: log timeperiod transitions (active <-> inactive) into Nagios
      log file. This will enable us to create availability reports more simple
      in future.

    Multisite:
    * allow include('somefile.mk') in multisite.mk: Include other files.
      Paths not beginning with '/' are interpreted relative to the directory
      of multisite.mk

    Livestatus:
    * new columns services_with_info: similar to services_with_state but with
      the plugin output appended as additional tuple element. This tuple may
      grow in future so do not depend on its length!

1.1.9i2:
    Checks & Agents:
    * ibm_imm_health: fix inventory function
    * if/if64: fix average line in PNP-template, fix display of speed for 20MBit
      lines (e.g. Frame Relay)

    Multisite:
    * WATO: Fixed omd mode/site detection and help for /etc/sudoers
    * WATO: Use and show common log for pending changes 
    * Sidebar Quicksearch: Now really disabling browser built-in completion
      dropdown selections
    
1.1.9i1:
    INCOMPATIBLE CHANGES:
    * TCP / SNMP: hosts using TCP and SNMP now must use the tags 'tcp'
      and 'snmp'. Hosts with the tag 'ping' will not inventorize any
      service. New configuration variable tcp_hosts.
    * Inventory: The call syntax for inventory has been simplified. Just
      call check_mk -I HOSTNAME now. Omit the "tcp" or "snmp". If you
      want to do inventory just for certain check types, type "check_mk --checks=snmp_info,if -I hostnames..."
      instead
    * perfdata_format now defaults to "pnp". Previous default was "standard".
      You might have to change that in main.mk if you are not using PNP (only
      relevant for MRPE checks)
    * inventory_check_severity defaults to 1 now (WARNING)
    * aggregation_output_format now defaults to "multiline"
    * Removed non_bulkwalk_hosts. You can use bulkwalk_hosts with NEGATE
      instead (see docu)
    * snmp_communites is now initialized with [], not with {}. It cannot
      be a dict any longer.
    * bulkwalk_hosts is now initizlized with []. You can do += here just
      as with all other rule variables.
    * Configuration check (-X) is now always done. It is now impossible to
      call any Check_MK action with an invalid configuration. This saves
      you against mistyped variables.
    * Check kernel: converted performance data from counters to rates. This
      fixes RRD problems (spikes) on reboots and also allows better access 
      to the peformance data for the Perf-O-Meters.  Also changed service 
      descriptions. You need to reinventurize the kernel checks. Your old
      RRDs will not be deleted, new ones will be created.
    * Multisite: parameters nagios_url, nagios_cgi_url and pnp_url are now
      obsolete. Instead the new parameter url_prefix is used (which must
      end with a /).

    Core, Setup, etc.:
    * Improve error handling: if hosts are monitored with SNMP *and* TCP,
      then after an error with one of those two agents checks from the
      other haven't been executed. This is fixed now. Inventory check
      is still not complete in that error condition.
    * Packages (MKP): Allow to create and install packages within OMD!
      Files are installed below ~/local/share/check_mk. No root permissions
      are neccessary
    * Inventory: Better error handling on invalid inventory result of checks
    * setup.sh: fix problem with missing package_info (only appears if setup
      is called from another directory)
    * ALL_SERVICES: Instead of [ "" ] you can now write ALL_SERVICES
    * debug_log: also output Check_MK version, check item and check parameters
    * Make sure, host has no duplicate service - this is possible e.g. by
      monitoring via agent and snmp in parallel. duplicate services will
      make Nagios reject the configuration.
    * --snmpwalk: do not translate anymore, use numbers. All checks work
      with numbers now anyway.
    * check_mk -I snmp will now try all checktypes not having an snmp scan
      function. That way all possible checks should be inventorized.
    * new variable ignored_checks: Similar to ignored_checktypes, but allows
      per-host configuration
    * allow check implementations to use common include files. See if/if64
      for an example
    * Better handling for removed checks: Removed exceptions in check_mk calls
      when some configured checks have been removed/renamed

    Checks & Agents:
    * Renamed check functions of imm_health check from test_imm to imm_health
      to have valid function and check names. Please remove remove from
      inventory and re-inventory those checks.
    * fc_brocade_port_detailed: allow to specify port state combinations not 
      to be critical
    * megaraid_pdisks: Using the real enclosure number as check item now
    * if/if64: allow to configure averaging of traffic over time (e.g. 15 min) 
      and apply traffic levels and averaged values. Also allow to specify relative
      traffic levels. Allow new parameter configuration via dictionary. Also
      allow to monitor unused ports and/or to ignore link status.
    * if/if64: Added expected interface speed to warning output
    * if/if64: Allow to ignore speed setting (set target speed to None)
    * wut_webtherm: handle more variants of WuT Webtherms (thanks to Lefty)
    * cisco_fan: Does not inventorize 'notPresent' sensors anymore. Improved output
    * cisco_power: Not using power source as threshold anymore. Improved output
    * cisco_fan: Does not inventorize 'notPresent' sensors anymore. Improved output
    * cisco_power: Not using power source as threshold anymore. Improved output
    * cisco_power: Excluding 'notPresent' devices from inventory now
    * cisco_temp_perf: Do not crash if device does not send current temperature
    * tcp_conn_stats: new check for monitoring number of current TCP connections
    * blade_*: Added snmp scan functions for better automatic inventory
    * blade_bays: Also inventorizes standby blades and has a little more
                  verbose output.
    * blade_blowers: Can handle responses without rpm values now. Improved output
    * blade_health: More detailed output on problems
    * blade_blades: Added new check for checking the health-, present- and
                    power-state of IBM Bladecenter blades
    * win_dhcp_pools: Several cleanups in check
    * Windows agent: allow restriction to ip addresses with only_hosts (like xinetd)
    * heartbeat_rscstatus: Catching empty output from agent correctly
    * tcp_conn_stats: Fixed inventory function when no conn stats can be inventoried
    * heartbeat_nodes: fix Linux agent for hostname with upper case letters (thanks to
            Thorsten Robers)
    * heartbeat_rscstatus: Catching empty output from agent correctly
    * heartbeat_rscstatus: Allowing a list as expected state to expect multiple OK states
    * win_dhcp_pools agent plugin: Filtering additional error message on
      systems without dhcp server
    * j4p_performance: Added experimental agent plugin fetching data via 
      jmx4perl agent (does not need jmx4perl on Nagios)
    * j4p_performance.mem: added new experimental check for memory usage via JMX.
    * if/if64: added Perf-O-Meter for Multisite
    * sylo: fix performance data: on first execution (counter wrap) the check did
      output only one value instead of three. That lead to an invalid RRD.
    * Cleaned up several checks to meet the variable naming conventions
    * drbd: Handling unconfigured drbd devices correctly. These devices are
      ignored during nventory
    * printer_supply: In case of OKI c5900 devices the name of the supply units ins not
      unique. The color of the supply unit is reported in a dedicated OID and added to the
      check item name to have a unique name now.
    * printer_supply: Added simple pnp template to have better graph formating for the check results
    * check_mk.only_from: new check for monitoring the IP address access restriction of the
      agent. The current Linux and Windows agents provide this information.
    * snmp_info check: Recoded not to use snmp_info_single anymore
    * Linux Agent: Fixed <<<cpu>>> output on SPARC machines with openSUSE
    * df_netapp/df_netapp32: Made check inventory resistant against empty size values
    * df_netapp32: Added better detection for possible 32bit counter wrap
    * fc_brocade_port_detailed: Made check handle phystate "noSystemControlAccessToSlot" (10)
      The check also handles unknown states better now
    * printer_supply: Added new parameter "printer_supply_some_remaining_status" to
      configure the reported state on small remaining capacity.
    * Windows agent: .vbs scripts in agents plugins/ directory are executed
      automatically with "cscript.exe /Nologo" to prevent wrong file handlers
    * aironet_clients: Only counting clients which don't have empty values for strength
    * statgrab_disk: Fixed byte calculation in plugin output
    * statgrab_disk: Added inventory function
    * 3ware_disks: Ignoring devices in state NOT-PRESENT during inventory

    Multisite:
    * The custom open/close states of custom links are now stored for each
      user
    * Setting doctype in sidebar frame now
    * Fixed invalid sidebar css height/width definition
    * Fixed repositioning the sidebar scroll state after refreshing the page
    * Fixed mousewheel scrolling in opera/chrome
    * Fixed resize bug on refresh in chrome
    * New view for all services of a site
    * Sidebar snapin site_status: make link target configurable
    * Multisite view "Recently changed services": sort newest first
    * Added options show_header and show_controls to remove the page headers
      from views
    * Cool: new button for an immediate reschedule of a host or service
      check: the view is redisplayed exactly at the point of time when
      Nagios has finished the check. This makes use of MK Livestatus'
      unique waiting feature.

   Livestatus:
    * Added no_more_notifications and check_flapping_recovery_notification
      fields to host table and no_more_notifications field to service table.
      Thanks to Matthew Kent

1.1.8:
    Core, Setup, etc.:
    * setup.sh: turn off Python debugging
    * Cleaned up documentation directory
    * cluster host: use real IP address for host check if cluster has
      one (e.g. service IP address)

    Checks & Agents:
    * Added missing PNP template for check_mk-hr_cpu
    * hr_fs: inventory now ignores filesystem with size 0,
      check does not longer crash on filesystems with size 0
    * logwatch: Fixed typo in 'too many unacknowledged logs' error message
    * ps: fix bug: inventory with fixed user name now correctly puts
      that user name into the resulting check - not None.
    * ps: inventory with GRAB_USER: service description may contain
      %u. That will be replaced with the user name and thus makes the
      service description unique.
    * win_dhcp_pools: better handle invalid agent output
    * hp_proliant_psu: Fixed multiple PSU detection on one system (Thanks to Andreas Döhler)
    * megaraid_pdisks: Fixed coding error
    * cisco_fan: fixed check bug in case of critical state
    * nfsmounts: fix output (free and used was swapped), make output identical to df

    Livestatus:
    * Prohibit { and } in regular expressions. This avoids a segmentation
      fault caused by regcomp in glibc for certain (very unusual) regular
      expressions.
    * Table status: new columns external_command_buffer_slots,
      external_command_buffer_usage and external_command_buffer_max
      (this was implemented according to an idea and special request of
       Heinz Fiebig. Please sue him if this breaks anything for you. I was
       against it, but he thinks that it is absolutely neccessary to have
       this in version 1.1.8...)
    * Table status: new columns external_commands and external_commands_rate
      (also due to Mr. Fiebig - he would have quit our workshop otherwise...)
    * Table downtimes/comments: new column is_service

    Multisite:
    * Snapin Performance: show external command per second and usage and
      size of external command buffer
    * Downtimes view: Group by hosts and services - just like comments
    * Fix links for items containing + (e.g. service descriptionen including
      spaces)
    * Allow non-ASCII character in downtimes and comments
    * Added nagvis_base_url to multisite.mk example configuration
    * Filter for host/service groups: use name instead of alias if 
      user has no permissions for groups

1.1.8b3:
    Core, Setup, etc.:
    * Added some Livestatus LQL examples to documentation
    * Removed cleanup_autochecks.py. Please use check_mk -u now.
    * RRA configuration for PNP: install in separate directory and do not
      use per default, since they use an undocumented feature of PNP.

    Checks & Agents:
    * postfix_mailq: Changed limit last 6 lines which includes all needed
		information
    * hp_proliant_temp/hp_proliant_fans: Fixed wrong variable name
    * hp_procurve_mem: Fixed wrong mem usage calculation
    * ad_replication: Works no with domain controller hostnames like DC02,DC02
    * aironet_client: fix crash on empty variable from SNMP output
    * 3ware_disks, 3ware_units: hopefully repaired those checks
    * added rudimentary agent for HP-UX (found in docs/)

    Multisite:
    * added Perf-O-Meter to "Problems of Host" view
    * added Perf-O-Meter to "All Services" view
    * fix bug with cleaning up persistent connections
    * Multisite now only fetches the available PNP Graphs of hosts/services
    * Quicksearch: limit number of items in dropdown to 80
      (configurable via quicksearch_dropdown_limit)
    * Views of hosts: make counts of OK/WARN/CRIT klickable, new views
      for services of host in a certain state
    * Multisite: sort context buttons in views alphabetically
    * Sidebar drag scrolling: Trying to compensate lost mouse events when
	leaving the sidebar frame while dragging

    Livestatus:
    * check for event_broker_options on start
    * Fix memory leakage caused by Filter: headers using regular expressions
    * Fix two memory leaks in logfile parser

1.1.8b2:
    Core, Setup, etc.:
    * Inventory: skip SNMP-only hosts on non-SNMP checktypes (avoids timeouts)
    * Improve error output for invalid checks
    
    Checks & Agents:
    * fix bug: run local and plugins also when spaces are in path name
      (such as C:\Program Files\Check_MK\plugins
    * mem.vmalloc: Do not create a check for 64 bit architectures, where
      vmalloc is always plenty
    * postfix_mailq: limit output to 1000 lines
    * multipath: handle output of SLES 11 SP1 better
    * if/if64: output operstatus in check output
    * if/if64: inventory now detects type 117 (gigabitEthernet) for 3COM
    * sylo: better handling of counter wraps.

    Multisite:
    * cleanup implementation of how user settings are written to disk
    * fix broken links in 'Edit view -> Try out' situation
    * new macros $HOSTNAME_LOWER$, $HOSTNAME_UPPER$ and $HOSTNAME_TITLE$ for
      custom notes

1.1.8b1:
    Core, Setup, etc.:
    * SNMPv3: allow privProtocol and privPassword to be specified (thanks
      to Josef Hack)
    * install_nagios.sh: fix problem with broken filenames produced by wget
    * install_nagios.sh: updated software to newest versions
    * install_nagios.sh: fix Apache configuration problem
    * install_nagios.sh: fix configuration vor PNP4Nagios 0.6.6
    * config generation: fix host check of cluster hosts
    * config generation: add missing contact groups for summary hosts
    * RPM package of agent: do not overwrite xinetd.d/check_mk, but install
      new version with .rpmnew, if admin has changed his one
    * legacy_checks: fix missing perfdata, template references where in wrong
      direction (thanks Daniel Nauck for his precise investigation)

    Checks & Agents:
    * New check imm_health by Michael Nieporte
    * rsa_health: fix bug: detection of WARNING state didn't work (was UNKNOWN
            instead)
    * check_mk_agent.solaris: statgrab now excludes filesystems. This avoids hanging
      in case of an NFS problem. Thanks to Divan Santana.
    * multipath: Handle new output of multipath -l (found on SLES11 SP1)
    * ntp: fix typo in variable ntp_inventory_mode (fixes inventory problem)
    * if64: improve output formatting of link speed
    * cisco_power: inventory function now ignores non-redundant power supplies
    * zpool_status: new check from Darin Perusich for Solaris zpools

    Multisite:
    * fix several UTF-8 problems: allow non-ascii characters in host names
      (must be UTF 8 encoded!)
    * improve compatibility with Python 2.3
    * Allow loading custom style sheet overriding Check_MK styles by setting
      custom_style_sheet in multisite.mk
    * Host icons show link to detail host, on summary hosts.
    * Fix sidebar problem: Master Control did not display data correctly
    * status_host: honor states even if sites hosting status hosts is disabled
      (so dead-detection works even if local site is disabled)
    * new config variable start_url: set url for welcome page
    * Snapin Quicksearch: if no host is matching, automatically search for
      services
    * Remove links to legacy Nagios GUI (can be added by user if needed)
    * Sidebar Quicksearch: fix several annoyances
    * Views with services of one host: add title with host name and status

    Livestatus:
    * fix memory leak: lost ~4K on memory on each StatsAnd: or StatsOr:
      header (found by Sven Nierlein)
    * fix invalid json output for empty responses (found by Sven Nierlein)
    * fix Stats: avg ___ for 0 matching elements. Output was '-nan' and is
      now '0.0'
    * fix output of floating point numbers: always use exponent and make
      sure a decimal point is contained (this makes JSON/Python detect
      the correct type)

1.1.7i5:
    Core, Setup, etc.:
    * SNMP: do not load any MIB files (speeds up snmpwalk a lot!)
    * legacy_checks: new config variable allowing creating classical
      non-Check_MK checks while using host tags and config options
    * check_mk_objects.cfg: beautify output, use tabs instead of spaces
    * check_mk -II: delete only specified checktypes, allow to reinventorize
      all hosts
    * New option -O, --reload: Does the same as -R, but reloads Nagios
      instead of restarting it.
    * SNMP: Fixed string detection in --snmpwalk calls
    * SNMP: --snmpwalk does walk the enterprises tree correctly now
    * SNMP: Fixed missing OID detection in SNMP check processing. There was a problem
      when the first column had OID gaps in the middle. This affected e.g. the cisco_locif check.
    * install_nagios.sh: correctly detect Ubuntu 10.04.1
    * Config output: make order of service deterministic
    * fix problem with missing default hostgroup

    Multisite:
    * Sidebar: Improved the quicksearch snapin. It can search for services, 
      servicegroups and hostgroups now. Simply add a prefix "s:", "sg:" or "hg:"
      to search for other objects than hosts.
    * View editor: fix bug which made it impossible to add more than 10 columns
    * Service details: for Check_MK checks show description from check manual in
      service details
    * Notes: new column 'Custom notes' which allows customizable notes
      on a per host / per service base (see online docu for details)
    * Configuration: new variable show_livestatus_errors which can be set
      to False in order to hide error about unreachable sites
    * hiding views: new configuration variables hidden_views and visible_views
    * View "Service problems": hide problems of down or unreachable hosts. This
      makes the view consistant with "Tactical Overview"

    Checks & Agents:
    * Two new checks: akcp_sensor_humidity and akcp_sensor_temp (Thanks to Michael Nieporte)
    * PNP-template for kernel: show average of displayed range
    * ntp and ntp.time: Inventory now per default just creates checks for ntp.time (summary check).
      This is controlled by the new variable ntp_inventory_mode (see check manuals).
    * 3ware: Three new checks by Radoslav Bak: 3ware_disks, 3ware_units, 3ware_info
    * nvidia: agent now only queries GPUCoreTemp and GPUErrors. This avoids
      a vmalloc leakage of 32kB per call (bug in NVIDIA driver)
    * Make all SNMP based checks independent of standard MIB files
    * ad_replication: Fixed syntax errors and unhandled date output when
      not replicated yet
    * ifoperstatus: Allowing multiple target states as a list now
    * cisco_qos: Added new check to monitor traffic in QoS classes on Cisco routers
    * cisco_power: Added scan function
    * if64/if/cisco_qos: Traffic is displayed in variable byte scales B/s,KB/s,MB/s,GB/s
      depending on traffic amount.
    * if64: really using ifDescr with option if_inventory_uses_description = True
    * if64: Added option if_inventory_uses_alias to using ifAlias for the item names
    * if64/if: Fixed bug displaying the out traffic (Perfdata was ok)
    * if64/if: Added WARN/CRIT thresholds for the bandwidth usage to be given as rates
    * if64/if: Improved PNP-Templates
    * if64/if: The ifoperstatus check in if64/if can now check for multiple target states
    * if64/if: Removing all null bytes during hex string parsing (These signs Confuse nagios pipe)
    * Fixed hr_mem and hr_fs checks to work with new SNMP format
    * ups_*: Inventory works now on Riello UPS systems
    * ups_power: Working arround wrong implemented RFC in some Riello UPS systems (Fixing negative power
      consumption values)
    * FreeBSD Agent: Added sections: df mount mem netctr ipmitool (Thanks to Florian Heigl)
    * AIX: exclude NFS and CIFS from df (thanks to Jörg Linge)
    * cisco_locif: Using the interface index as item when no interface name or description are set

    Livestatus:
    * table columns: fix type of num_service_* etc.: was list, is now int (thanks to Gerhard Laußer)
    * table hosts: repair semantics of hard_state (thanks to Michael Kraus). Transition was one
      cycle to late in certain situations.

1.1.7i4:
    Core, Setup, etc.:
    * Fixed automatic creation of host contactgroups
    * templates: make PNP links work without rewrite

    Multisite:
    * Make page handler modular: this allows for custom pages embedded into
      the Multisite frame work and thus using Multisite for other tasks as
      well.
    * status_host: new state "waiting", if status host is still pending
    * make PNP links work without rewrite
    * Fix visibility problem: in multisite setups all users could see
      all objects.

1.1.7i3:
    Core, Setup, etc.:
    * Fix extra_nagios_conf: did not work in 1.1.7i2
    * Service Check_MK now displays overall processing time including
      agent communication and adds this as performance data
    * Fix bug: define_contactgroups was always assumed True. That led to duplicate
      definitions in case of manual definitions in Nagios 

    Checks & Agents:
    * New Check: hp_proliant_da_phydrv for monitoring the state of physical disks
      in HP Proliant Servers
    * New Check: hp_proliant_mem for monitoring the state of memory modules in
      HP Proliant Servers
    * New Check: hp_proliant_psu for monitoring the state of power supplies in
      HP Proliant Servers
    * PNP-templates: fix several templates not working with MULTIPLE rrds
    * new check mem.vmalloc for monitoring vmalloc address space in Linux kernel.
    * Linux agent: add timeout of 2 secs to ntpq 
    * wmic_process: make check OK if no matching process is found

    Livestatus:
    * Remove obsolete parameter 'accept_timeout'
    * Allow disabling idle_timeout and query_timeout by setting them to 0.

    Multisite:
    * logwatch page: wrap long log lines

1.1.7i2:
    Incompatible Changes:
    * Remove config option define_timeperiods and option --timeperiods.
      Check_MK does not longer define timeperiod definitions. Please
      define them manually in Nagios.
    * host_notification_period has been removed. Use host_extra_conf["notification_period"]
      instead. Same holds for service_notification_periods, summary_host_notification_periods
      and summary_service_notification_periods.
    * Removed modes -H and -S for creating config data. This now does
      the new option -N. Please set generate_hostconf = False if you
      want only services to be defined.

    Core, Setup, etc.:
    * New config option usewalk_hosts, triggers --usewalk during
      normal checking for selected hosts.
    * new option --scan-parents for automatically finding and 
      configuring parent hosts (see online docu for details)
    * inventory check: put detailed list of unchecked items into long
      plugin output (to be seen in status details)
    * New configuration variable check_parameters, that allows to
      override default parameters set by inventory, without defining 
      manual checks!

    Checks & Agents:
    * drbd: changed check parameters (please re-inventorize!)
    * New check ad_replication: Checks active directory replications
      of domain controllers by using repadm
    * New check postifx_mailq: Checks mailqueue lengths of postifx mailserves
    * New check hp_procurve_cpu: Checks the CPU load on HP Procurve switches
    * New check hp_procurve_mem: Checks the memory usage on HP Procurve switches
    * New check hp_procurve_sensors: Checks the health of PSUs, FANs and
      Temperature on HP Procurve switches
    * New check heartbeat_crm: Monitors the general state of heartbeat clusters
      using the CRM
    * New check heartbeat_crm_resources: Monitors the state of resources and nodes
      in heartbeat clusters using the CRM
    * *nix agents: output AgentOS: in header
    * New agent for FreeBSD: It is based on the linux agent. Most of the sections
      could not be ported easily so the FreeBSD agent provides information for less
      checks than the linux agent.
    * heartbeat_crm and heartbeat_crm.resources: Change handling of check parameters.
      Please reinvenurize and read the updated man page of those checks
    * New check hp_proliant_cpu: Check the physical state of CPUs in HP Proliant servers
    * New check hp_proliant_temp: Check the temperature sensors of HP Proliant servers
    * New check hp_proliant_fans: Check the FAN sensors of HP Proliant servers

    Multisite:
    * fix chown problem (when nagios user own files to be written
      by the web server)
    * Sidebar: Fixed snapin movement problem using older firefox
      than 3.5.
    * Sidebar: Fixed IE8 and Chrome snapin movement problems
    * Sidebar: Fixed IE problem where sidebar is too small
    * Multisite: improve performance in multi site environments by sending
      queries to sites in parallel
    * Multisite: improve performance in high latency situations by
      allowing persistent Livestatus connections (set "persist" : True 
      in sites, use current Livestatus version)

    Livestatus:
    * Fix problems with in_*_period. Introduce global
      timeperiod cache. This also improves performance
    * Table timeperiods: new column 'in' which is 0/1 if/not the
      timeperiod is currently active
    * New module option idle_timeout. It sets the time in ms
      Livestatus waits for the next query. Default is 300000 ms (5 min).
    * New module option query_timeout. It limits the time between
      two lines of a query (in ms). Default is 10000 ms (10 sec).

1.1.7i1: Core, Setup, etc.:
    * New option -u for reordering autochecks in per-host-files
      (please refer to updated documentation about inventory for
       details)
    * Fix exception if check_mk is called without arguments. Show
      usage in that case.
    * install_nagios.sh: Updated to NagVis 1.5 and fixed download URL
    * New options --snmpwalk and --usewalk help implemeting checks
      for SNMP hardware which is not present
    * SNMP: Automatically detect missing entries. That fixes if64
      on some CISCO switches.
    * SNMP: Fix hex string detection (hopefully)
    * Do chown only if running as root (avoid error messages)
    * SNMP: SNMPv3 support: use 4-tuple of security level, auth protocol,
      security name and password instead of a string in snmp_communities
      for V3 hosts.
    * SNMP: Fixed hexstring detection on empty strings
    * New option -II: Is like -I, but removes all previous autochecks
      from inventorized hosts
    * install_nagios.sh: Fix detection of PNP4Nagios URL and URL of
      NagVis
    * Packager: make sanity check prohibiting creating of package files
      in Check MK's directories
    * install_nagios.sh: Support Ubuntu 10.04 (Thanks to Ben)
      
    Checks & Agents:
    * New check ntp.time: Similar to 'ntp' but only honors the system peer
      (that NTP peer where ntpq -p prints a *).
    * wmic_process: new check for ressource consumption of windows processes
    * Windows agent supports now plugins/ and local/ checks
    * [FIX] ps.perf now correctly detects extended performance data output
      even if number of matching processes is 0
    * renamed check cisco_3640_temp to cisco_temp, renamed cisco_temp
      to cisco_temp_perf, fixed snmp detection of those checks
    * New check hr_cpu - checking the CPU utilization via SNMP
    * New check hr_fs - checking filesystem usage via SNMP
    * New check hr_mem - checking memory usage via SNMP
    * ps: inventory now can configured on a per host / tag base
    * Linux: new check nvidia.temp for monitoring temperature of NVIDIA graphics card
    * Linux: avoid free-ipmi hanging forever on hardware that does not support IPMI
    * SNMP: Instead of an artificial index column, which some checks use, now
      the last component of the OID is used as index. That means that inventory
      will find new services and old services will become UNKNOWN. Please remove
      the outdated checks.
    * if: handle exception on missing OIDs
    * New checks hp_blade* - Checking health of HP BladeSystem Enclosures via SNMP
    * New check drbd - Checking health of drbd nodes
    * New SNMP based checks for printers (page counter, supply), contributed
      by Peter Lauk (many thanks!)
    * New check cups_queues: Checking the state of cups printer queues
    * New check heartbeat_nodes: Checking the node state and state of the links
      of heartbeat nodes
    * New check heartbeat_rscstatus: Checks the local resource status of
      a heartbeat node
    * New check win_dhcp_pools: Checks the usage of Windows DHCP Server lease pools
    * New check netapp_volumes: Checks on/offline-condition and states of netapp volumes 

    Multisite:
    * New view showing all PNP graphs of services with the same description
    * Two new filters for host: notifications_enabled and acknowledged
    * Files created by the webserver (*.mk) are now created with the group
      configured as common group of Nagios and webserver. Group gets write
      permissions on files and directories.
    * New context view: all services of a host group
    * Fix problems with Umlauts (non-Ascii-characters) in performance data
    * New context view: all services of a host group
    * Sidebar snapins can now fetch URLs for the snapin content instead of
      building the snapin contents on their own.
    * Added new nagvis_maps snapin which displays all NagVis maps available
      to the user. Works with NagVis 1.5 and newer.

1.1.6:
    Core, Setup, etc.:
    * Service aggregation: new config option aggregation_output_format.
      Settings this to "multiline" will produce Nagios multiline output
      with one line for each individual check.

    Multisite:
    * New painter for long service plugin output (Currently not used
      by any builtin view)

    Checks & Agents:
    * Linux agent: remove broken check for /dev/ipmi0

1.1.6rc3:
    Core, Setup, etc.:
    * New option --donate for donating live host data to the community.
      Please refer to the online documentation for details.
    * Tactical Overview: Fixed refresh timeout typo
      (Was 16 mins instead of 10 secs)

    Livestatus:
    * Assume strings are UTF-8 encoded in Nagios. Convert from latin-1 only
      on invalid UTF-8 sequences (thanks to Alexander Yegorov)

    Multisite:
    * Correctly display non-ascii characters (fixes exception with 'ascii codec')
      (Please also update Livestatus to 1.1.6rc3)

1.1.6rc2:
    Multisite:
    * Fix bug in Master control: other sites vanished after klicking buttons.
      This was due to connection error detection in livestatus.py (Bug found
      by Benjamin Odenthal)
    * Add theme and baseurl to links to PNP (using features of new PNP4Nagios
      0.6.4)

    Core, Setup, etc.:
    * snmp: hopefully fix HEX/string detection now

    Checks & Agents:
    * md: fix inventory bug on resync=PENDING (Thanks to Darin Perusich)

1.1.6rc1:
    Multisite:
    * Repair Perf-O-Meters on webkit based browsers (e.g. Chrome, Safari)
    * Repair layout on IE7/IE8. Even on IE6 something is working (definitely
      not transparent PNGs though). Thanks to Lars.
    * Display host state correct if host is pending (painter "host with state")
    * Logfile: new filter for plugin output
    * Improve dialog flow when cloning views (button [EDIT] in views snapin)
    * Quicksearch: do not open search list if text did not change (e.g. Shift up),
      close at click into field or snapin.

    Core, Setup, etc.:
    * Included three patched from Jeff Dairiki dealing with compile flags
      and .gitignore removed from tarballs
    * Fix problem with clustered_services_of[]: services of one cluster
      appeared also on others
    * Packager: handle broken files in package dir
    * snmp handling: better error handling in cases where multiple tables
      are merged (e.g. fc_brocade_port_detailed)
    * snmp: new handling of unprintable strings: hex dumps are converted
      into binary strings now. That way all strings can be displayed and
      no information is lost - nevertheless.
      
    Checks & Agents:
    * Solaris agent: fixed rare df problems on Solaris 10, fix problem with test -f
      (thanks to Ulf Hoffmann)
    * Converted all PNP templates to format of 0.6.X. Dropped compatibility
      with 0.4.X.
    * Do not use ipmi-sensors if /dev/ipmi0 is missing. ipmi-sensors tries
      to fiddle around with /dev/mem in that case and miserably fails
      in some cases (infinite loop)
    * fjdary60_run: use new binary encoding of hex strings
    * if64: better error handling for cases where clients do not send all information
    * apc_symmetra: handle status 'smart boost' as OK, not CRITICAL

    Livestatus:
    * Delay starting of threads (and handling of socket) until Nagios has
      started its event loop. This prevents showing services as PENDING 
      a short time during program start.

1.1.6b3:
    Multisite:
    * Quicksearch: hide complete host list if field is emptied via Backspace or Del.
      Also allow handle case where substring match is unique.

1.1.6b2:
    Core, Setup, etc.:
    * Packager: fix unpackaged files (sounds, etc)

    Multisite:
    * Complete new design (by Tobias Roeckl, Kopf & Herz)
    * New filters for last service check and last service state change
    * New views "Recently changed services" and "Unchecked services"
    * New page for adding sidebar snapins
    * Drag & Drop for sidebar snapins (thanks to Lars)
    * Grab & Move for sidebar scrolling (thanks to Lars)
    * Filter out summary hosts in most views.
    * Set browser refresh to 30 secs for most views
    * View host status: added a lot of missing information
    * View service status: also added information here
    * Make sure, enough columns can be selected in view editor
    * Allow user to change num columns and refresh directly in view
    * Get back to where you came after editing views
    * New sidebar snapin "Host Matrix"
    * New feature "status_host" for remote sites: Determine connection
      state to remote side by considering a certain host state. This
      avoids livestatus time outs to dead sites.
    * Sidebar snapin site status: fix reload problem
    * New Perf-O-Meters displaying service performance data
    * New snapin "Custom Links" where you easily configure your own
      links via multisite.mk (see example in new default config file)
    * Fixed problem when using only one site and that is not local

    Livestatus:
    * new statistics columns: log_messages and log_messages_rate
    * make statistics average algorithm more sluggish

1.1.5i3:
     Core, Setup, etc.:
     * New Check_MK packager (check_mk -P)

1.1.5i2:
     Core, Setup, etc.:
     * install_nagios.sh: add missing package php5-iconv for SLES11

     Checks & Agents:
     * if64: new SNMP check for network interfaces. Like if, but uses 64 bit
       counters of modern switches. You might need to configure bulkwalk_hosts.
     * Linux agent: option -d enabled debug output
     * Linux agent: fix ipmi-sensors cache corruption detection
     * New check for temperature on Cisco devices (cisco_3640_temp)
     * recompiled waitmax with dietlibc (fixed incompatibility issues
       on older systems)

     Multisite:
     * Filters for groups are negateable.

1.1.5i1:
     Checks & Agents:
     * uptime: new check for system uptime (Linux)
     * if: new SNMP check for network interfaces with very detailed traffic,
       packet and error statistics - PNP graphs included

     Multisite:
     * direct integration of PNP graphs into Multisite views
     * Host state filter: renamed HTML variables (collision with service state). You
       might need to update custom views using a filter on host states.
     * Tactical overview: exclude services of down hosts from problems, also exclude
       summary hosts
     * View host problems/service problems: exclude summary hosts, exclude services
       of down hosts
     * Simplified implementation of sidebar: sidebar is not any longer embeddeable.
     * Sidebar search: Added host site to be able to see the context links on
       the result page
     * Sidebar search: Hitting enter now closes the hint dropdown in all cases

1.1.5i0:
      Core, Setup, etc.:
      * Ship check-specific rra.cfg's for PNP4Nagios (save much IO and disk space)
      * Allow sections in agent output to apear multiple times
      * cleanup_autochecks.py: new option -f for directly activating new config
      * setup.sh: better detection for PNP4Nagios 0.6
      * snmpwalk: use option -Oa, inhibit strings to be output as hex if an umlaut
        is contained.

      Checks & Agents:
      * local: allow more than once performance value, separated by pipe (|)
      * ps.perf: also send memory and CPU usage (currently on Linux and Solaris)
      * Linux: new check for filesystems mount options
      * Linux: new very detailed check for NTP synchronization
      * ifoperstatus: inventory honors device type, per default only Ethernet ports
        will be monitored now
      * kernel: now inventory is supported and finds pgmajfault, processes (per/s)
        and context switches
      * ipmi_sensors: Suppress performance data for fans (save much IO/space)
      * dual_lan_check: fix problem which using MRPE
      * apc_symmetra: PNP template now uses MIN for capacity (instead of AVERAGE)
      * fc_brocade_port_detailed: PNP template now uses MAX instead of AVERAGE
      * kernel: fix text in PNP template
      * ipmi_sensors: fix timeout in agent (lead to missing items)
      * multipath: allow alias as item instead of uuid
      * caching agent: use /var/cache/check_mk as cache directory (instead of /etc/check_mk)
      * ifoperstatus: is now independent of MIB

      Multisite:
      * New column host painter with link to old Nagios services
      * Multisite: new configuration parameter default_user_role
      
      Livestatus:
      * Add missing LDFLAGS for compiling (useful for -g)

1.1.4:
      Summary:
      * A plentitude of problem fixes (including MRPE exit code bug)
      * Many improvements in new Multisite GUI
      * Stability and performance improvements in Livestatus

      Core, Setup, etc.:
      * Check_MK is looking for main.mk not longer in the current and home
        directory
      * install_nagios.sh: fix link to Check_MK in sidebar
      * install_nagios.sh: switch PNP to version 0.6.3
      * install_nagios.sh: better Apache-Config for Multisite setup
      * do not search main.mk in ~ and . anymore (brought only trouble) 
      * clusters: new variable 'clustered_services_of', allowing for overlapping
         clusters (as proposed by Jörg Linge)
      * install_nagios.sh: install snmp package (needed for snmp based checks)
      * Fix ower/group of tarballs: set them to root/root
      * Remove dependency from debian agent package    
      * Fixed problem with inventory when using clustered_services
      * tcp_connect_timeout: Applies now only for connect(), not for
        time of data transmission once a connection is established
      * setup.sh now also works for Icinga
      * New config parameter debug_log: set this to a filename in main.mk and you
        will get a debug log in case if 'invalid output from plugin...'
      * ping-only-hosts: When ping only hosts are summarized, remove Check_MK and
        add single PING to summary host.
      * Service aggregation: fix state relationship: CRIT now worse than UNKNOWN 
      * Make extra_service_conf work also for autogenerated PING on ping-only-hosts
        (groups, contactgroups still missing)

      Checks & Agents:
      * mrpe in Linux agent: Fix bug introduced in 1.1.3: Exit status of plugins was
        not honored anymore (due to newline handling)
      * mrpe: allow for sending check_command to PNP4Nagios (see MRPE docu)
      * Logwatch GUI: fix problem on Python 2.4 (thanks to Lars)
      * multipath: Check is now less restrictive when parsing header lines with
        the following format: "<alias> (<id>)"
      * fsc_ipmi_mem_status: New check for monitoring memory status (e.g. ECC)
         on FSC TX-120 (and maybe other) systems.
      * ipmi_sensors in Linux agent: Fixed compatibility problem with new ipmi
        output. Using "--legacy-output" parameter with newer freeipmi versions now.
      * mrpe: fix output in Solaris agent (did never work)
      * IBM blade center: new checks for chassis blowers, mediatray and overall health
      * New caching agent (wrapper) for linux, supporting efficient fully redundant
        monitoring (please read notes in agents/check_mk_caching_agent)
      * Added new smbios_sel check for monitoring the System Event Log of SMBIOS.
      * fjdarye60_rluns: added missing case for OK state
      * Linux agent: The xinetd does not log each request anymore. Only
        failures are logged by xinetd now. This can be changed in the xinetd
	configuration files.
      * Check df: handle mountpoints containing spaces correctly 
        (need new inventorization if you have mountpoints with spaces)
      * Check md on Linux: handle spare disks correctly
      * Check md on Linux: fix case where (auto-read-only) separated by space
      * Check md on Linux: exclude RAID 0 devices from inventory (were reported as critical)
      * Check ipmi: new config variable ipmi_ignore_nr
      * Linux agent: df now also excludes NFSv4
      * Wrote man-page for ipmi check
      * Check mrpe: correctly display multiline output in Nagios GUI
      * New check rsa_health for monitoring IBM Remote Supervisor Adapter (RSA)
      * snmp scan: suppress error messages of snmpget
      * New check: cpsecure_sessions for number of sessions on Content Security Gateway
      * Logwatch GUI: move acknowledge button to top, use Multisite layout,
         fix several layout problem, remove list of hosts
      * Check logwatch: limit maximum size of stored log messages (configurable
        be logwatch_max_filesize)
      * AIX agent: fix output of MRPE (state and description was swapped)
      * Linux agent: fixed computation of number of processors on S390
      * check netctr: add missing perfdata (was only sent on OK case)
      * Check sylo: New check for monitoring the sylo state
      
      Livestatus:
      * Table hosts: New column 'services' listing all services of that host
      * Column servicegroups:members: 'AuthUser' is now honored
      * New columns: hosts:services_with_state and servicegroups:members_with_state
      * New column: hostgroup:members_with_state
      * Columns hostgroup:members and hostgroup:members_with_state honor AuthUser
      * New rudimentary API for C++
      * Updates API for Python
      * Make stack size of threads configurable
      * Set stack size of threads per default o 64 KB instead of 8 MB
      * New header Localtime: for compensating time offsets of remote sites
      * New performance counter for fork rate
      * New columns for hosts: last_time_{up,down,unreachable}
      * New columns for services: last_time_{ok,warning,critical,unknown}
      * Columns with counts honor now AuthUser
      * New columns for hosts/services: modified_attributes{,_list}
      * new columns comments_with_info and downtimes_with_info
      * Table log: switch output to reverse chronological order!
      * Fix segfault on filter on comments:host_services
      * Fix missing -lsocket on Solaris
      * Add missing SUN_LEN (fixed compile problem on Solaris)
      * Separators: remote sanitiy check allowing separators to be equal
      * New output format "python": declares strings as UTF-8 correctly
      * Fix segault if module loaded without arguments

      Multisite:
      * Improved many builtin views
      * new builtin views for host- and service groups
      * Number of columns now configurable for each layout (1..50)
      * New layout "tiled"
      * New painters for lists of hosts and services in one column
      * Automatically compensate timezone offsets of remote sites
      * New datasources for downtimes and comments
      * New experimental datasource for log
      * Introduce limitation, this safes you from too large output
      * reimplement host- and service icons more intelligent
      * Output error messages from dead site in Multisite mode
      * Increase wait time for master control buttons from 4s to 10s
      * Views get (per-view) configurable browser automatic reload interval
      * Playing of alarm sounds (configurable per view)
      * Sidebar: fix bookmark deletion problem in bookmark snapin
      * Fixed problem with sticky debug
      * Improve pending services view
      * New column with icon with link to Nagios GUI
      * New icon showing items out of their notification period.
      * Multisite: fix bug in removing all downtimes
      * View "Hostgroups": fix color and table heading
      * New sidebar snapin "Problem hosts"
      * Tactical overview: honor downtimes
      * Removed filter 'limit'. Not longer needed and made problems
        with new auto-limitation.
      * Display umlauts from Nagios comments correctly (assuming Latin-1),
         inhibit entering of umlauts in new comments (fixes exception)
      * Switched sidebar from synchronous to asynchronous requests
      * Reduced complete reloads of the sidebar caused by user actions
      * Fix reload problem in frameset: Browser reload now only reloads
        content frames, not frameset.


1.1.3:

      Core, Setup, etc.:
      * Makefile: make sure all files are world readable
      * Clusters: make real host checks for clusters (using check_icmp with multiple IP addresses)
      * check_mk_templates: remove action_url from cluster and summary hosts (they have no performance data)
      * check_mk_template.cfg: fix typo in notes_url
      * Negation in binary conf lists via NEGATE (clustered_services, ingored_services,
	bulkwalk_hosts, etc).
      * Better handling of wrapping performance counters
      * datasource_programs: allow <HOST> (formerly only <IP>)
      * new config variable: extra_nagios_conf: string simply added to Nagios
        object configuration (for example for define command, etc.)
      * New option --flush: delete runtime data of some or all hosts
      * Abort installation if livestatus does not compile.
      * PNP4Nagios Templates: Fixed bug in template file detection for local checks
      * nagios_install.sh: Added support for Ubuntu 9.10
      * SNMP: handle multiline output of snmpwalk (e.g. Hexdumps)
      * SNMP: handle ugly error output of snmpwalk
      * SNMP: allow snmp_info to fetch multiple tables
      * check_mk -D: sort hostlist before output
      * check_mk -D: fix output: don't show aggregated services for non-aggregated hosts
      * check_mk_templates.cfg: fix syntax error, set notification_options to n

      Checks & Agents:
      * logwatch: fix authorization problem on web pages when acknowledging
      * multipath: Added unhandled multipath output format (UUID with 49 signs)
      * check_mk-df.php: Fix locale setting (error of locale DE on PNP 0.6.2)
      * Make check_mk_agent.linux executable
      * MRPE: Fix problems with quotes in commands
      * multipath: Fixed bug in output parser
      * cpu: fixed bug: apply level on 15min, not on 1min avg
      * New check fc_brocade_port_detailed
      * netctrl: improved handling of wrapped counters
      * winperf: Better handling of wrapping counters
      * aironet_client: New check for number of clients and signal
        quality of CISCO Aironet access points
      * aironet_errors: New check for monitoring CRC errors on
        CISCO Aironet access points
      * logwatch: When Agent does not send a log anymore and no local logwatch
                  file present the state will be UNKNOWN now (Was OK before).
      * fjdarye60_sum: New check for summary status of Fidary-E60 devices
      * fjdarye60_disks: New check for status of physical disks
      * fjdarye60_devencs: New check for status of device enclosures
      * fjdarye60_cadaps: New check for status of channel adapters
      * fjdarye60_cmods: New check for status of channel modules
      * fjdarye60_cmods_flash: New check for status of channel modules flash
      * fjdarye60_cmods_mem: New check for status of channel modules memory
      * fjdarye60_conencs: New check for status of controller enclosures
      * fjdarye60_expanders: New check for status of expanders
      * fjdarye60_inletthmls: New check for status of inlet thermal sensors
      * fjdarye60_thmls: New check for status of thermal sensors
      * fjdarye60_psus: New check for status of PSUs
      * fjdarye60_syscaps: New check for status of System Capacitor Units
      * fjdarye60_rluns: New check for RLUNs
      * lparstat_aix: New check by Joerg Linge
      * mrpe: Handles multiline output correctly (only works on Linux,
	      Agents for AIX, Solaris still need fix).
      * df: limit warning and critical levels to 50/60% when using a magic number
      * fc_brocade_port_detailed: allow setting levels on in/out traffic, detect
         baudrate of inter switch links (ISL). Display warn/crit/baudrate in
	 PNP-template

      MK Livestatus:
      * fix operators !~ and !~~, they didn't work (ever)
      * New headers for waiting (please refer to online documentation)
      * Abort on errors even if header is not fixed16
      * Changed response codes to better match HTTP
      * json output: handle tab and other control characters correctly
      * Fix columns host:worst_service_state and host:worst_service_hard_state
      * New tables servicesbygroup, servicesbyhostgroup and hostsbygroup
      * Allow to select columns with table prefix, e.g. host_name instead of name
        in table hosts. This does not affect the columns headers output by
	ColumnHeaders, though.
      * Fix invalid json output of group list column in tables hosts and services
      * Fix minor compile problem.
      * Fix hangup on AuthUser: at certain columns
      * Fix some compile problems on Solaris

      Multisite:
      * Replaced Multiadmin with Multisite.


1.1.2:
      Summary:
      * Lots of new checks
      * MK Livestatus gives transparent access to log files (nagios.log, archive/*.log)
      * Many bug fixes

      MK Livestatus:
      * Added new table "log", which gives you transparent access to the Nagios log files!
      * Added some new columns about Nagios status data to stable 'status'
      * Added new table "comments"
      * Added logic for count of pending service and hosts
      * Added several new columns in table 'status' 
      * Added new columns flap_detection and obsess_over_services in table services
      * Fixed bug for double columns: filter truncated double to int
      * Added new column status:program_version, showing the Nagios version
      * Added new column num_services_pending in table hosts
      * Fixed several compile problems on AIX
      * Fixed bug: queries could be garbled after interrupted connection
      * Fixed segfault on downtimes:contacts
      * New feature: sum, min, max, avg and std of columns in new syntax of Stats:

      Checks & Agents:
      * Check ps: this check now supports inventory in a very flexible way. This simplifies monitoring a great number of slightly different processes such as with ORACLE or SAP.
      * Check 'md': Consider status active(auto-read-only) as OK
      * Linux Agent: fix bug in vmware_state
      * New Checks for APC Symmetra USV
      * Linux Agent: made <<<meminfo>>> work on RedHat 3.
      * New check ps.perf: Does the same as ps, but without inventory, but with performance data
      * Check kernel: fixed missing performance data
      * Check kernel: make CPU utilization work on Linux 2.4
      * Solaris agent: don't use egrep, removed some bashisms, output filesystem type zfs or ufs
      * Linux agent: fixed problem with nfsmount on SuSE 9.3/10.0
      * Check 'ps': fix incompability with old agent if process is in brackets
      * Linux agent: 'ps' now no longer supresses kernel processes
      * Linux agent: make CPU count work correctly on PPC-Linux
      * Five new checks for monitoring DECRU SANs
      * Some new PNP templates for existing checks that still used the default templates
      * AIX Agent: fix filesystem output
      * Check logwatch: Fix problem occuring at empty log lines
      * New script install_nagios.sh that does the same as install_nagios_on_lenny.sh, but also works on RedHat/CentOS 5.3.
      * New check using the output of ipmi-sensors from freeipmi (Linux)
      * New check for LSI MegaRAID disks and arrays using MegaCli (based on the driver megaraid_sas) (Linux)
      * Added section <<<cpu>>> to AIX and Solaris agents
      * New Check for W&T web thermograph (webthermometer)
      * New Check for output power of APC Symmetra USP
      * New Check for temperature sensors of APC Symmetra WEB/SNMP Management Card.
      * apc_symmetra: add remaining runtime to output
      * New check for UPS'es using the generic UPS-MIB (such as GE SitePro USP)
      * Fix bug in PNP-template for Linux NICs (bytes and megabytes had been mixed up).
      * Windows agent: fix bug in output of performance counters (where sometimes with , instead of .)
      * Windows agent: outputs version if called with 'version'
      
      Core, Setup, etc.:
      * New SNMP scan feature: -I snmp scans all SNMP checks (currently only very few checks support this, though)
      * make non-bulkwalk a default. Please edit bulkwalk_hosts or non_bulkwalk_hosts to change that
      * Improve setup autodetection on RedHat/CentOS.  Also fix problem with Apache config for Mutliadmin: On RedHat Check_MK's Apache conf file must be loaded after mod_python and was thus renamed to zzz_check_mk.conf.
      * Fix problem in Agent-RPM: mark xinetd-configfile with %config -> avoid data loss on update
      * Support PNP4Nagios 0.6.2
      * New setup script "install_nagios.sh" for installing Nagios and everything else on SLES11
      * New option define_contactgroups: will automatically create contactgroup definitions for Nagios

1.1.0:
      * Fixed problems in Windows agent (could lead
        to crash of agent in case of unusal Eventlog
	messages)
      * Fixed problem sind 1.0.39: recompile waitmax for
        32 Bit (also running on 64)
      * Fixed bug in cluster checks: No cache files
        had been used. This can lead to missing logfile
	messages.
      * Check kernel: allow to set levels (e.g. on 
	pgmajfaults)
      * Check ps now allows to check for processes owned
        by a specific user (need update of Linux agent)
      * New configuration option aggregate_check_mk: If
        set to True, the summary hosts will show the
	status auf check_mk (default: False)
      * Check winperf.cpuusage now supports levels
        for warning and critical. Default levels are
	at 101 / 101
      * New check df_netapp32 which must be used
        for Netapps that do not support 64 bit 
	counters. Does the same as df_netapp
      * Symlink PNP templates: df_netapp32 and
        df_netapp use same template as df
      * Fix bug: ifoperstatus does not produce performance
        data but said so.
      * Fix bug in Multiadmin: Sorting according to
        service states did not work
      * Fix two bugs in df_netapp: use 64 bit counters
        (32 counter wrap at 2TB filesystems) and exclude
       	snapshot filesystems with size 0 from inventory.
      * Rudimentary support for monitoring ESX: monitor
        virtual filesystems with 'vdf' (using normal df
	check of check_mk) and monitor state of machines 
	with vcbVmName -s any (new check vmware_state).
      * Fixed bug in MRPE: check failed on empty performance
        data (e.g. from check_snmp: there is emptyness
        after the pipe symbol sometimes)
      * MK Livestatus is now multithreaded an can
        handle up to 10 parallel connections (might
        be configurable in a future version).
      * mk_logwatch -d now processes the complete logfile
        if logwatch.state is missing or not including the
	file (this is easier for testing)
      * Added missing float columns to Livestatus.
      * Livestatus: new header StatsGroupBy:
      * First version with "Check_MK Livestatus Module"!
        setup.sh will compile, install and activate
	Livestatus per default now. If you do not want
	this, please disable it by entering <tt>no</tt>,
	when asked by setup.
      * New Option --paths shows all installation, config
        and data paths of Check_mk and Nagios
      * New configuration variable define_hostgroups and
        define service_groups allow you to automatically
        create host- and service groups - even with aliases.
      * Multiadmin has new filter for 'active checks enabled'.
      * Multiadmin filter for check_command is now a drop down list.
      * Dummy commands output error message when passive services
        are actively checked (by accident)
      * New configuration option service_descriptions allows to
        define customized service descriptions for each check type
      * New configuration options extra_host_conf, extra_summary_host_conf
        and extra_service_conf allow to define arbitrary Nagios options
	in host and service defitions (notes, icon_image, custom variables,
        etc)
      * Fix bug: honor only_hosts also at option -C


1.0.39:
      * New configuration variable only_hosts allows
	you to limit check_mk to a subset of your
	hosts (for testing)
      * New configuration parameter mem_extended_perfdata
	sends more performance data on Linux (see 
	check manual for details)
      * many improvements of Multiadmin web pages: optionally 
	filter out services which are (not) currently in downtime
	(host or service itself), optionally (not) filter out summary
	hosts, show host status (down hosts), new action
	for removing all scheduled downtimes of a service.
	Search results will be refreshed every 90 seconds.
	Choose between two different sorting orders.
	Multadmin now also supports user authentication
      * New configuration option define_timeperiods, which
	allows to create Nagios timeperiod definitions.
	This also enables the Multiadmin tools to filter
	out services which are currently not in their
	notification interval.
      * NIC check for Linux (netctr.combined) now supports
	checking of error rates
      * fc_brocade_port: New possibility of monitoring
	CRC errors and C3 discards
      * Fixed bug: snmp_info_single was missing
        in precompiled host checks
	
1.0.38:
      * New: check_mk's multiadmin tool (Python based
	web page). It allows mass administration of
	services (enable/disable checks/notifications, 
	acknowledgements, downtimes). It does not need
	Nagios service- or host groups but works with
	a freeform search.
      * Remove duplicate <?php from the four new 
	PNP templates of 1.0.37.
      * Linux Agent: Kill hanging NFS with signal 9
	(signal 15 does not always help)
      * Some improvements in autodetection. Also make
	debug mode: ./autodetect.py: This helps to
	find problems in autodetection.
      * New configuration variables generate_hostconf and
	generate_dummy_commands, which allows to suppress
	generation of host definitions for Nagios, or 
	dummy commands, resp.
      * Now also SNMP based checks use cache files.
      * New major options --backup and --restore for
	intelligent backup and restore of configuration
	and runtime data
      * New variable simulation_mode allows you to dry
	run your Nagios with data from another installation.
      * Fixed inventory of Linux cpu.loads and cpu.threads
      * Fixed several examples in checks manpages
      * Fixed problems in install_nagios_on_lenny.sh
      * ./setup.sh now understands option --yes: This
        will not output anything except error messages
	and assumes 'yes' to all questions
      * Fix missing 'default.php' in templates for
	local
	
1.0.37:
      * IMPORTANT: Semantics of check "cpu.loads" has changed.
	Levels are now regarded as *per CPU*. That means, that
	if your warning level is at 4.0 on a 2 CPU machine, then 
	a level of 8.0 is applied.
      * On check_mk -v now also ouputs version of check_mk
      * logfile_patterns can now contain host specific entries.
	Please refer to updated online documentation for details.
      * Handling wrapping of performance counters. 32 and 64 bit
	counters should be autodetected and handled correctly.
	Counters wrapping over twice within one check cycle
	cannot be handled, though.
      * Fixed bug in diskstat: Throughput was computed twice
	too high, since /proc/diskstats counts in sectors (512 Bytes)
	not in KB
      * The new configuration variables bulkwalk_hosts and
	non_bulkwalk_hosts, that allow 	to specify, which hosts 
	support snmpbulkwalk (which is
	faster than snmpwalk) and which not. In previos versions,
	always bulk walk was used, but some devices do not support
	that.
      * New configuration variable non_aggregated_hosts allows
	to exclude hosts generally from service aggregation.
      * New SNMP based check for Rittal CMC TC 
	(ComputerMultiControl-TopConcept) Temperature sensors 
      * Fixed several problems in autodetection of setup
      * Fixed inventory check: exit code was always 0
	for newer Python versions.
      * Fixed optical problem in check manual pages with
	newer version of less.
      * New template check_mk-local.php that tries to
	find and include service name specific templates.
	If none is found, default.php will be used.
      * New PNP templates check_mk-kernel.php for major page
	faults, context switches and process creation
      * New PNP template for cpu.threads (Number of threads)
      * Check nfsmounts now detects stale NFS handles and
	triggers a warning state in that case

1.0.36:
      * New feature of Linux/UNIX Agent: "MRPE" allows
	you to call Nagios plugins by the agent. Please
	refer to online documentation for details.
      * Fix bug in logwatch.php: Logfiles names containing spaces
	now work.
      * Setup.sh now automatically creates cfg_dir if
	none found in nagios.cfg (which is the case for the
	default configuration of a self compiled Nagios)
      * Fix computation of CPU usage for VMS.
      * snmp_hosts now allows config-list syntax. If you do
	not define snmp_hosts at all, all hosts with tag
	'snmp' are considered to be SNMP hosts. That is 
	the new preferred way to do it. Please refer
	to the new online documentation.
      * snmp_communities now also allows config-list syntax
	and is compatible to datasource_programs. This allows
	to define different SNMP communities by making use
	of host tags.
      * Check ifoperstatus: Monitoring of unused ports is
	now controlled via ifoperstatus_monitor_unused.
      * Fix problem in Windows-Agent with cluster filesystems:
	temporarily non-present cluster-filesystems are ignored by
	the agent now.
      * Linux agent now supports /dev/cciss/d0d0... in section
	<<<diskstat>>>
      * host configuration for Nagios creates now a variable
	'name host_$HOSTNAME' for each host. This allows
	you to add custom Nagios settings to specific hosts
	in a quite general way.
      * hosts' parents can now be specified with the
	variable 'parents'. Please look at online documentation
	for details.
      * Summary hosts now automatically get their real host as a
	parent. This also holds for summary cluster hosts.
      * New option -X, --config-check that checks your configuration
	for invalid variables. You still can use your own temporary
	variables if you prefix them with an underscore.
	IMPORTANT: Please check your configuration files with
	this option. The check may become an implicit standard in
	future versions.
      * Fixed problem with inventory check on older Python 
	versions.
      * Updated install_nagios_on_lenny.sh to Nagios version
	3.2.0 and fixed several bugs.

1.0.35:
      * New option -R/--restart that does -S, -H and -C and
	also restarts Nagios, but before that does a Nagios
	config check. If that fails, everything is rolled
	back and Nagios keeps running with the old configuration.
      * PNP template for PING which combines RTA and LOSS into
	one graph.
      * Host check interval set to 1 in default templates.
      * New check for hanging NFS mounts (currently only
	on Linux)
      * Changed check_mk_templates.cfg for PING-only hosts:
	No performance data is processed for the PING-Check
	since the PING data is already processed via the
	host check (avoid duplicate RRDs)
      * Fix broken notes_url for logwatch: Value from setup.sh
	was ignored and always default value taken.
      * Renamed config variable mknagios_port to agent_port
	(please updated main.mk if you use that variable)
      * Renamed config variable mknagios_min_version to
	agent_min_version (update main.mk if used)
      * Renamed config variable mknagios_autochecksdir to 
	autochecksdir (update main.mk if used)
      * configuration directory for Linux/UNIX agents is
	now configurable (default is /etc/check_mk)
      * Add missing configuration variable to precompiled
	checks (fix problem when using clusters)
      * Improved multipath-check: Inventory now determines
	current number of paths. And check output is more
	verbose.
      * Mark config files as config files in RPM. RPM used
	to overwrite main.mk on update!
	
1.0.34:
      * Ship agents for AIX and SunOS/Solaris (beta versions).
      * setup script now autodetects paths and settings of your
	running Nagios
      * Debian package of check_mk itself is now natively build
	with paths matching the prepackaged Nagios on Debian 5.0
      * checks/df: Fix output of check: percentage shown in output
	did include reserved space for root where check logic did
	not. Also fix logic: account reserved space as used - not
	as avail.
      * checks/df: Exclude filesystems with size 0 from inventory.
      * Fix bug with host tags in clusters -> precompile did not
	work.
      * New feature "Inventory Check": Check for new services. Setting
	inventory_check_interval=120 in main.mk will check for new services
	every 2 hours on each host. Refer to online documentation
	for more details.
      * Fixed bug: When agent sends invalid information or check
	has bug, check_mk now handles this gracefully
      * Fixed bug in checks/diskstat and in Linux agent. Also
	IDE disks are found. The inventory does now work correctly
	if now disks are found.
      * Determine common group of Apache and Nagios at setup.
	Auto set new variable www_group which replaces logwatch_groupid.
	Fix bug: logwatch directories are now created with correct
	ownership when check_mk is called manually as root.
      * Default templates: notifications options for hosts and
	services now include also recovery, flapping and warning
	events.
      * Windows agent: changed computation of RAM and SWAP usage
	(now we assume that "totalPageFile" includes RAM *and*
	SWAP).
      * Fix problem with Nagios configuration files: remove
	characters Nagios considers as illegal from service
	descriptions.
      * Processing of performance data (check_icmp) for host
        checks and PING-only-services now set to 1 in default
	templates check_mk_templates.cfg.
      * New SNMP checks for querying FSC ServerView Agent: fsc_fans,
	fsc_temp and fsc_subsystems. Successfully tested with agents
	running	on Windows and Linux.
      * RPM packaged agent tested to be working on VMWare ESX 4.0 
	(simply install RPM package with rpm -i ... and open port 
	in firewall with "esxcfg-firewall -o 6556,tcp,in,check_mk")
      * Improve handling of cache files: inventory now uses cache
	files only if they are current and if the hosts are not
	explicitely specified.
	
1.0.33:
      * Made check_mk run on Python 2.3.4 (as used in CentOS 4.7
	und RedHat 4.7). 
      * New option -M that prints out manual pages of checks.
	Only a few check types are documented yet, but more will
	be following.
      * Package the empty directory /usr/lib/check_mk_agent/plugins
	and ../local into the RPM and DEB package of the agent
      * New feature: service_dependencies. check_mk lets you comfortably
	create Nagios servicedependency definitions for you and also
	supports them by executing the checks in an optimal order.
      * logwatch.php: New button for hiding the context messages.
	This is a global setting for all logfiles and its state is
	stored in a cookie.
	
1.0.32:
      * IMPORTANT: Configuration variable datasource_programs is now
        analogous to that of host_groups. That means: the order of
        program and hostlist must be swapped!
      * New option --fake-dns, useful for tests with non-existing
	hosts.
      * Massive speed improvement for -S, -H and -C
      * Fixed bug in inventory of clusters: Clustered services where
	silently dropped (since introduction of host tags). Fixed now.
      * Fixed minor bug in inventory: Suppress DNS lookup when using
	--no-tcp
      * Fixed bug in cluster handling: Missing function strip_tags()
	in check_mk_base.py was eliminated.
      * Changed semantics of host_groups, summary_host_groups,
	host_contactgroups, and summary_host_groups for clusters. 
	Now the cluster names will be relevant, not
	the names of the nodes. This allows the cluster hosts to
	have different host/contactgroups than the nodes. And it is more
	consistent with other parts of the configuration.
      * Fixed bug: datasource_programs on cluster nodes did not work
	when precompiling

1.0.31:
      * New option -D, --dump that dumps all configuration information
	about one, several or all hosts
	New config variables 'ignored_checktypes' and 'ignored_services',
        which allow to include certain checktypes in general or
        some services from some hosts from inventory
      * Config variable 'clustered_services' now has the same semantics
	as ignored_checktypes and allows to make it host dependent.
      * Allow magic tags PHYSICAL_HOSTS, CLUSTER_HOSTS and ALL_HOSTS at
	all places, where lists of hosts are expected (except checks).
	This fixes various problems that arise when using all_hosts at
	those places:
	  * all_hosts might by changed by another file in conf.d
	  * all_hosts does not contain the cluster hosts
      * Config file 'final.mk' is read after all other config files -
	if it exists. You can put debug code there that prints the
	contents of your variables.
      * Use colored output only, if stdout is a tty. If you have
	problems with colors, then you can pipe the output
	through cat or less
      * Fixed bug with host tags: didn't strip off tags when
	processing configuration lists (occurs when using
	custom host lists)
      * mk_logwatch is now aware of inodes of logfiles. This
	is important for fast rotating files: If the inode
	of a logfile changes between two checks mk_logwatch
	assumes that the complete content is new, even if
	the new file is longer than the old one.
      * check_mk makes sure that you do not have duplicate
	hosts in all_hosts or clusters.

1.0.30:
      * Windows agent now automatically monitors all existing
	event logs, not only "System" and "Application".

1.0.29:
      * Improved default Nagios configuration file:
	added some missing templates, enter correct URLs
	asked at setup time.
      * IMPORANT: If you do not use the new default 
	Nagios configuration file you need to rename
	the template for aggregated services (summary
	services) to check_mk_summarizes (old name
	was 'check_mk_passive-summary'). Aggregated
	services are *always* passive and do *never*
	have performance data.
      * Hopefully fixed CPU usage output on multi-CPU
	machines
      * Fixed Problem in Windows Agent: Eventlog monitoring
	does now also work, if first record has not number 1
	(relevant for larger/older eventlogs)
      * Fixed bug in administration.html: Filename for Nagios
	must be named check_mk.cfg and *not* main.mk. Nagios
	does not read files without the suffix .cfg. 
      * magic factor for df, that allows to automatgically 
        adapt levels for very big or very small filesystems.
      * new concept of host tags simplyfies configuration.
      * IMPORTANT: at all places in the configuration where
	lists of hosts are used those are not any longer
	interpreted as regular expressions. Hostnames
	must match exactly. Therefore the list [ "" ] does
	not any longer represent the list of all hosts.
	It is a bug now. Please write all_hosts instead
	of [ "" ]. The semantics for service expressions
	has not changed.
      * Fixed problem with logwatch.php: Begin with
	<?php, not with <?. This makes some older webservers
	happy.
      * Fixed problem in check ipmi: Handle corrupt output
	from agent
      * Cleaned up code, improved inline documentation
      * Fixed problem with vms_df: default_filesystem_levels,
	filesystem_levels and df magic number now are used
	for df, vms_df and df_netapp together. Works now also
	when precompiled.
	
1.0.28:
      * IMPORTANT: the config file has been renamed from
	check_mk.cfg to main.mk. This has been suggested
	by several of my customers in order to avoid 
	confusion with Nagios configuration files. In addition,
	all check_mk's configuration file have to end in
	'.mk'. This also holds for the autochecks. The 
	setup.sh script will automatically rename all relevant
	files. Users of RPM or DEB installations have to remove
	the files themselves - sorry.
      * Windows agent supports eventlogs. Current all Warning
        and Error messages from 'System' and 'Application' are
        being sent to check_mk. Events can be filtered on the
	Nagios host.
      * Fixed bug: direct RRD update didn't work. Should now.
      * Fixed permission problems when run as root.
      * Agent is expected to send its version in <<<check_mk>>>
	now (not any longer in <<<mknagios>>>
      * Fixed bug in Windows agent. Performance counters now output
	correct values
      * Change checks/winperf: Changed 'ops/sec' into MB/s.
	That measures read and write disk throughput
	(now warn/crit levels possible yet)
      * new SNMP check 'ifoperstatus' for checking link
        of network interfaces via SNMP standard MIB
      * translated setup script into english
      * fixed bug with missing directories in setup script
      * made setup script's output nicer, show version information
      * NEW: mk_logwatch - a new plugin for the linux/UNIX agent
	for watching logfiles
      * Better error handling with Nagios pipe
      * Better handling of global error: make check_mk return
	CRIT, when no data can retrieved at all.
      * Added missing template 'check_mk_pingonly' in sample
	Nagios config file (is needed for hosts without checks)
	
1.0.27:
      * Ship source code of windows agent
      * fix several typos
      * fix bug: option --list-hosts did not work
      * fix bug: precompile "-C" did not work because
	of missing extension .py
      * new option -U,--update: It combines -S, -H and
	-U and writes the Nagios configuration into a
	file (not to stdout).
      * ship templates for PNP4Nagios matching most check_mk-checks.
	Standard installation path is /usr/share/check_mk/pnp-templates
	
1.0.26:
      -	Changed License to GNU GPL Version 2
      * modules check_mk_admin and check_mk_base are both shipped
	uncompiled.
      * source code of windows agent togehter with Makefile shipped
	with normal distribution
      * checks/md now handles rare case where output of /proc/mdstat
	shows three lines per array

1.0.25:
      * setup skript remembers paths

1.0.24:
      * fixed bug with precompile: Version of Agent was always 0

1.0.23:
      * fixed bug: check_config_variables was missing in precompiled
	files
      * new logwatch agent in Python plus new logwatch-check that
	handles both the output from the old and the new agent

1.0.22:
      * Default timeout for TCP transfer increased from 3.0 to 60.0
      * Windows agent supports '<<<mem>>>' that is compatible with Linux
      * Windows agents performance counters output fixed
      * Windows agent can now be cross-compiled with mingw on Linux
      * New checktype winperf.cpuusage that retrieves the percentage
	of CPU usage from windows (still has to be tested on Multi-CPU
	machine)
      * Fixed bug: logwatch_dir and logwatch_groupid got lost when
	precompiling. 
      * arithmetic for CPU usage on VMS multi-CPU machines changed

1.0.21:
      * fixed bug in checks/df: filesystem levels did not work
	with precompiled checks

1.0.20:
      * new administration guide in doc/
      * fixed bug: option -v now works independent of order
      * fixed bug: in statgrab_net: variable was missing (affected -C)
      * fixed bug: added missing variables, imported re (affected -C)
      * check ipmi: new option ipmi_summarize: create only one check for all sensors
      * new pnp-template for ipmi summarized ambient temperature
 
1.0.19:
      * Monitoring of Windows Services
      * Fixed bug with check-specific default parameters
      * Monitoring of VMS (agent not included yet)
      * Retrieving of data via an external programm (e.g. SSH/RSH)
      * setup.sh does not overwrite check_mk.cfg but installs
	the new default file as check_mk.cfg-1.0.19
      * Put hosts into default hostgroup if none is configured<|MERGE_RESOLUTION|>--- conflicted
+++ resolved
@@ -7,12 +7,9 @@
     Checks & Agents:
     * 1947 agent_ucs_bladecenter: Monitors UCS Bladecenter via Web-API...
     * 2017 FIX: Solaris-Agent: Prevent hanging agent in uptime section...
-<<<<<<< HEAD
-    * 2019 FIX: heartbeat_crm: Be compatible to yet unknown crm_mon output format
-=======
     * 1890 FIX: cisco_temperature: Replaces cisco_temp_perf and cisco_temp_sensor...
             NOTE: Please refer to the migration notes!
->>>>>>> 9cd89f31
+    * 2019 FIX: heartbeat_crm: Be compatible to yet unknown crm_mon output format
 
     WATO:
     * 1946 FIX: WATO Web-API: edit host action does no longer unset all unspecified attributes...
