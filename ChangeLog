--- conflicted
+++ resolved
@@ -53,14 +53,11 @@
     * 2419 windows agent: is now downward compatible to win2k
     * 2517 mem.linux: Now able to handle hardware corrupted error via WATO rule...
     * 1281 Microsoft Azure special agent (treasures)...
-<<<<<<< HEAD
     * 1283 hyperv_checkpoints,hyperv_vmstatus: Checkpoints and Integration Services Check for HyperV VMs...
-=======
     * 2420 mk_db2.aix: now able to monitor partitioned databases...
     * 2530 ups_modulys_alarms ups_modulys_battery ups_modulys_battery_temp ups_modulys_inphase ups_modulys_outphase: New checks for the Socomec Modulys UPS
     * 2518 veritas_vcs: New check which monitors the Veritas Cluster Service...
     * 2519 check_mk_agent.linux: New section for a Veritas Cluster Service...
->>>>>>> 2b02e619
     * 2315 FIX: windows agent: BOM replacement, fixed incorrect byte offset...
     * 2316 FIX: windows agent: fix garbled output of cached agent plugins...
     * 2358 FIX: check_mk_agent.solaris: more correct computation of zfs used space...
