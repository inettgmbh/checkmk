--- conflicted
+++ resolved
@@ -58,13 +58,10 @@
     * 1590 FIX: printer_supply_ricoh: Fixed broken check
     * 1591 FIX: netapp_volumes: The state mixed_raid_type is now treated as non-critical state
     * 1602 FIX: dell_om_esmlog: Fixed typo in plugin output
-<<<<<<< HEAD
     * 1603 FIX: ad_replication: fixed typo in plugin output
     * 1604 FIX: mysql_slave: Dealing with situation where connection with master is lost
-=======
     * 1563 FIX: Reworked configuration of process monitoring...
             NOTE: Please refer to the migration notes!
->>>>>>> 3f40fd9d
 
     Multisite:
     * 1508 Allow input of plugin output and perfdata when faking check results...
