--- conflicted
+++ resolved
@@ -7,11 +7,8 @@
     * 0168 f5_bigip_pool: Added Wato configuration...
     * 0995 raritan_pdu_outletcount: new check for outlet count of Raritan PX-2000 family PDUs
     * 0169 websphere_mq_channels,ebsphere_mq_queues: New Checks to monitor IBM Websphere MQ Queues and Channels...
-<<<<<<< HEAD
     * 0170 hp_proliant_power: New check to monitor the Power Meter on Prolaint Servers and iLO Boards
-=======
     * 1034 Always provide also 64 bit version of Windows agent
->>>>>>> 4ab2b75d
     * 0994 FIX: agent plugin smart: fixed syntax error
     * 0989 FIX: logwatch.ec: Fix forwarding multiple messages via syslog/TCP...
     * 0943 FIX: if.include: fixed incorrect traffic percentage values in the check output of if checks...
