--- conflicted
+++ resolved
@@ -8,12 +8,9 @@
     * Contacts can now define *_notification_commands attributes which can now
       override the default notification command check-mk-notify
     * SNMP scan: fixed case where = was contained in SNMP info
-<<<<<<< HEAD
     * check_imap_folder: new active check for searching for certain subjects
       in an IMAP folder
-=======
     * cmk -D shows multiple agent types e.g. when using SNMP and TCP on one host
->>>>>>> 1ff8f694
 
     Checks & Agents:
     * New Checks for Siemens Blades (BX600)
@@ -113,12 +110,9 @@
     * FIX: fixed logwatch loosing the master_url parameter in distributed setups
     * FIX: Fixed doubled var "site" in view editor (site and siteopt filter)
     * FIX: Don't crash on requests without User-Agent HTTP header
-<<<<<<< HEAD
     * Downtimes: new conveniance function for downtime from now for ___ minutes.
       This is especially conveniant for scripting.
-=======
     * FIX: fixed layout of login dialog when showing up error messages
->>>>>>> 1ff8f694
 
     Livecheck:
     * FIX: Compile livecheck also if diet libc is missing
