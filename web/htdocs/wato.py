#!/usr/bin/python
# -*- encoding: utf-8; py-indent-offset: 4 -*-
# +------------------------------------------------------------------+
# |             ____ _               _        __  __ _  __           |
# |            / ___| |__   ___  ___| | __   |  \/  | |/ /           |
# |           | |   | '_ \ / _ \/ __| |/ /   | |\/| | ' /            |
# |           | |___| | | |  __/ (__|   <    | |  | | . \            |
# |            \____|_| |_|\___|\___|_|\_\___|_|  |_|_|\_\           |
# |                                                                  |
# | Copyright Mathias Kettner 2010             mk@mathias-kettner.de |
# +------------------------------------------------------------------+
#
# This file is part of Check_MK.
# The official homepage is at http://mathias-kettner.de/check_mk.
#
# check_mk is free software;  you can redistribute it and/or modify it
# under the  terms of the  GNU General Public License  as published by
# the Free Software Foundation in version 2.  check_mk is  distributed
# in the hope that it will be useful, but WITHOUT ANY WARRANTY;  with-
# out even the implied warranty of  MERCHANTABILITY  or  FITNESS FOR A
# PARTICULAR PURPOSE. See the  GNU General Public License for more de-
# ails.  You should have  received  a copy of the  GNU  General Public
# License along with GNU Make; see the file  COPYING.  If  not,  write
# to the Free Software Foundation, Inc., 51 Franklin St,  Fifth Floor,
# Boston, MA 02110-1301 USA.

#   .-README---------------------------------------------------------------.
#   |               ____                _                                  |
#   |              |  _ \ ___  __ _  __| |  _ __ ___   ___                 |
#   |              | |_) / _ \/ _` |/ _` | | '_ ` _ \ / _ \                |
#   |              |  _ <  __/ (_| | (_| | | | | | | |  __/                |
#   |              |_| \_\___|\__,_|\__,_| |_| |_| |_|\___|                |
#   |                                                                      |
#   +----------------------------------------------------------------------+
#   | A few words about the implementation details of WATO.                |
#   `----------------------------------------------------------------------'

# [1] Files and Folders
# WATO organizes hosts in folders. A wato folder is represented by a 
# OS directory. If the folder contains host definitions, then in that
# directory a file name "hosts.mk" is kept.
# The directory hierarchy of WATO is rooted at etc/check_mk/conf.d/wato.
# All files in and below that directory are kept by WATO. WATO does not
# touch any other files or directories in conf.d.
# A *path* in WATO means a relative folder path to that directory. The
# root folder has the empty path (""). Folders are separated by slashes.
# Each directory contains a file ".wato" which keeps information needed
# by WATO but not by Check_MK itself.

# [2] Global variables
# Yes. Global variables are bad. But we use them anyway. Please go away
# if you do not like this. Global variables - if properly used - can make
# implementation a lot easier and clearer. Of course we could pack everything
# into a class and use class variables. But what's the difference?
#
# g_folders -> A dictionary of all folders, the key are there paths,
#              the values are dictionaries. Keys beginning
#              with a period are not persisted. Important keys are:
#
#   ".folders"        -> List of subfolders. This key is present even for leaf folders.
#   ".parent"         -> parent folder (not name, but Python reference!). Missing for the root folder
#   ".name"           -> OS name of the folder
#   ".path"           -> absolute path of folder
#   ".hosts"          -> Hosts in that folder. This key is present even if there are no hosts.
#                        If the hosts in the folder have not been loaded yet, then the key 
#                        is missing.
#   "title"           -> Title/alias of that folder
#   "attributes"      -> Attributes to be inherited to subfolders and hosts
#   "num_hosts"       -> number of hosts in this folder (this is identical to 
#                        to len() of the entry ".hosts" but is persisted for
#                        performance issues.
#   ".total_hosts"    -> recursive number of hosts, computed on demand by
#                        num_hosts_in()
#                        
# 
# g_folder -> The folder object representing the folder the user is 
#             currently operating in. 
#
# g_root_folder -> The folder object representing the root folder
#
# At the beginning of each page, those three global variables are
# set. All folders are loaded, but only their meta-data, not the
# actual Check_MK files (hosts.mk). WATO is designed for managing
# 100.000 hosts. So operations on all hosts might last a while...
#
# g_hook -> dictionary of hooks (i.e. user supplied functions) to
#           be called in various situations.
#
# g_configvars -> dictionary of variables in main.mk that can be configured 
#           via WATO.
#
# g_html_head_open -> True, if the HTML head has already been rendered.


#.
#   .-Init-----------------------------------------------------------------.
#   |                           ___       _ _                              |
#   |                          |_ _|_ __ (_) |_                            |
#   |                           | || '_ \| | __|                           |
#   |                           | || | | | | |_                            |
#   |                          |___|_| |_|_|\__|                           |
#   |                                                                      |
#   +----------------------------------------------------------------------+
#   | Importing, Permissions, global variables                             |
#   `----------------------------------------------------------------------'

import sys, pprint, socket, re, subprocess, time, datetime,  \
       shutil, tarfile, StringIO, math, fcntl
import urllib, urllib2
import config, htmllib, multitar
from lib import *


class MKAutomationException(Exception):
    def __init__(self, msg):
        Exception.__init__(self, msg)

# Some paths and directories
root_dir           = defaults.check_mk_configdir + "/wato/"
multisite_dir      = defaults.default_config_dir + "/multisite.d/wato/"
sites_mk           = defaults.default_config_dir + "/multisite.d/sites.mk"
var_dir            = defaults.var_dir + "/wato/"
log_dir            = var_dir + "log/"
snapshot_dir       = var_dir + "/snapshots/"
sync_snapshot_file = defaults.tmp_dir + "/sync_snapshot.tar.gz"
repstatus_file     = var_dir + "replication_status.mk"

# Directories and files to synchronize during replication
replication_paths = [
  ( "dir",  "check_mk",   root_dir ),
  ( "dir",  "multisite",  multisite_dir ),
  ( "file", "htpasswd",   defaults.htpasswd_file ),
  # Also replicate the user-settings of Multisite? While the replication
  # as such works pretty well, the count of pending changes will not 
  # know. 
  ( "dir", "usersettings", defaults.var_dir + "/web" ),
]

# Directories and files for backup & restore
backup_paths = replication_paths + [
  ( "file", "sites",      sites_mk)
  # autochecks are a site-local ressource. This does only make
  # sense for single-site installations. How should we handle
  # this?
  # ( "dir", "autochecks", defaults.autochecksdir ),

]


ALL_HOSTS    = [ '@all' ]
ALL_SERVICES = [ "" ]
NEGATE       = '@negate'
NO_ITEM      = {} # Just an arbitrary unique thing

# Actions for log_pending
RESTART      = 1
SYNC         = 2
SYNCRESTART  = 3
AFFECTED     = 4
LOCALRESTART = 5

g_folder = None
g_root_folder = None
g_folders = {}
g_html_head_open = False

#.
#   .-Main-----------------------------------------------------------------.
#   |                        __  __       _                                |
#   |                       |  \/  | __ _(_)_ __                           |
#   |                       | |\/| |/ _` | | '_ \                          |
#   |                       | |  | | (_| | | | | |                         |
#   |                       |_|  |_|\__,_|_|_| |_|                         |
#   |                                                                      |
#   +----------------------------------------------------------------------+
#   | Der Seitenaufbau besteht aus folgenden Teilen:                       |
#   | 1. Kontextbuttons: wo kann man von hier aus hinspringen, ohne Aktion |
#   | 2. Verarbeiten einer Aktion, falls eine gültige Transaktion da ist   |
#   | 3. Anzeigen von Inhalten                                             |
#   |                                                                      |
#   | Der Trick: welche Inhalte angezeigt werden, hängt vom Ausgang der    |
#   | Aktion ab. Wenn man z.B. bei einem Host bei "Create new host" auf    |
#   | [Save] klickt, dann kommt bei Erfolg die Inventurseite, bei Miss-    |
#   | bleibt man auf der Neuanlegen-Seite                                  |
#   |                                                                      | 
#   | Dummerweise kann ich aber die Kontextbuttons erst dann anzeigen,     |
#   | wenn ich den Ausgang der Aktion kenne. Daher wird zuerst die Aktion  |
#   | ausgeführt, welche aber keinen HTML-Code ausgeben darf.              |
#   `----------------------------------------------------------------------'

wato_styles = [ "pages", "wato", "status" ]

def page_handler():

    # Distributed WATO: redirect to better peer, if possible. Only the
    # Sites administration is available locally.
    peer = preferred_peer()
    if do_peer_redirect(peer):
        return

    global g_html_head_open
    g_html_head_open = False

    if not config.wato_enabled:
        raise MKGeneralException(_("WATO is disabled. Please set <tt>wato_enabled = True</tt>"
                                   " in your <tt>multisite.mk</tt> if you want to use WATO."))
    if not config.may("wato.use"):
        raise MKAuthException(_("You are not allowed to use WATO."))

    # Make information about current folder and hosts available
    prepare_folder_info()

    current_mode = html.var("mode") or "main"
    modeperms, modefunc = modes.get(current_mode, ([], None))
    if modefunc == None:
        html.header(_("Sorry"), stylesheets=wato_styles)
        html.begin_context_buttons()
        html.context_button(_("Home"), make_link([("mode", "main")]), "home")
        html.end_context_buttons()
        html.message(_("This module has not yet been implemented."))
        html.footer()
        return

    # Check general permission for this mode
    if not config.may("wato.seeall"):
        for pname in modeperms:
            config.need_permission("wato." + pname)

    # Do actions (might switch mode)
    action_message = None
    if html.has_var("_transid"):
        try:
            config.need_permission("wato.edit")

            # Even if the user has seen this mode because auf "seeall", 
            # he needs an explicit access permission for doing changes:
            if config.may("wato.seeall"):
                for pname in modeperms:
                    config.need_permission("wato." + pname)

            result = modefunc("action")
            if type(result) == tuple:
                newmode, action_message = result
            else:
                newmode = result

            # If newmode is False, then we shall immediately abort.
            # This is e.g. the case, if the page outputted non-HTML
            # data, such as a tarball (in the export function). We must
            # be sure not to output *any* further data in that case.
            if newmode == False:
                return

            # if newmode is not None, then the mode has been changed
            elif newmode != None:
                if newmode == "": # no further information: configuration dialog, etc.
                    if action_message:
                        html.message(action_message)
                    if g_html_head_open:
                        html.write("</div>")
                        html.footer()
                    return
                modeperms, modefunc = modes.get(newmode)
                current_mode = newmode
                html.set_var("mode", newmode) # will be used by makeuri

                # Check general permissions for the new mode
                if not config.may("wato.seeall"):
                    for pname in modeperms:
                        config.need_permission("wato." + pname)

        except MKUserError, e:
            action_message = e.message
            html.add_user_error(e.varname, e.message)

        except MKAuthException, e:
            action_message = e.reason
            html.add_user_error(None, e.reason)

    # Title
    html.header(modefunc("title"), stylesheets = wato_styles)
    html.write("<script type='text/javascript' src='js/wato.js'></script>")
    html.write("<div class=wato>\n")

    if peer == False:
        html.show_error("<b>%s</b><br>%s" % (
            _("Primary system unreachable"),
            _("The primary system is currently unreachable. Please make sure "
              "that you synchronize changes back as soon as it is available "
              "again.")))

    try:
        # Show contexts buttons
        html.begin_context_buttons()
        modefunc("buttons")
        for inmode, buttontext, target in extra_buttons:
            if inmode == current_mode:
                if hasattr(target, '__call__'):
                    target = target()
                    if not target:
                        continue
                if '/' == target[0] or target.startswith('../') or '://' in target:
                    html.context_button(buttontext, target)
                else:
                    html.context_button(buttontext, make_link([("mode", target)]))
        html.end_context_buttons()
        html.write("<br>")

        # Show outcome of action
        if html.has_users_errors():
            html.show_error(action_message)
        elif action_message:
            html.message(action_message)

        # Show content
        modefunc("content")

    except MKGeneralException:
        raise

    except MKInternalError:
        raise

    except MKAuthException:
        raise

    except Exception, e:
        import traceback
        html.show_error(traceback.format_exc().replace('\n', '<br />'))

    html.write("</div>\n")
    if g_need_sidebar_reload == id(html):
        html.reload_sidebar()

    html.footer()


def set_current_folder(folder = None):
    global g_folder
    
    if folder:
        g_folder = folder
    else:
        if html.has_var("folder"):
            path = html.var("folder")
            g_folder = g_folders.get(path)
        else:
            host = html.var("host")
            if host: # find host with full scan. Expensive operation
                g_folder = find_host(host)
                if not g_folder:
                    raise MKGeneralException(_("The host <b>%s</b> is not managed by WATO.") % host)
            else: # fall back to root folder
                g_folder = g_root_folder

        if not g_folder:
            raise MKGeneralException(_('You called this page with a non-existing folder! '
                                     'Go back to the <a href="wato.py">main index</a>.'))
    html.set_var("folder", g_folder['.path']) # in case of implizit folder selection
    load_hosts(g_folder)          # load information about hosts

g_need_sidebar_reload = None
def need_sidebar_reload():
    global g_need_sidebar_reload
    g_need_sidebar_reload = id(html)

#.
#   .-Load/Save------------------------------------------------------------.
#   |          _                    _    ______                            |
#   |         | |    ___   __ _  __| |  / / ___|  __ ___   _____           |
#   |         | |   / _ \ / _` |/ _` | / /\___ \ / _` \ \ / / _ \          |
#   |         | |__| (_) | (_| | (_| |/ /  ___) | (_| |\ V /  __/          |
#   |         |_____\___/ \__,_|\__,_/_/  |____/ \__,_| \_/ \___|          |
#   |                                                                      |
#   +----------------------------------------------------------------------+
#   | Helper functions for loading and saving folder and hosts data.       |
#   | Hosts are loaded separately from the folders. This is for perfor-    |
#   | mance reasons. In most cases information about the hosts is needed   |
#   | only for the current folder. Keep in mind: WATO is designed for      |
#   | handling 100k hosts.                                                 |
#   '----------------------------------------------------------------------'

def folder_dir(the_folder):
    return root_dir + the_folder[".path"]

# Save one folder (i.e. make sure the directory exist and write its .wato file)
def save_folder(folder):
    # Remove temporary entries from the dictionary
    cleaned = dict([(k, v) for (k, v) in folder.iteritems() if not k.startswith('.') ])

    # Create the directory with the correct permissions (in case it doesn't exist)
    dir = folder_dir(folder)
    make_nagios_directory(dir)

    wato_filename = dir + "/.wato"
    config.write_settings_file(wato_filename, cleaned)

def save_folder_and_hosts(folder):
    save_folder(folder)
    save_hosts(folder)


# Save a folder and all of its subfolders (recursively)
def save_folders(folder):
    save_folder(folder)
    for subfolder in folder[".folders"].values():
        save_folders(subfolder)


def save_all_folders():
    save_folders(g_root_folder)

# Load the meta-data of a folder (it's .wato file), register
# it in g_folders, load recursively all subfolders and then
# return the folder object. The case the .wato file is missing 
# it will be assume to contain default values.
def load_folder(dir, name="", path="", parent=None):
    fn = dir + "/.wato"
    try:
        folder = eval(file(fn).read())
    except:
        # .wato missing or invalid
        folder = { 
            "title"      : name and name or _("Main directory"),
            "num_hosts"  : 0,
        }

    folder[".name"]    = name
    folder[".path"]    = path
    folder[".folders"] = {}
    if parent:
        folder[".parent"] = parent

    if "attributes" not in folder: # Make sure, attributes are always present
        folder["attributes"] = {}

    # Add information about the effective site of this folder
    if is_distributed():
        if "site" in folder["attributes"]:
            folder[".siteid"] = folder["attributes"]["site"]
        elif parent:
            folder[".siteid"] = parent[".siteid"]
        else:
            folder[".siteid"] = default_site()
        
    # Now look subdirectories
    for entry in os.listdir(dir):
        if entry[0] == '.': # entries '.' and '..'
            continue

        p = dir + "/" + entry

        if os.path.isdir(p):
            if path == "":
                subpath = entry
            else:
                subpath = path + "/" + entry
            f = load_folder(p, entry, subpath, folder)
            folder[".folders"][entry] = f
    
    g_folders[path] = folder
    return folder

# Reload a folder. This is called after the folder is modified,
# so that subsequent code has access to the correct folder
# meta data (such as .siteid)
def reload_folder(folder):
    load_folder(folder_dir(folder), folder[".name"], folder[".path"], folder.get(".parent"))

# Load the information about all folders - except the hosts
def load_all_folders():
    if not os.path.exists(root_dir):
        os.makedirs(root_dir)

    global g_root_folder, g_folders
    g_folders = {}
    g_root_folder = load_folder(root_dir)


# Load all hosts from all configuration files.
def load_all_hosts(base_folder = None):
    if base_folder == None:
        base_folder = g_root_folder
    hosts = {}
    for f in base_folder[".folders"].values():
        hosts.update(load_all_hosts(f))
    hosts.update(load_hosts(base_folder))
    return hosts

def load_hosts(folder = None, force = False):
    if folder == None:
        folder = g_folder
    if ".hosts" not in folder or force:
        folder[".hosts"] = load_hosts_file(folder)
    folder["num_hosts"] = len(folder[".hosts"])
    return folder[".hosts"]

def reload_hosts(folder = None):
    load_hosts(folder, force = True)


def load_hosts_file(folder):
    hosts = {}

    filename = root_dir + folder[".path"] + "/hosts.mk"
    if os.path.exists(filename):
        variables = {
            "FOLDER_PATH"         : "",
            "ALL_HOSTS"           : ALL_HOSTS,
            "all_hosts"           : [],
            "ipaddresses"         : {},
            "extra_host_conf"     : { "alias" : [] },
            "extra_service_conf"  : { "_WATO" : [] },
            "host_attributes"     : {},
            "host_contactgroups"  : [],
        }
        execfile(filename, variables, variables)
        for h in variables["all_hosts"]:

            parts = h.split('|')
            hostname = parts[0]

            # Get generic attributes of that host
            host = variables["host_attributes"].get(hostname)
            if host == None: # Legacy file: reconstruct values
                host = {}
                # Some of the attributes are handled with special care. We do not 
                # want them to be redundant in the configuration file. We 
                # want to stay compatible with check_mk.
                ipaddress = variables["ipaddresses"].get(hostname)
                aliases = host_extra_conf(hostname, variables["extra_host_conf"]["alias"]) 
                if len(aliases) > 0:
                    alias = aliases[0]
                else:
                    alias = None
                host["alias"]     = alias 
                host["ipaddress"] = ipaddress

                # Retrieve setting for each individual host tag
                tags = set([ tag for tag in parts[1:] if tag != 'wato' and not tag.endswith('.mk') ])
                for attr, topic in host_attributes:
                    if isinstance(attr, HostTagAttribute):
                        tagvalue = attr.get_tag_value(tags)
                        host[attr.name()] = tagvalue

            # access to "raw" tags, needed for rule engine, remove implicit tags
            host[".tags"] = [ p for p in parts[1:] if p not in [ "wato", "//" ] ]

            # access to name of host, if key is not present
            host[".name"] = hostname

            # access to the folder object
            host['.folder'] = folder

            # Compute site attribute, because it is needed at various
            # places.
            if is_distributed():
                if "site" in host:
                    host[".siteid"] = host["site"]
                else:
                    host[".siteid"] = folder[".siteid"]
            else:
                host[".siteid"] = None

            hosts[hostname] = host


    # html.write("<pre>%s</pre>" % pprint.pformat(hosts))
    return hosts

def save_hosts(folder = None):
    if folder == None:
        folder = g_folder
    folder_path = folder[".path"]
    dirname = root_dir + folder_path
    filename = dirname + "/hosts.mk"
    if not os.path.isdir(dirname):
        os.makedirs(dirname)

    out = file(filename, "w")

    hosts = folder.get(".hosts", [])
    if len(hosts) == 0:
        if os.path.exists(filename):
            os.remove(filename)
        return


    all_hosts = [] # pair-list of (hostname, tags)
    ipaddresses = {}
    hostnames = hosts.keys()
    hostnames.sort()
    custom_macros = {} # collect value for attributes that are to be present in Nagios
    cleaned_hosts = {}
    for hostname in hostnames:
        # Remove temporary entries from the dictionary
        cleaned_hosts[hostname] = dict([(k, v) for (k, v) in hosts[hostname].iteritems() if not k.startswith('.') ])

        host = cleaned_hosts[hostname]
        effective = effective_attributes(host, folder)
        ipaddress = effective.get("ipaddress")

        # Compute tags from settings of each individual tag. We've got
        # the current value for each individual tag. Also other attributes
        # can set tags (e.g. the SiteAttribute)
        tags = set([])
        for attr, topic in host_attributes:
            value = effective.get(attr.name())
            tags.update(attr.get_tag_list(value))

        all_hosts.append((hostname, list(tags)))
        if ipaddress:
            ipaddresses[hostname] = ipaddress


        # Create contact group rule entries for hosts with explicitely set values
        # Note: since the type if this entry is a list, not a single contact group, all other list
        # entries coming after this one will be ignored. That way the host-entries have
        # precedence over the folder entries.

        if "contactgroups" in host:
            use, cgs = host["contactgroups"]
            if use and cgs:
                out.write("\nhost_contactgroups.append(( %r, [%r] ))\n" % (cgs, hostname))

        for attr, topic in host_attributes:
            attrname = attr.name()
            if attrname in effective:
                nag_varname = attr.nagios_name()
                if nag_varname:
                    value = effective.get(attrname)
                    nagstring = attr.to_nagios(value)
                    if nagstring != None:
                        if nag_varname not in custom_macros:
                            custom_macros[nag_varname] = {}
                        custom_macros[nag_varname][hostname] = nagstring

    out.write("# Written by WATO\n# encoding: utf-8\n\n")
    if len(all_hosts) > 0:
        out.write("all_hosts += [\n")
        for hostname, taglist in all_hosts:
            tagstext = "|".join(taglist)
            if tagstext:
                tagstext += "|"
            out.write('  "%s|%swato|/" + FOLDER_PATH + "/",\n' % (hostname, tagstext))
        out.write("]\n")
        if len(ipaddresses) > 0:
            out.write("\n# Explicit IP addresses\n")
            out.write("ipaddresses.update(")
            out.write(pprint.pformat(ipaddresses))
            out.write(")")
        out.write("\n")

    for nag_varname, entries in custom_macros.items():
        macrolist = []
        for hostname, nagstring in entries.items():
            macrolist.append((nagstring, [hostname]))
        if len(macrolist) > 0:
            out.write("\n# Settings for %s\n" % nag_varname)
            out.write("extra_host_conf.setdefault(%r, []).extend(\n" % nag_varname)
            out.write("  %s)\n" % pprint.pformat(macrolist))
    
    # If the contact groups of the host are set to be used for the monitoring,
    # we create an according rule for the folder and an according rule for
    # each host that has an explicit setting for that attribute.
    use, cgs = effective.get("contactgroups", (False, [])) 
    if use and cgs: 
        out.write("\nhost_contactgroups.append(\n"
                  "  ( %r, [ '/' + FOLDER_PATH + '/' ], ALL_HOSTS ))\n" % cgs)


    # Write information about all host attributes into special variable - even
    # values stored for check_mk as well.
    out.write("\n# Host attributes (needed for WATO)\n")
    out.write("host_attributes.update(\n%s)\n" % pprint.pformat(cleaned_hosts))


def delete_configuration_file(folder, thefile):
    path = folder_dir(folder, thefile)
    if os.path.exists(path):
        os.remove(path) # remove the actual configuration file
    if os.path.exists(path + ".wato"):
        os.remove(path + ".wato") # remove the .wato file


# If folder attributes change, configuration files below
# need to be re-written, as they contain the gross product
# all all folder-attributes (due to inheritance). Check_MK
# is presented with the result of the inheritance.
def rewrite_config_files_below(folder):
    for fo in folder[".folders"].values():
        rewrite_config_files_below(fo)
    rewrite_config_file(folder)

def rewrite_config_file(folder):
    load_hosts(folder)
    save_hosts(folder)


# returns the aliaspath of the given folder
def get_folder_aliaspath(folder, show_main = True):
    aliaspath = [folder['title']]
    while '.parent' in folder:
        folder = folder['.parent']
        if folder != g_root_folder or show_main:
            aliaspath.insert(0,folder['title'])
    return ' / '.join(aliaspath)

#.
#   .-Folders--------------------------------------------------------------.
#   |                   _____     _     _                                  |
#   |                  |  ___|__ | | __| | ___ _ __ ___                    |
#   |                  | |_ / _ \| |/ _` |/ _ \ '__/ __|                   |
#   |                  |  _| (_) | | (_| |  __/ |  \__ \                   |
#   |                  |_|  \___/|_|\__,_|\___|_|  |___/                   |
#   |                                                                      |
#   +----------------------------------------------------------------------+
#   | Mode for showing a folder, bulk actions on hosts.                    |
#   '----------------------------------------------------------------------'

def mode_folder(phase):
    if phase == "title":
        return g_folder["title"]

    elif phase == "buttons":
        global_buttons()
        if config.may("wato.rulesets") or config.may("wato.seeall"):
            html.context_button(_("Rulesets"),        make_link([("mode", "rulesets")]), "rulesets")
        html.context_button(_("Folder Properties"), make_link_to([("mode", "editfolder")], g_folder), "edit")
        if config.may("wato.manage_folders"):
            html.context_button(_("New folder"),        make_link([("mode", "newfolder")]), "newfolder")
        if config.may("wato.manage_hosts"):
            html.context_button(_("New host"),          make_link([("mode", "newhost")]), "new")
        search_button()
        folder_status_button()
        if config.may("wato.random_hosts"):
            html.context_button(_("Random Hosts"), make_link([("mode", "random_hosts")]), "random")
    
    elif phase == "action":
        if html.var("_search"): # just commit to search form
            return

        ### Operations on SUBFOLDERS

        if html.var("_delete_folder") and html.transaction_valid():
            delname = html.var("_delete_folder")
            del_folder = g_folder[".folders"][delname]
            config.need_permission("wato.manage_folders")
            if True != check_folder_permissions(g_folder, "write", False):
                raise MKAuthException(_("Sorry. In order to delete a folder you need write permissions to its "
                                        "parent folder."))
            return delete_folder_after_confirm(del_folder)

        ### Operations on HOSTS

        # Deletion of single hosts
        delname = html.var("_delete_host")
        if delname and delname in g_folder[".hosts"]:
            config.need_permission("wato.manage_hosts")
            check_folder_permissions(g_folder, "write")
            return delete_host_after_confirm(delname)

        # Move single hosts to other folders
        if html.has_var("_move_host_to"):
            config.need_permission("wato.edit_hosts")
            hostname = html.var("host")
            check_folder_permissions(g_folder, "write")
            if hostname:
                move_host_to(hostname, html.var("_move_host_to"))
                return

        # bulk operation on hosts
        if not html.transaction_valid():
            return

        if html.var("_bulk_inventory"):
            return "bulkinventory"

        selected_hosts = get_hostnames_from_checkboxes()
        if len(selected_hosts) == 0:
            raise MKUserError(None,
            _("Please select some hosts before doing bulk operations on hosts."))

        # Deletion
        if html.var("_bulk_delete"):
            config.need_permission("wato.manage_hosts")
            return delete_hosts_after_confirm(selected_hosts)

        # Move
        elif html.var("_bulk_move"):
            config.need_permission("wato.edit_hosts")
            target_folder_name = html.var("bulk_moveto")
            if target_folder_name == "@":
                raise MKUserError("bulk_moveto", _("Please select the destination folder"))
            target_folder = g_folders[target_folder_name]
            num_moved = move_hosts_to(selected_hosts, target_folder_name)
            return None, _("Successfully moved %d hosts to %s") % (num_moved, target_folder["title"])

        # Move to target folder (from import)
        elif html.var("_bulk_movetotarget"):
            config.need_permission("wato.edit_hosts")
            return move_to_imported_folders(selected_hosts)

        elif html.var("_bulk_edit"):
            return "bulkedit"

        elif html.var("_bulk_cleanup"):
            return "bulkcleanup"

    else:
        render_folder_path()
        have_something = show_subfolders(g_folder)
        have_something = show_hosts(g_folder) or have_something
        if not have_something:
            url = "wato.py?mode=view_ruleset&varname=snmp_communities"
            render_main_menu([
                ("newhost", _("Create new host"), "new", "hosts", 
                  _("Click here to create a host to be monitored. Please make sure that " 
                    "you first have installed the Check_MK agent on that host. If that "
                    "host shall be monitored via SNMP, please make sure, that the monitoring "
                    "system has access and the <a href='%s'>SNMP community</a> has been set.") % url),
                ("newfolder", _("Create new folder"), "newfolder", "hosts",
                  _("Hosts are organized in folders. The folders construct a tree which can also "
                    "be used to navigate in the status GUI. Attributes can be inherited along the "
                    "paths of that tree. The usage of folders is optional."))])


def prepare_folder_info():
    declare_host_tag_attributes() # create attributes out of tag definitions
    declare_site_attribute()      # create attribute for distributed WATO
    load_all_folders()            # load information about all folders
    set_current_folder()          # set g_folder from HTML variable


def check_host_permissions(hostname, exception=True):
    if config.may("wato.all_folders"):
        return True
    host = g_folder[".hosts"][hostname]
    effective = effective_attributes(host, g_folder)
    use, cgs = effective.get("contactgroups", (None, []))
    # Get contact groups of user
    users = load_users()
    if config.user_id not in users:
        user_cgs = []
    else:
        user_cgs = users[config.user_id]["contactgroups"]

    for c in user_cgs:
        if c in cgs:
            return True

    reason = _("Sorry, you have no permission on the host '<b>%s</b>'. The host's contact "
               "groups are <b>%s</b>, your contact groups are <b>%s</b>.") % \
               (hostname, ", ".join(cgs), ", ".join(user_cgs))
    if exception:
        raise MKAuthException(reason)
    return reason


def check_folder_permissions(folder, how, exception=True):
    if config.may("wato.all_folders"):
        return True
    if how == "read" and config.may("wato.see_all_folders"):
        return True

    # Get contact groups of that folder
    effective = effective_attributes(None, folder)
    use, cgs = effective.get("contactgroups", (None, []))

    # Get contact groups of user
    users = load_users()
    if config.user_id not in users:
        user_cgs = []
    else:
        user_cgs = users[config.user_id]["contactgroups"]

    for c in user_cgs:
        if c in cgs:
            return True

    reason = _("Sorry, you have no permission on the folder '<b>%s</b>'. The folder's contact "
               "groups are <b>%s</b>, your contact groups are <b>%s</b>.") % \
               (folder["title"], ", ".join(cgs), ", ".join(user_cgs))
    if exception:
        raise MKAuthException(reason)
    else:
        return reason

# Make sure that the user is in all of cgs contact groups.
# This is needed when the user assigns contact groups to
# objects. He may only assign such groups he is member himself.
def check_user_contactgroups(cgspec):
    if config.may("wato.all_folders"):
        return

    use, cgs = cgspec
    users = load_users()
    if config.user_id not in users:
        user_cgs = []
    else:
        user_cgs = users[config.user_id]["contactgroups"]
    for c in cgs:
        if c not in user_cgs:
            raise MKAuthException(_("Sorry, you cannot assign the contact group '<b>%s</b>' "
              "because you are not member in that group. Your groups are: <b>%s</b>") % 
                 ( c, ", ".join(user_cgs)))



def show_subfolders(folder):
    if len(folder[".folders"]) == 0:
        return False

    html.write("<h3>" + _("Subfolders") + "</h3>")
    html.write("<table class=data>\n")
    html.write("<tr><th class=left>" 
               + _("Actions") + "</th><th>" 
               + _("Title") + "</th><th>"
               + _("Auth") + "</th>")

    for attr, topic in host_attributes:
        if attr.show_in_table() and attr.show_in_folder():
            html.write("<th>%s</th>" % attr.title())

    if not config.wato_hide_filenames:
        html.write("<th>%s</th>" % _("Directory"))
    html.write("<th class=right>" + _("Hosts") + "</th>")
    html.write("<th class=right>" + _("Subfolders") + "</th></tr>\n")

    odd = "even"

    for entry in api.sort_by_title(folder[".folders"].values()):
        odd = odd == "odd" and "even" or "odd" 
        html.write('<tr class="data %s0">' % odd)

        name = entry[".name"]
        folder_path = entry[".path"]

        edit_url     = make_link_to([("mode", "editfolder"), ("backfolder", g_folder[".path"])], entry)
        delete_url   = make_action_link([("mode", "folder"), 
                       ("_delete_folder", entry[".name"])])
        enter_url    = make_link_to([("mode", "folder")], entry)

        html.write("<td class=buttons>")
        icon_button(edit_url, _("Edit the properties of this folder"), "edit")
        if config.may("wato.manage_folders"):
            icon_button(delete_url, _("Delete this folder"), "delete")
        html.write("</td>")


        # Title and filename
        html.write('<td class=takeall><a href="%s">%s</a></td>' % 
                    (enter_url, entry["title"]))

        # Am I authorized?
        auth = check_folder_permissions(entry, "write", False)
        if auth == True:
            icon = "authok"
            title = _("You have permission to this folder.") 
        else:
            icon = "autherr"
            title = htmllib.strip_tags(auth)
        html.write('<td><img class=icon src="images/icon_%s.png" title="%s"></td>' % (icon, title))


        # Attributes for Hosts
        effective = effective_attributes(None, folder)
        for attr, topic in host_attributes:
            if attr.show_in_table() and attr.show_in_folder():
                attrname = attr.name()
                if attrname in entry.get("attributes", {}):
                    tdclass, content = attr.paint(entry["attributes"][attrname], "")
                else:
                    tdclass, content = attr.paint(effective.get(attrname), "")
                    tdclass += " inherited"
                html.write('<td class="%s">%s</td>' % (tdclass, content))

        # Internal foldername
        if not config.wato_hide_filenames:
            html.write("<td>%s</td>" % name)

        # Number of hosts
        html.write("<td class=number>%d</td>" % num_hosts_in(entry, recurse=True))

        # Number of subfolders
        html.write("<td class=number>%d</td>" % len(entry[".folders"]))

        html.write("</tr>")
    html.write("</table>")
    return True
    
def show_hosts(folder):
    load_hosts(folder)
    if len(folder[".hosts"]) == 0:
        return False

    html.write("<h3>" + _("Hosts") + "</h3>")
    html.begin_form("search")
    html.text_input("search")
    html.button("_search", _("Search"))
    html.set_focus("search")
    html.hidden_fields()
    html.end_form()
    html.write("<p>")

    hostnames = folder[".hosts"].keys()
    hostnames.sort()

    # Show table of hosts in this folder
    colspan = 6
    html.begin_form("hosts", None, "POST", onsubmit = 'add_row_selections(this);')
    html.write("<table class=data>\n")
    html.write("<tr><th class=left></th><th></th><th>"
               + _("Hostname") + "</th><th>"
               + _("Auth") + "</th>"
               + "<th>" + _("Tags") + "</th>")

    for attr, topic in host_attributes:
        if attr.show_in_table():
            html.write("<th>%s</th>" % attr.title())
            colspan += 1

    html.write("<th class=right>" + _("Move To") + "</th>")
    html.write("</tr>\n")
    odd = "odd"

    def bulk_actions(at_least_one_imported, top = False):
        # bulk actions
        html.write('<tr class="data %s0">' % odd)
        html.write("<td colspan=%d>" % colspan)
        html.jsbutton('_markall', _('X'), 'javascript:toggle_all_rows();')
        html.write(' ' + _("On all selected hosts:\n"))
        if config.may("wato.manage_hosts"):
            html.button("_bulk_delete", _("Delete"))
        if config.may("wato.edit_hosts"):
            html.button("_bulk_edit", _("Edit"))
            html.button("_bulk_cleanup", _("Cleanup"))
        if config.may("wato.services"):
            html.button("_bulk_inventory", _("Inventory"))
        if config.may("wato.edit_hosts"):
            host_move_combo(None, top)
            if at_least_one_imported:
                html.button("_bulk_movetotarget", _("Move to Target Folders"))
        html.write("</td></tr>\n")

    search_text = html.var("search")

    # Remember if that host has a target folder (i.e. was imported with
    # a folder information but not yet moved to that folder). If at least
    # one host has a target folder, then we show an additional bulk action.
    at_least_one_imported = False
    more_than_ten_items = False
    for num, hostname in enumerate(hostnames):
        if search_text and (search_text.lower() not in hostname.lower()):
            continue

        host = g_folder[".hosts"][hostname]
        effective = effective_attributes(host, g_folder)

        if effective.get("imported_folder"):
            at_least_one_imported = True

        if num == 11:
            more_than_ten_items = True

    # Add the bulk action buttons also to the top of the table when this
    # list shows more than 10 rows
    if more_than_ten_items and \
        (config.may("wato.edit_hosts") or config.may("wato.manage_hosts")):
        bulk_actions(at_least_one_imported, top = True)

    # Now loop again over all hosts and display them
    for hostname in hostnames:
        if search_text and (search_text.lower() not in hostname.lower()):
            continue

        host = g_folder[".hosts"][hostname]
        effective = effective_attributes(host, g_folder)

        # Rows with alternating odd/even styles
        html.write('<tr class="data %s0">' % odd)
        odd = odd == "odd" and "even" or "odd" 

        # Column with actions (buttons)
        edit_url     = make_link([("mode", "edithost"), ("host", hostname)])
        services_url = make_link([("mode", "inventory"), ("host", hostname)])
        clone_url    = make_link([("mode", "newhost"), ("clone", hostname)])
        delete_url   = make_action_link([("mode", "folder"), ("_delete_host", hostname)])

        html.write('<td class=checkbox>')
        html.write("<input type=checkbox name=\"_c_%s\" value=%d />" % (hostname, colspan))
        html.write('</td>\n')

        html.write("<td class=buttons>")
        icon_button(edit_url, _("Edit the properties of this host"), "edit")
        icon_button(services_url, _("Edit the services of this host, do an inventory"), "services")
        if config.may("wato.manage_hosts"):
            icon_button(clone_url, _("Create a clone of this host"), "insert")
            icon_button(delete_url, _("Delete this host"), "delete")
        html.write("</td>\n")

        # Hostname with link to details page (edit host)
        html.write('<td><a href="%s">%s</a></td>\n' % (edit_url, hostname))

        # Am I authorized?
        auth = check_host_permissions(hostname, False)
        if auth == True:
            icon = "authok"
            title = _("You have permission to this host.") 
        else:
            icon = "autherr"
            title = htmllib.strip_tags(auth)
        html.write('<td><img class=icon src="images/icon_%s.png" title="%s"></td>' % (icon, title))
        
        # Raw tags
        html.write("<td>%s</td>" % "<b style='color: #888;'>|</b>".join(host[".tags"]))

        # Show attributes
        for attr, topic in host_attributes:
            if attr.show_in_table():
                attrname = attr.name()
                if attrname in host:
                    tdclass, tdcontent = attr.paint(host.get(attrname), hostname)
                else:
                    tdclass, tdcontent = attr.paint(effective.get(attrname), hostname)
                    tdclass += " inherited"
                html.write('<td class="%s">' % tdclass)
                html.write(tdcontent)
                html.write("</td>\n")

        # Move to
        html.write("<td>")
        if config.may("wato.edit_hosts"):
            host_move_combo(hostname)
        html.write("</td>\n")
        html.write("</tr>\n")

    if config.may("wato.edit_hosts") or config.may("wato.manage_hosts"):
        bulk_actions(at_least_one_imported)
    html.write("</table>\n")

    html.hidden_fields()
    html.end_form()

    html.javascript('g_selected_rows = %s;\n'
                    'init_rowselect();' % repr(["_c_%s" % h for h in hostnames]))
    return True

host_move_combo_cache_id = None
def host_move_combo(host = None, top = False):
    global host_move_combo_cache, host_move_combo_cache_id
    if host_move_combo_cache_id != id(html):
        host_move_combo_cache = {}
        host_move_combo_cache_id = id(html)

    if id(g_folder) not in host_move_combo_cache:
        selections = [("@", _("(select folder)"))]
        for path, afolder in g_folders.items():
            # TODO: Check permisssions
            if afolder != g_folder:
                os_path = afolder[".path"]
                msg = afolder["title"]
                if os_path:
                    msg += " (%s)" % os_path
                selections.append((os_path, msg))
        selections.sort(cmp=lambda a,b: cmp(a[1].lower(), b[1].lower()))
        host_move_combo_cache[id(g_folder)] = selections
    else:
        selections = host_move_combo_cache[id(g_folder)]

    if len(selections) > 1:
        if host == None:
            html.button("_bulk_move", _("Move To:"))
            field_name = 'bulk_moveto'
            if top:
                field_name = '_top_bulk_moveto'
                if html.has_var('bulk_moveto'):
                    html.javascript('update_bulk_moveto("%s")' % html.var('bulk_moveto', ''))
            html.select(field_name, selections, "@",
                        onchange = "update_bulk_moveto(this.value)",
                        attrs = {'class': 'bulk_moveto'})
        else:
            html.hidden_field("host", host)
            uri = html.makeuri([("host", host), ("_transid", html.current_transid() )])
            html.select("_host_move_%s" % host, selections, "@", 
                "location.href='%s' + '&_move_host_to=' + this.value;" % uri);


def move_hosts_to(hostnames, path):
    if path not in g_folders: # non-existing folder
        return

    target_folder = g_folders[path]
    check_folder_permissions(target_folder, "write")

    if target_folder == g_folder:
        return 0 # target and source are the same

    # read hosts currently in target file
    load_hosts(target_folder)
    target_hosts = target_folder[".hosts"]

    num_moved = 0
    for hostname in hostnames:
        if hostname not in g_folder[".hosts"]: # non-existant host
            continue

        mark_affected_sites_dirty(g_folder, hostname)
        target_hosts[hostname] = g_folder[".hosts"][hostname]
        target_folder["num_hosts"] += 1
        g_folder["num_hosts"] -= 1
        del g_folder[".hosts"][hostname]
        mark_affected_sites_dirty(target_folder, hostname)

        if len(hostnames) == 1:
            log_pending(AFFECTED, hostname, "move-host", _("Moved host from %s to %s") %
                (g_folder[".path"], target_folder[".path"]))
        num_moved += 1

    save_folder_and_hosts(target_folder)
    save_folder_and_hosts(g_folder)
    call_hook_hosts_changed(g_root_folder)
    if len(hostnames) > 1:
        log_pending(AFFECTED, target_folder, "move-host", _("Moved %d hosts from %s to %s") %
            (num_moved, g_folder[".path"], target_folder[".path"]))
    return num_moved 
        

def move_host_to(hostname, target_filename):
    return move_hosts_to([hostname], target_filename)

def delete_hosts_after_confirm(hosts):
    c = wato_confirm(_("Confirm deletion of %d hosts") % len(hosts),
                     _("Do you really want to delete the %d selected hosts?") % len(hosts))
    if c:
        for delname in hosts:
            mark_affected_sites_dirty(g_folder, delname)
            host = g_folder[".hosts"][delname]
            # check_mk_automation(host[".siteid"], "delete-host", [delname])
            del g_folder[".hosts"][delname]
            g_folder["num_hosts"] -= 1
            log_pending(AFFECTED, delname, "delete-host", _("Deleted host %s") % delname)
        save_folder_and_hosts(g_folder)
        call_hook_hosts_changed(g_folder)
        return "folder", _("Successfully deleted %d hosts") % len(hosts)
    elif c == False: # not yet confirmed
        return ""
    else:
        return None # browser reload 
        
def delete_folder_after_confirm(del_folder):
    msg = _("Do you really want to delete the folder %s?") % del_folder["title"]
    if not config.wato_hide_filenames:
        msg += _(" Its directory is <tt>%s</tt>.") % folder_dir(del_folder)
    num_hosts = num_hosts_in(del_folder)
    if num_hosts:
        msg += _(" The folder contains <b>%d</b> hosts, which will also be deleted!") % num_hosts
    c = wato_confirm(_("Confirm folder deletion"), msg)
                     
    if c:
        mark_affected_sites_dirty(g_folder)
        del g_folder[".folders"][del_folder[".name"]]
        folder_path = folder_dir(del_folder)
        shutil.rmtree(folder_path)
        log_pending(AFFECTED, del_folder, "delete-folder", 
                _("Deleted empty folder %s")% folder_dir(del_folder))
        call_hook_folder_deleted(del_folder)
        return "folder"
    elif c == False: # not yet confirmed
        return ""
    else:
        return None # browser reload 

# Create list of all hosts that are select with checkboxes in the current file.
# This is needed for bulk operations.
def get_hostnames_from_checkboxes():
    hostnames = g_folder[".hosts"].keys()
    hostnames.sort()

    selected = []
    if html.var('selected_rows', '') != '':
        selected = html.var('selected_rows', '').split(',')

    selected_hosts = []
    search_text = html.var("search")
    for name in hostnames:
        if (not search_text or (search_text.lower() in name.lower())) \
            and ('_c_' + name) in selected:
            selected_hosts.append(name)
    return selected_hosts

#.
#   .-Edit Folder----------------------------------------------------------.
#   |           _____    _ _ _     _____     _     _                       |
#   |          | ____|__| (_) |_  |  ___|__ | | __| | ___ _ __             |
#   |          |  _| / _` | | __| | |_ / _ \| |/ _` |/ _ \ '__|            |
#   |          | |__| (_| | | |_  |  _| (_) | | (_| |  __/ |               |
#   |          |_____\__,_|_|\__| |_|  \___/|_|\__,_|\___|_|               |
#   |                                                                      |
#   +----------------------------------------------------------------------+
#   | Mode for editing the properties of a folder. This includes the       |
#   | creation of new folders.                                             |
#   '----------------------------------------------------------------------'

def mode_editfolder(phase, new):
    global g_folder

    if new:
        page_title = _("Create new folder")
        name, title = None, None
        mode = "new"
    else:
        page_title = _("Folder Properties")
        name  = g_folder[".name"]
        title = g_folder["title"]
        mode = "edit"

    if phase == "title":
        return page_title

    elif phase == "buttons":
        linkvars = [("mode", "folder")]
        if html.has_var("backfolder"):
            link = make_link_to(linkvars, g_folders[html.var("backfolder")])
        else:
            link = make_link(linkvars)
        html.context_button(_("Back"), link, "back")
            
    elif phase == "action":
        if new:
            config.need_permission("wato.manage_folders")
        else:
            config.need_permission("wato.edit_folders")

        if not html.check_transaction():
            return "folder"

        # Title
        title = html.var_utf8("title")
        if not title:
            raise MKUserError("title", _("Please supply a title."))

        # OS filename
        if new:
            if not config.wato_hide_filenames:
                name = html.var("name", "").strip()
                check_wato_foldername("name", name)
            else:
                name = create_wato_foldername(title)

        # Attributes
        attributes = collect_attributes()
        attributes_changed = not new and attributes != g_folder.get("attributes", {})

        if new:
            check_folder_permissions(g_folder, "write")
            check_user_contactgroups(attributes.get("contactgroups", (False, [])))
            if g_folder[".path"]:
                newpath = g_folder[".path"] + "/" + name
            else:
                newpath = name
            new_folder = { 
                ".name"       : name,
                ".path"       : newpath,
                "title"      : title, 
                "attributes" : attributes,
                ".folders"   : {},
                ".hosts"     : {},
                "num_hosts"  : 0,
            }
            g_folders[newpath] = new_folder
            g_folder[".folders"][name] = new_folder
            save_folder(new_folder)
            reload_folder(new_folder)
            call_hook_folder_created(new_folder)
            # Note: sites are not marked as dirty. Only peers will be synced.
            # The creation of a folder without hosts has not effect on the
            # monitoring.
            log_pending(AFFECTED, new_folder, "new-folder", _("Created new folder %s") % title)

        else:
            cgs_changed = attributes.get("contactgroups") != g_folder["attributes"].get("contactgroups")
            other_changed = attributes != g_folder["attributes"] and not cgs_changed
            if other_changed:
                check_folder_permissions(g_folder, "write")
            if g_folder.get(".parent") \
                 and cgs_changed \
                 and True != check_folder_permissions(g_folder.get(".parent"), "write", False):
                 raise MKAuthException(_("Sorry. In order to change the permissions of a folder you need write "
                                         "access to the parent folder."))

            if cgs_changed:
                check_user_contactgroups(attributes.get("contactgroups"))
            log_pending(AFFECTED, g_folder, "edit-folder", "Edited properties of folder %s" % title)

            g_folder["title"]      = title

            if attributes_changed:
                mark_affected_sites_dirty(g_folder)
                g_folder["attributes"] = attributes
                mark_affected_sites_dirty(g_folder)

                # Due to changes in folder/file attributes, host files
                # might need to be rewritten in order to reflect Changes
                # in Nagios-relevant attributes.
                rewrite_config_files_below(g_folder) # due to inherited attributes
                reload_folder(g_folder)
                log_pending(AFFECTED, g_folder, "edit-folder", 
                       _("Changed attributes of folder %s") % title)
                call_hook_hosts_changed(g_folder)

        
        need_sidebar_reload()
        save_folder_and_hosts(g_folder) # save folder metainformation


        if html.has_var("backfolder"):
            set_current_folder(g_folders[html.var("backfolder")])
        return "folder"


    else:
        render_folder_path()
        check_folder_permissions(g_folder, "read")

        html.begin_form("editfolder")
        html.write('<table class="form nomargin">\n')
        
        # title
        html.write("<tr class=top><td class=legend>Title</td><td class=checkbox></td><td class=content>")
        html.text_input("title", title)
        html.set_focus("title")
        html.write("</td></tr>\n")

        # folder name (omit this for root folder)
        if not (not new and g_folder == g_root_folder):
            if not config.wato_hide_filenames:
                html.write("<tr><td class=legend colspan=2>" 
                    + _("Internal directory name") + "<br><i>"
                    + _("This is the name of subdirectory where the files and "
                    "other folders will be created. You cannot change this later.") +
                    "</i></td><td class=content>")

                if new:
                    html.text_input("name")
                else:
                    html.write(name)

                html.write("</td></tr>\n")

        # Attributes inherited to hosts
        if have_folder_attributes():
            if new:
                attributes = {}
                parent = g_folder
                myself = None
            else:
                attributes = g_folder.get("attributes", {})
                parent = g_folder.get(".parent")
                myself = g_folder

            configure_attributes({"folder": attributes}, "folder", parent, myself)

        html.write('<tr><td colspan=3 class="buttons">')
        html.button("save", _("Save &amp; Finish"), "submit")
        html.write("</td></tr>\n")
        html.write("</table>\n")
        html.hidden_fields()
        html.end_form()
        

def check_wato_foldername(htmlvarname, name):
    if name in g_folder[".folders"]:
        raise MKUserError(htmlvarname, _("A folder with that name already exists."))
    if not name:
        raise MKUserError(htmlvarname, _("Please specify a name."))
    if not re.match("^[-a-z0-9A-Z_]*$", name):
        raise MKUserError(htmlvarname, _("Invalid folder name. Only the characters a-z, A-Z, 0-9, _ and - are allowed."))


def create_wato_foldername(title, in_folder = None):
    if in_folder == None:
        in_folder = g_folder

    basename = convert_title_to_filename(title)
    c = 1
    name = basename
    while True:
        if name not in in_folder[".folders"]:
            break
        c += 1
        name = "%s-%d" % (basename, c)
    return name


def convert_title_to_filename(title):
    converted = ""
    for c in title.lower():
        if c == u'ä':
            converted += 'ae'
        elif c == u'ö':
            converted += 'oe'
        elif c == u'ü':
            converted += 'ue'
        elif c == u'ß':
            converted += 'ss'
        elif c in "abcdefghijklmnopqrstuvwxyz0123456789-_":
            converted += c
        else:
            converted += "_"
    return str(converted)


#.
#   .-Edit-Host------------------------------------------------------------.
#   |               _____    _ _ _     _   _           _                   |
#   |              | ____|__| (_) |_  | | | | ___  ___| |_                 |
#   |              |  _| / _` | | __| | |_| |/ _ \/ __| __|                |
#   |              | |__| (_| | | |_  |  _  | (_) \__ \ |_                 |
#   |              |_____\__,_|_|\__| |_| |_|\___/|___/\__|                |
#   |                                                                      |
#   +----------------------------------------------------------------------+
#   | Mode for host details (new, clone, edit)                             |
#   '----------------------------------------------------------------------'

def mode_edithost(phase, new):
    hostname = html.var("host") # may be empty in new/clone mode

    clonename = html.var("clone")
    if clonename and clonename not in g_folder[".hosts"]:
        raise MKGeneralException(_("You called this page with an invalid host name."))
    
    if clonename:
        title = _("Create clone of %s") % clonename
        host = g_folder[".hosts"][clonename]
        mode = "clone"
    elif not new and hostname in g_folder[".hosts"]:
        title = _("Edit host") + " " + hostname
        host = g_folder[".hosts"][hostname]
        mode = "edit"
    else:
        title = _("Create new host")
        host = {}
        mode = "new"

    if phase == "title":
        return title

    elif phase == "buttons":
        if not new:
            host_status_button(hostname, "hoststatus")
        html.context_button(_("Folder"), make_link([("mode", "folder")]), "back")
        if not new:
            html.context_button(_("Services"), 
                  make_link([("mode", "inventory"), ("host", hostname)]), "services")
            html.context_button(_("Rulesets"),  
                  make_link([("mode", "rulesets"), ("host", hostname), ("local", "on")]), "rulesets")

    elif phase == "action":
        if not new and html.var("delete"): # Delete this host
            config.need_permission("wato.manage_hosts")
            check_folder_permissions(g_folder, "write")
            if not html.transaction_valid():
                return "folder"
            else:
                return delete_host_after_confirm(hostname)

        host = collect_attributes()

        # handle clone & new
        if new:
            config.need_permission("wato.manage_hosts")
            check_folder_permissions(g_folder, "write")
            check_user_contactgroups(host.get("contactgroups", (False, [])))
            if not hostname:
                raise MKUserError("host", _("Please specify a host name."))
            elif hostname in g_folder[".hosts"]:
                raise MKUserError("host", _("A host with this name already exists."))
            elif not re.match("^[a-zA-Z0-9-_.]+$", hostname):
                raise MKUserError("host", _("Invalid host name: must contain only characters, digits, dash, underscore and dot."))
        else:
            config.need_permission("wato.edit_hosts")

            # Check which attributes have changed. For a change in the contact groups
            # we need permissions on the folder. For a change in the rest we need
            # permissions on the host
            old_host = dict(g_folder[".hosts"][hostname].items())
            del old_host[".tags"] # not contained in new host
            cgs_changed = host.get("contactgroups") != old_host.get("contactgroups")
            other_changed = old_host != host and not cgs_changed
            if other_changed:
                check_host_permissions(hostname)
            if cgs_changed \
                 and True != check_folder_permissions(g_folder, "write", False):
                 raise MKAuthException(_("Sorry. In order to change the permissions of a host you need write "
                                         "access to the folder it is contained in."))
            if cgs_changed:
                check_user_contactgroups(host.get("contactgroups", (False, [])))

        if hostname:
            go_to_services = html.var("services")
            if html.check_transaction():

                if new:
                    g_folder[".hosts"][hostname] = host
                    mark_affected_sites_dirty(g_folder, hostname)
                    message = _("Created new host %s.") % hostname
                    log_pending(AFFECTED, hostname, "create-host", message) 
                    g_folder["num_hosts"] += 1
                else:
                    # The site attribute might have changed. In that case also
                    # the old site of the host must be marked dirty.
                    mark_affected_sites_dirty(g_folder, hostname)
                    g_folder[".hosts"][hostname] = host
                    mark_affected_sites_dirty(g_folder, hostname)
                    log_pending(AFFECTED, hostname, "edit-host", _("Edited properties of host [%s]") % hostname)
                save_folder_and_hosts(g_folder)
                call_hook_hosts_changed(g_folder)
                reload_hosts(g_folder)
            if new:
                return go_to_services and "firstinventory" or "folder"
            else:
                return go_to_services and "inventory" or "folder"


    else:
        if new:
            render_folder_path()

        html.begin_form("edithost")
        html.write('<table class="form nomargin">\n')

        # host name
        html.write("<tr class=top><td class=legend>" + _("Hostname") + 
                   "</td><td class=checkbox></td><td class=content>")
        if hostname and mode == "edit":
            html.write(hostname)
        else:
            html.text_input("host")
            html.set_focus("host")
        html.write("</td></tr>\n")

        configure_attributes({hostname: host}, "host", parent = g_folder)

        html.write('<tr><td class="buttons" colspan=3>')
        html.button("save", _("Save &amp; Finish"), "submit")
        if not new:
            html.button("delete", _("Delete host!"), "submit")
        html.button("services", _("Save &amp; go to Services"), "submit")
        html.write("</td></tr>\n")
        html.write("</table>\n")
        html.hidden_fields()
        html.end_form()


def delete_host_after_confirm(delname):
    c = wato_confirm(_("Confirm host deletion"),
                     _("Do you really want to delete the host <tt>%s</tt>?") % delname)
    if c:
        host = g_folder[".hosts"][delname]
        del g_folder[".hosts"][delname]
        g_folder["num_hosts"] -= 1
        save_folder_and_hosts(g_folder)
        log_pending(AFFECTED, delname, "delete-host", _("Deleted host %s") % delname)
        check_mk_automation(host[".siteid"], "delete-host", [delname])
        call_hook_hosts_changed(g_folder)
        return "folder"
    elif c == False: # not yet confirmed
        return ""
    else:
        return None # browser reload 

#.
#   .-Inventory & Servicis-------------------------------------------------.
#   |                ____                  _                               |
#   |               / ___|  ___ _ ____   _(_) ___ ___  ___                 |
#   |               \___ \ / _ \ '__\ \ / / |/ __/ _ \/ __|                |
#   |                ___) |  __/ |   \ V /| | (_|  __/\__ \                |
#   |               |____/ \___|_|    \_/ |_|\___\___||___/                |
#   |                                                                      |
#   +----------------------------------------------------------------------+
#   | Mode for doing the inventory on a single host and/or showing and     |
#   | editing the current services of a host.                              |
#   '----------------------------------------------------------------------'

def mode_inventory(phase, firsttime):
    hostname = html.var("host")
    if hostname not in g_folder[".hosts"]:
        raise MKGeneralException(_("You called this page for a non-existing host."))
    host = g_folder[".hosts"][hostname]

    if phase == "title":
        title = _("Services of host %s") % hostname
        if html.var("_scan"):
            title += _(" (live scan)")
        else:
            title += _(" (cached data)")
        return title

    elif phase == "buttons":
        host_status_button(hostname, "host")
        html.context_button(_("Folder"), 
                            make_link([("mode", "folder")]), "back")
        html.context_button(_("Host properties"), 
                            make_link([("mode", "edithost"), ("host", hostname)]), "back")
        html.context_button(_("Full Scan"), html.makeuri([("_scan", "yes")]))

    elif phase == "action":
        config.need_permission("wato.services")
        if html.check_transaction():
            cache_options = not html.var("_scan") and [ '--cache' ] or []
            table = check_mk_automation(host[".siteid"], "try-inventory", cache_options + [hostname])
            table.sort()
            active_checks = {}
            new_target = "folder"
            for st, ct, checkgroup, item, paramstring, params, descr, state, output, perfdata in table:
                if (html.has_var("_cleanup") or html.has_var("_fixall")) \
                    and st in [ "vanished", "obsolete" ]:
                    pass
                elif (html.has_var("_activate_all") or html.has_var("_fixall")) \
                    and st == "new":
                    active_checks[(ct, item)] = paramstring
                else:
                    varname = "_%s_%s" % (ct, item)
                    if html.var(varname, "") != "":
                        active_checks[(ct, item)] = paramstring

            check_mk_automation(host[".siteid"], "set-autochecks", [hostname], active_checks)
            message = _("Saved check configuration of host [%s] with %d services") % \
                        (hostname, len(active_checks)) 
            log_pending(LOCALRESTART, hostname, "set-autochecks", message) 
            mark_affected_sites_dirty(g_folder, hostname, sync=False, restart=True)
            return new_target, message
        return "folder"

    else:
        show_service_table(host, firsttime)


def show_service_table(host, firsttime):
    hostname = host[".name"]

    # Read current check configuration
    cache_options = not html.var("_scan") and [ '--cache' ] or []
    try:
        table = check_mk_automation(host[".siteid"], "try-inventory", cache_options + [hostname])
    except Exception, e:
        if config.debug:
            raise
        html.show_error("Inventory failed for this host: %s" % e)
        return

    table.sort()

    html.begin_form("checks", None, "POST")
    fixall = 0
    if config.may("wato.services"):
        for entry in table:
            if entry[0] == 'new' and not html.has_var("_activate_all") and not firsttime:
                html.button("_activate_all", _("Activate missing"))
                fixall += 1
                break
        for entry in table:
            if entry[0] in [ 'obsolete', 'vanished', ]:
                html.button("_cleanup", _("Remove exceeding"))
                fixall += 1
                break

        if fixall == 2:
            html.button("_fixall", _("Fix all missing/exceeding"))

        if len(table) > 0:
            html.button("_save", _("Save manual check configuration"))

    html.hidden_fields()
    if html.var("_scan"):
        html.hidden_field("_scan", "on")

    html.write("<table class=data>\n")

    for state_name, state_type, checkbox in [ 
        ( _("Available (missing) services"), "new", firsttime ),
        ( _("Already configured services"), "old", True, ),
        ( _("Obsolete services (being checked, but should be ignored)"), "obsolete", True ),
        ( _("Ignored services (configured away by admin)"), "ignored", False ),
        ( _("Vanished services (checked, but no longer exist)"), "vanished", True ),
        ( _("Manual services (defined in main.mk)"), "manual", None ),
        ( _("Legacy services (defined in main.mk)"), "legacy", None )
        ]:
        first = True
        trclass = "even"
        for st, ct, checkgroup, item, paramstring, params, descr, state, output, perfdata in table:
            if state_type != st:
                continue
            if first:
                html.write('<tr class=groupheader><td colspan=7><br>%s</td></tr>\n' % state_name)
                html.write("<tr><th>" + _("Status") + "</th><th>" + _("Checktype") + "</th><th>" + _("Item") + "</th>"
                           "<th>" + _("Service Description") + "</th><th>" 
                           + _("Current check") + "</th><th></th><th></th></tr>\n")
                first = False
            trclass = trclass == "even" and "odd" or "even"
            statename = nagios_short_state_names.get(state, "PEND")
            if statename == "PEND":
                stateclass = "state svcstate statep"
                state = 0 # for tr class
            else:
                stateclass = "state svcstate state%s" % state
            html.write("<tr class=\"data %s%d\">" % (trclass, state))

            # Status, Checktype, Item, Description, Check Output
            html.write("<td class=\"%s\">%s</td><td>%s</td><td>%s</td><td>%s</td><td>%s</td>" %
                    (stateclass, statename, ct, item, descr, output))

            # Icon for Rule editor, Check parameters
            html.write("<td>")
            if checkgroup:
                varname = "checkgroup_parameters:" + checkgroup
                if varname in g_rulespecs:
                    rulespec = g_rulespecs[varname]
                    url = make_link([("mode", "edit_ruleset"), 
                                     ("varname", varname),
                                     ("host", hostname),
                                     ("item", repr(item))]) 
                    title = _("Edit rules for this check parameter")
                    title = "Check parameters for this service: " + \
                        rulespec["valuespec"].value_to_text(params)
                    html.write('<a href="%s"><img title="%s" class=icon src="images/icon_rulesets.png"></a>' %
                       (url, title))
                           
            html.write("</td>")

            # Checkbox
            html.write("<td>")
            if checkbox != None:
                varname = "_%s_%s" % (ct, item)
                html.checkbox(varname, checkbox)
            html.write("</td></tr>\n")
    html.write("</table>\n")
    html.end_form()


#.
#   .-Search---------------------------------------------------------------.
#   |                   ____                      _                        |
#   |                  / ___|  ___  __ _ _ __ ___| |__                     |
#   |                  \___ \ / _ \/ _` | '__/ __| '_ \                    |
#   |                   ___) |  __/ (_| | | | (__| | | |                   |
#   |                  |____/ \___|\__,_|_|  \___|_| |_|                   |
#   |                                                                      |
#   +----------------------------------------------------------------------+
#   | Dialog for searching for hosts - globally in all files               |
#   '----------------------------------------------------------------------'

def mode_search(phase):
    if phase == "title":
        return _("Search for hosts in %s and below" % (g_folder["title"]))

    elif phase == "buttons":
        html.context_button(_("Folder"), make_link([("mode", "folder")]), "back")

    elif phase == "action":
        pass

    else:
        render_folder_path()
        html.write("<table><tr><td>\n")

        ## # Show search form
        html.begin_form("search")
        html.write("<table class=form>")

        # host name
        html.write("<tr><td class=legend colspan=2>" + _("Hostname") + "</td><td class=content>")
        html.text_input("host")
        html.set_focus("host")
        html.write("</td></tr>\n")

        # Attributes
        configure_attributes({}, "search", parent = None)
        
        # Button
        html.write('<tr><td class="buttons" colspan=3>')
        html.button("_global", _("Search globally"), "submit")
        html.button("_local", _("Search in %s") % g_folder["title"], "submit")
        html.write("</td></tr>\n")
        
        html.write("</table>\n")
        html.hidden_fields()
        html.end_form()

        # Show search results
        if html.transaction_valid():
            html.write("</td><td>")
            crit = {
                ".name" : html.var("host"),
            }
            crit.update(collect_attributes(do_validate = False))

            html.write("<h3>" + _("Search results:") + "</h3>")
            if html.has_var("_local"):
                folder = g_folder
            else:
                folder = g_root_folder

            # html.write("<pre>%s</pre>" % pprint.pformat(crit))
            if not search_hosts_in_folders(folder, crit):
                html.message(_("No matching hosts found."))

        html.write("</td></tr></table>")



def search_hosts_in_folders(folder, crit):
    num_found = 0

    num_found = search_hosts_in_folder(folder, crit)
    for f in folder[".folders"].values():
        num_found += search_hosts_in_folders(f, crit)

    return num_found


def search_hosts_in_folder(folder, crit):
    found = []
    hosts = load_hosts(folder)
    for hostname, host in hosts.items():
        if crit[".name"] and crit[".name"].lower() not in hostname.lower():
            continue

        # Compute inheritance
        effective = effective_attributes(host, folder)

        # Check attributes
        dont_match = False
        for attr, topic in host_attributes:
            attrname = attr.name()
            if attrname in crit and  \
                not attr.filter_matches(crit[attrname], effective.get(attrname), hostname):
                dont_match = True
                break
        if dont_match: 
           continue

        found.append((hostname, host, effective))

    if found:
        render_folder_path(folder, True)
        found.sort()
        html.write("<table class=data><tr><th>%s</th>" % (_("Hostname"), ))
        for attr, topic in host_attributes:
            if attr.show_in_table():
                html.write("<th>%s</th>" % attr.title())
        html.write("</tr>")

        even = "even"
        for hostname, host, effective in found:
            even = even == "even" and "odd" or "even"
            host_url =  make_link_to([("mode", "edithost"), ("host", hostname)], folder)
            html.write('<tr class="data %s0"><td><a href="%s">%s</a></td>\n' % 
               (even, host_url, hostname))
            for attr, topic in host_attributes:
                attrname = attr.name()
                if attr.show_in_table():
                    if attrname in host:
                        tdclass, content = attr.paint(host[attrname], hostname)
                    else:
                        tdclass, content = attr.paint(effective[attrname], hostname)
                        tdclass += " inherited"
                    html.write('<td class="%s">%s</td>' % (tdclass, content))
        html.write("</tr>\n")
        html.write("</table><br>\n")

    return len(found)

#.
#   .-CSV-Import-----------------------------------------------------------.
#   |       ____ ______     __   ___                            _          |
#   |      / ___/ ___\ \   / /  |_ _|_ __ ___  _ __   ___  _ __| |_        |
#   |     | |   \___ \\ \ / /____| || '_ ` _ \| '_ \ / _ \| '__| __|       |
#   |     | |___ ___) |\ V /_____| || | | | | | |_) | (_) | |  | |_        |
#   |      \____|____/  \_/     |___|_| |_| |_| .__/ \___/|_|   \__|       |
#   |                                         |_|                          |
#   +----------------------------------------------------------------------+
#   | The following functions help implementing an import of hosts from    |
#   | third party applications, such as from CVS files. The import itsself |
#   | is not yet coded, but functions for dealing with the imported hosts. |
#   '----------------------------------------------------------------------'

def move_to_imported_folders(hosts):
    c = wato_confirm( 
              _("Confirm moving hosts"),
              _('You are going to move the selected hosts to folders ' 
                'representing their original folder location in the system '
                'you did the import from. Please make sure that you have '
                'done an <b>inventory</b> before moving the hosts.'))
    if c == False: # not yet confirmed
        return ""
    elif not c:
        return None # browser reload 
    
    # Create groups of hosts with the same target folder
    targets = {}
    for hostname in hosts:
        host = g_folder[".hosts"][hostname]
        effective = effective_attributes(host, g_folder) 
        imported_folder = effective.get('imported_folder')
        if imported_folder == None:
            continue
        targets.setdefault(imported_folder, []).append(hostname)

        # Remove target folder information, now that the hosts are
        # at their target position.
        del host['imported_folder']

    # Now handle each target folder
    num_moved = 0
    for imported_folder, hosts in targets.items():
        # Next problem: The folder path in imported_folder refers 
        # to the Alias of the folders, not to the internal file
        # name. And we need to create folders not yet existing.
        target_folder = create_target_folder_from_aliaspath(imported_folder)
        num_moved += move_hosts_to(hosts, target_folder[".path"])
        save_folder(target_folder)
    save_folder(g_folder)
    log_pending(AFFECTED, g_folder, "move-hosts", _("Moved %d imported hosts to their original destination.") % num_moved)
    return None, _("Successfully moved %d hosts to their original folder destinations.") % num_moved


def create_target_folder_from_aliaspath(aliaspath):
    # The alias path is a '/' separated path of folder titles.
    # An empty path is interpreted as root path. The actual file
    # name is the host list with the name "Hosts". 
    if aliaspath == "" or aliaspath == "/":
        folder = g_root_folder
    else:
        parts = aliaspath.strip("/").split("/")
        folder = g_root_folder
        while len(parts) > 0: 
            # Look in current folder for subfolder with the target name
            for name, f in folder.get(".folders", {}).items(): 
                if f["title"] == parts[0]:
                    folder = f
                    parts = parts[1:]
                    break
            else: # not found. Create this folder
                name = create_wato_foldername(parts[0], folder)
                new_path = folder[".path"]
                if new_path:
                    new_path += "/"
                new_path += name

                new_folder = {
                    ".name"      : name,
                    ".path"      : new_path,
                    "title"      : parts[0],
                    "attributes" : {}, 
                    ".folders"   : {},
                    ".files"     : {},
                    ".parent"    : folder,
                    ".siteid"    : folder[".siteid"],
                }
                folder[".folders"][name] = new_folder
                g_folders[new_path] = new_folder
                folder = new_folder
                parts = parts[1:]
                save_folder(folder) # make sure, directory is created
                reload_folder(folder)

    return folder



#.
#   .-Bulk-Inventory-------------------------------------------------------.
#   |  ____        _ _      ___                      _                     |
#   | | __ ) _   _| | | __ |_ _|_ ____   _____ _ __ | |_ ___  _ __ _   _   |
#   | |  _ \| | | | | |/ /  | || '_ \ \ / / _ \ '_ \| __/ _ \| '__| | | |  |
#   | | |_) | |_| | |   <   | || | | \ V /  __/ | | | || (_) | |  | |_| |  |
#   | |____/ \__,_|_|_|\_\ |___|_| |_|\_/ \___|_| |_|\__\___/|_|   \__, |  |
#   |                                                              |___/   |
#   +----------------------------------------------------------------------+
#   | When the user wants to scan the services of multiple hosts at once   |
#   | this function is used. There is no fine-tuning possibility. We       |
#   | simply do something like -I or -II on the list of hosts.             |
#   '----------------------------------------------------------------------'

def mode_bulk_inventory(phase):
    if phase == "title":
        return _("Bulk service detection (inventory)")

    elif phase == "buttons":
        html.context_button(_("Folder"), make_link([("mode", "folder")]), "back")
        return

    elif phase == "action":
        if html.var("_item"):
            how = html.var("how")
            try:
                folderpath, hostname = html.var("_item").split("|")
                folder = g_folders[folderpath]
                load_hosts(folder)
                host = folder[".hosts"][hostname]
                eff = effective_attributes(host, folder)
                site_id = eff.get("site")
                counts = check_mk_automation(site_id, "inventory", [how, hostname])
                #counts = ( 1, 2, 3, 4 )
                result = repr([ 'continue', 1, 0 ] + list(counts)) + "\n"
                result += _("Inventorized %s<br>\n") % hostname
                mark_affected_sites_dirty(folder, hostname, sync=False, restart=True)
                log_pending(AFFECTED, hostname, "bulk-inventory", 
                    _("Inventorized host: %d added, %d removed, %d kept, %d total services") % counts)
            except Exception, e:
                result = repr([ 'failed', 1, 1, 0, 0, 0, 0, ]) + "\n"
                if site_id:
                    msg = _("Error during inventory of %s on site %s: %s") % (hostname, site_id, e)
                else:
                    msg = _("Error during inventory of %s: %s") % (hostname, e)
                if config.debug:
                    msg += "<br><pre>%s</pre>" % format_exception().replace("\n", "<br>")
                result += msg + "\n<br>"
            html.write(result)
            return ""
        return


    # interactive progress is *not* done in action phase. It
    # renders the page content itself.
    hostnames = get_hostnames_from_checkboxes()
    items = [ "%s|%s" % (g_folder[".path"], hostname) 
             for hostname in hostnames ]

    if html.var("_start"):
        # Start interactive progress
        interactive_progress(
            items,
            _("Bulk inventory"),  # title
            [ (_("Total hosts"),      0),
              (_("Failed hosts"),     0), 
              (_("Services added"),   0), 
              (_("Services removed"), 0), 
              (_("Services kept"),    0), 
              (_("Total services"),   0) ], # stats table
            [ ("mode", "folder") ], # URL for "Stop/Finish" button
            50, # ms to sleep between two steps
        )

    else:
        html.begin_form("bulkinventory", None, "POST")
        html.hidden_fields()

        # Mode of action
        html.write(_("<p>You have selected <b>%d</b> hosts for bulk inventory. "
                   "Check_MK inventory will automatically find and configure "
                   "services to be checked on your hosts.</p>") % len(hostnames))
        html.write("<table class=form>")
        html.write("<tr><td class=legend>" + _("Mode") + "</td><td class=content>")
        html.radiobutton("how", "new",     True,  _("Find only new services") + "<br>")
        html.radiobutton("how", "remove",  False, _("Remove obsolete services") + "<br>")
        html.radiobutton("how", "fixall",  False, _("Find new &amp; remove obsolete") + "<br>")
        html.radiobutton("how", "refresh", False, _("Refresh all services (tabula rasa)") + "<br>")
        html.write("</td></tr>")

        # Start button 
        html.write('<tr><td colspan=2 class="buttons">')
        html.button("_start", _("Start"))
        html.write("</tr>")

        html.write("</table>")

#.
#   .-Bulk-Edit------------------------------------------------------------.
#   |                ____        _ _      _____    _ _ _                   |
#   |               | __ ) _   _| | | __ | ____|__| (_) |_                 |
#   |               |  _ \| | | | | |/ / |  _| / _` | | __|                |
#   |               | |_) | |_| | |   <  | |__| (_| | | |_                 |
#   |               |____/ \__,_|_|_|\_\ |_____\__,_|_|\__|                |
#   |                                                                      |
#   +----------------------------------------------------------------------+
#   | Change the attributes of a number of selected host at once. Also the |
#   | cleanup is implemented here: the bulk removal of explicit attribute  |
#   | values.                                                              |
#   '----------------------------------------------------------------------'

def mode_bulk_edit(phase):
    if phase == "title":
        return _("Bulk edit hosts")

    elif phase == "buttons":
        html.context_button(_("Folder"), make_link([("mode", "folder")]), "back")
        return

    elif phase == "action":
        if html.check_transaction():
            changed_attributes = collect_attributes()
            hostnames = get_hostnames_from_checkboxes()
            for hostname in hostnames:
                host = g_folder[".hosts"][hostname]
                mark_affected_sites_dirty(g_folder, hostname)
                host.update(changed_attributes)
                mark_affected_sites_dirty(g_folder, hostname)
                log_pending(AFFECTED, hostname, "bulk-edit", _("Changed attributes of host %s in bulk mode") % hostname)
            save_folder_and_hosts(g_folder)
            reload_hosts() # indirect host tag changes
            call_hook_hosts_changed(g_folder)
            return "folder"
        return

    hostnames = get_hostnames_from_checkboxes()
    hosts = dict([(hn, g_folder[".hosts"][hn]) for hn in hostnames])

    html.write("<p>" + _("You have selected <b>%d</b> hosts for bulk edit. You can now change "
               "host attributes for all selected hosts at once. ") % len(hostnames))
    html.write(_("If a select is set to <i>don't change</i> then currenty not all selected "
    "hosts share the same setting for this attribute. If you leave that selection, all hosts "
    "will keep their individual settings.") + "</p>")

    html.begin_form("bulkedit", None, "POST")
    html.write("<table class=form>")
    configure_attributes(hosts, "bulk", parent = g_folder)
    html.write('<tr><td colspan=3 class="buttons">')
    html.button("_save", _("Save &amp; Finish"))
    html.write("</td></tr>")
    html.write("</table>")
    html.hidden_fields()
    html.end_form()


#.
#   .-Bulk-Cleanup---------------------------------------------------------.
#   |      ____        _ _       ____ _                                    |
#   |     | __ ) _   _| | | __  / ___| | ___  __ _ _ __  _   _ _ __        |
#   |     |  _ \| | | | | |/ / | |   | |/ _ \/ _` | '_ \| | | | '_ \       |
#   |     | |_) | |_| | |   <  | |___| |  __/ (_| | | | | |_| | |_) |      |
#   |     |____/ \__,_|_|_|\_\  \____|_|\___|\__,_|_| |_|\__,_| .__/       |
#   |                                                         |_|          |
#   +----------------------------------------------------------------------+
#   | Mode for removing attributes from host in bulk mode.                 |
#   '----------------------------------------------------------------------'

def mode_bulk_cleanup(phase):
    if phase == "title":
        return _("Bulk removal of explicit attributes")

    elif phase == "buttons":
        html.context_button(_("Folder"), make_link([("mode", "folder")]), "back")
        return

    elif phase == "action":
        if html.check_transaction():
            to_clean = bulk_collect_cleaned_attributes()
            hostnames = get_hostnames_from_checkboxes()
            for hostname in hostnames:
                mark_affected_sites_dirty(g_folder, hostname)
                host = g_folder[".hosts"][hostname]
                num_cleaned = 0
                for attrname in to_clean:
                    num_cleaned += 1
                    if attrname in host:
                        del host[attrname]
                if num_cleaned > 0:
                    log_pending(AFFECTED, hostname, "bulk-cleanup", _("Cleaned %d attributes of host %s in bulk mode") % (
                    num_cleaned, hostname))
                    mark_affected_sites_dirty(g_folder, hostname)
            save_hosts(g_folder)
            return "folder"
        return

    hostnames = get_hostnames_from_checkboxes()
    hosts = dict([(hn, g_folder[".hosts"][hn]) for hn in hostnames])

    html.write("<p>" + _("You have selected <b>%d</b> hosts for bulk cleanup. This means removing "
    "explicit attribute values from hosts. The hosts will then inherit attributes "
    "configured at the host list or folders or simply fall back to the builin "
    "default values.") % len(hostnames))
    html.write("</p>")

    html.begin_form("bulkcleanup", None, "POST")
    html.write("<table class=form>")
    if not bulk_cleanup_attributes(g_folder, hosts):
        html.write("<tr><td class=buttons>")
        html.write(_("The selected hosts have no explicit attributes"))
        html.write("</td></tr>\n")
    else:
        html.write('<tr><td colspan=2 class="buttons">')
        html.button("_save", _("Save &amp; Finish"))
        html.write("</td></tr>")
    html.write("</table>")
    html.hidden_fields()
    html.end_form()


def bulk_collect_cleaned_attributes():
    to_clean = []
    for attr, topic in host_attributes:
        attrname = attr.name()
        if html.get_checkbox("_clean_" + attrname) == True:
            to_clean.append(attrname)
    return to_clean


def bulk_cleanup_attributes(the_file, hosts):
    num_shown = 0
    for attr, topic in host_attributes:
        attrname = attr.name()

        # only show attributes that at least on host have set
        num_haveit = 0
        for hostname, host in hosts.items():
            if attrname in host:
                num_haveit += 1

        if num_haveit == 0:
            continue

        # If the attribute is mandatory and no value is inherited
        # by file or folder, the attribute cannot be cleaned.
        container = the_file
        is_inherited = False
        while container:
            if "attributes" in container and attrname in container["attributes"]:
                is_inherited = True
                inherited_value = container["attributes"][attrname]
                break
            container = container.get(".parent")


        num_shown += 1

        # Legend and Help
        html.write("<tr><td class=legend>%s" % attr.title())
        if attr.help():
            html.write("<br><i>%s</i>" % attr.help())
        html.write("</td>")
        html.write("<td class=content>")

        if attr.is_mandatory() and not is_inherited:
            html.write(_("This attribute is mandatory and there is no value "
                         "defined in the host list or any parent folder."))
        else:
            html.checkbox("_clean_%s" % attrname, False)
            html.write(" clean this attribute on <b>%s</b> hosts" % 
                (num_haveit == len(hosts) and "all selected" or str(num_haveit)))
        html.write("</td></tr>")

    return num_shown > 0



#.
#   .-Random Hosts---------------------------------------------------------.
#   |  ____                 _                   _   _           _          |
#   | |  _ \ __ _ _ __   __| | ___  _ __ ___   | | | | ___  ___| |_ ___    |
#   | | |_) / _` | '_ \ / _` |/ _ \| '_ ` _ \  | |_| |/ _ \/ __| __/ __|   |
#   | |  _ < (_| | | | | (_| | (_) | | | | | | |  _  | (_) \__ \ |_\__ \   |
#   | |_| \_\__,_|_| |_|\__,_|\___/|_| |_| |_| |_| |_|\___/|___/\__|___/   |
#   |                                                                      |
#   +----------------------------------------------------------------------+
#   | This module allows the creation of large numbers of random hosts,    |
#   | for test and development.                                            |
#   '----------------------------------------------------------------------'
def mode_random_hosts(phase):
    if phase == "title":
        return _("Random Hosts")

    elif phase == "buttons":
        html.context_button(_("Folder"), make_link([("mode", "folder")]), "back")
        return

    elif phase == "action":
        if html.check_transaction():
            count = int(html.var("count"))
            folders = int(html.var("folders"))
            levels = int(html.var("levels"))
            created = create_random_hosts(g_folder, count, folders, levels)
            return "folder", _("Created %d random hosts.") % created
        else:
            return "folder"

    html.begin_form("random")
    html.write("<table class=form>")
    html.write("<tr><td class=legend>%s</td>" % _("Number to create"))
    html.write("</td><td class=content>")
    html.write("%s: " % _("Hosts to create in each folder"))
    html.number_input("count", 10)
    html.set_focus("count")
    html.write("<br>%s: " % _("Number of folders to create in each level"))
    html.number_input("folders", 10)
    html.write("<br>%s: " % _("Levels of folders to create"))
    html.number_input("levels", 1)
    html.write("</td></tr>")

    html.write("<tr><td class=buttons colspan=2>")
    html.button("start", _("Start!"), "submit")
    html.write("</tr></table>\n")
    html.hidden_fields()
    html.end_form()

def create_random_hosts(folder, count, folders, levels):
    import random
    if levels == 0:
        created = 0
        while created < count:
            name = "random_%010d" % int(random.random() * 10000000000)
            host = {"ipaddress" : "127.0.0.1"}
            folder[".hosts"][name] = host
            created += 1
        folder["num_hosts"] += count
        save_folder_and_hosts(folder)
        reload_hosts()
        return count
    else:
        total_created = 0
        if folder[".path"]:
            prefixpath = folder[".path"] + "/"
        else:
            prefixpath = ""
        created = 0
        while created < folders:
            created += 1
            i = 1
            while True:
                name = "folder_%02d" % i
                if name not in folder[".folders"]:
                    break
                i += 1
            title = "Subfolder %02d" % i
            path = prefixpath + name
            subfolder = {
                ".parent" : folder,
                ".name" : name,
                ".folders" : {},
                ".hosts" : {},
                ".path" : path,
                "attributes" : {},
                "num_hosts" : 0,
                "title" : title,
            }
            g_folders[path] = subfolder
            folder[".folders"][name] = subfolder
            save_folder(subfolder)
            total_created += create_random_hosts(subfolder, count, folders, levels - 1)
        save_folder(folder)
        return total_created

#.
#   .-Auditlog-------------------------------------------------------------.
#   |                    _                 __ _ _                          |
#   |                   | |    ___   __ _ / _(_) | ___                     |
#   |                   | |   / _ \ / _` | |_| | |/ _ \                    |
#   |                   | |__| (_) | (_| |  _| | |  __/                    |
#   |                   |_____\___/ \__, |_| |_|_|\___|                    |
#   |                               |___/                                  |
#   +----------------------------------------------------------------------+
#   | Handling of the audit logfiles                                       |
#   '----------------------------------------------------------------------'
def mode_auditlog(phase):
    if phase == "title":
        return _("Audit logfile")

    elif phase == "buttons":
        home_button()
        changelog_button()
        if log_exists("audit") and config.may("wato.auditlog") and config.may("wato.edit"):
            html.context_button(_("Download"),
                html.makeuri([("_action", "csv"), ("_transid", html.current_transid())]), "download")
            if config.may("wato.edit"):
                html.context_button(_("Clear Logfile"),
                    html.makeuri([("_action", "clear"), ("_transid", html.current_transid())]), "trash")
        return

    elif phase == "action":
        if html.var("_action") == "clear":
            config.need_permission("wato.auditlog")
            config.need_permission("wato.edit")
            return clear_audit_log_after_confirm()

        elif html.var("_action") == "csv":
            config.need_permission("wato.auditlog")
            return export_audit_log()

    audit = parse_audit_log("audit")
    if len(audit) == 0:
        html.write("<div class=info>" + _("The audit logfile is empty.") + "</div>")
    else:
        render_audit_log(audit, "audit")

#.
#   .-Pending & Replication------------------------------------------------.
#   |                 ____                _ _                              |
#   |                |  _ \ ___ _ __   __| (_)_ __   __ _                  |
#   |                | |_) / _ \ '_ \ / _` | | '_ \ / _` |                 |
#   |                |  __/  __/ | | | (_| | | | | | (_| |                 |
#   |                |_|   \___|_| |_|\__,_|_|_| |_|\__, |                 |
#   |                                               |___/                  |
#   +----------------------------------------------------------------------+
#   | Mode for activating pending changes. Does also replication with      |
#   | remote sites in distributed WATO.                                    |
#   '----------------------------------------------------------------------'

def mode_changelog(phase):
    # See below for the usage of this weird variable...
    global sitestatus_do_async_replication
    try:
        sitestatus_do_async_replication
    except:
        sitestatus_do_async_replication = False

    if phase == "title":
        return _("Pending changes to activate")

    elif phase == "buttons":
        home_button()
        # Commit pending log right here, if all sites are up-to-date
        if is_distributed() and global_replication_state() == "clean":
            log_commit_pending()

        if config.may("wato.activate") and (
                (not is_distributed() and log_exists("pending"))
            or  (is_distributed() and global_replication_state() == "dirty")):
            html.context_button(_("Activate Changes!"), 
                html.makeuri([("_action", "activate"), ("_transid", html.current_transid())]), 
                             "apply", True, id="act_changes_button")

        if is_distributed():
            html.context_button(_("Site Configuration"), make_link([("mode", "sites")]), "sites")

    elif phase == "action":
        sitestatus_do_async_replication = False # see below
        if html.has_var("_siteaction"):
            config.need_permission("wato.activate")
            site_id = html.var("_site")
            action = html.var("_siteaction")
            if html.check_transaction():
                try:
                    # If the site has no pending changes but just needs restart,
                    # the button text is just "Restart". We do a sync anyway. This
                    # can be optimized in future but is the save way for now.
                    site = config.site(site_id)
                    if action in [ "sync", "sync_restart" ]:
                        response = synchronize_site(site, restart = action == "restart")
                    else:
                        try:
                            restart_site(site)
                            response = True
                        except Exception, e:
                            response = str(e)

                    if response == True:
                        return None
                    else:
                        raise MKUserError(None, _("Error on remote access to site: %s") % response)

                except MKAutomationException, e:
                    raise MKUserError(None, _("Remote command on site %s failed: <pre>%s</pre>") % (site_id, e))
                except Exception, e:
                    if config.debug:
                        raise
                    raise MKUserError(None, _("Remote command on site %s failed: <pre>%s</pre>") % (site_id, e))

        elif html.check_transaction():
            config.need_permission("wato.activate")
            create_snapshot()
            if is_distributed():
                # Do nothing here, but let site status table be shown in a mode
                # were in each site that is not up-to-date an asynchronus AJAX
                # job is being startet that updates that site
                sitestatus_do_async_replication = True
            else:
                try:
                    check_mk_local_automation("restart")
                    call_hook_activate_changes()
                except Exception, e:
                    if config.debug:
                        raise
                    else:
                        raise MKUserError(None, "Error executing hooks: %s" % str(e))
                log_commit_pending() # flush logfile with pending actions
                log_audit(None, "activate-config", _("Configuration activated, monitoring server restarted"))
                return None, _("The new configuration has been successfully activated.")

    else:
        # Distributed WATO: Show replication state of each site
        if is_distributed():

            # During bulk replication we rather create the sync snapshot now. Otherwise
            # there is the danger, that it is created multiple times in parallel, thus
            # wasting time.
            if sitestatus_do_async_replication:
                create_sync_snapshot()

            html.write("<h3>%s</h3>" % _("Distributed WATO - replication status"))
            repstatus = load_replication_status()
            sites = config.allsites().items()
            sites.sort(cmp = lambda a,b: cmp(a[1].get("alias",a[0]), b[1].get("alias", b[0])))
            html.write("<table class=data>")
            html.write("<tr class=dualheader>")
            html.write("<th rowspan=2>%s</th>" % _("ID") + 
                       "<th rowspan=2>%s</th>" % _("Alias"))
            html.write("<th colspan=6>%s</th>" % _("Livestatus"))
            html.write("<th colspan=%d>%s</th>" % 
                         (sitestatus_do_async_replication and 3 or 6, _("Replication")))
            html.write("<tr>" +
                       "<th>%s</th>" % _("Status") + 
                       "<th>%s</th>" % _("Version") + 
                       "<th>%s</th>" % _("Core") + 
                       "<th>%s</th>" % _("Ho.") + 
                       "<th>%s</th>" % _("Sv.") + 
                       "<th>%s</th>" % _("Uptime") + 
                       "<th>%s</th>" % _("Multisite URL") + 
                       "<th>%s</th>" % _("Type"))
            if sitestatus_do_async_replication:
                html.write("<th>%s</th>" % _("Replication result"))
            else:
                html.write("<th>%s</th>" % _("State") +
                           "<th>%s</th>" % _("Actions") + 
                           "<th>%s</th>" % _("Last result"))
            html.write("</tr>")

            odd = "even"
            num_replsites = 0 # for detecting end of bulk replication
            for site_id, site in sites:
                is_local = site_is_local(site_id)

                if not is_local and not site.get("replication"):
                    continue

                ss = html.site_status.get(site_id, {})
                status = ss.get("state", "unknown")
                srs = repstatus.get(site_id, {})

                # Make row red, if site status is not online
                html.write('<tr class="data %s%d">' % (odd, status != "online" and 2 or 0))

                # ID & Alias
                html.write("<td><a href='%s'>%s</a></td>" % 
                   (make_link([("mode", "edit_site"), ("edit", site_id)]), site_id))
                html.write("<td>%s</td>" % site.get("alias", ""))

                # Livestatus
                html.write('<td><div class="sitestatus %s">%s</div></td>' % (status, status))

                # Livestatus-Version
                html.write('<td>%s</td>' % ss.get("livestatus_version", ""))

                # Core-Version
                html.write('<td>%s</td>' % ss.get("program_version", ""))

                # Hosts/services
                html.write('<td class=number><a href="view.py?view_name=sitehosts&site=%s">%s</a></td>' % 
                  (site_id, ss.get("num_hosts", "")))
                html.write('<td class=number><a href="view.py?view_name=sitesvcs&site=%s">%s</a></td>' % 
                  (site_id, ss.get("num_services", "")))
                
                # Uptime / Last restart
                if "program_start" in ss:
                    age_text = html.age_text(time.time() - ss["program_start"])
                else:
                    age_text = ""
                html.write('<td class=number>%s</td>' % age_text)

                # Multisite-URL
                html.write("<td>%s</td>" % (not is_local 
                   and "<a target=\"_blank\" href='%s'>%s</a>" % tuple([site.get("multisiteurl")]*2) or ""))

                # Type
                if is_local:
                    sitetype = _("local")
                elif site["replication"] == "slave":
                    sitetype = _("Slave")
                else:
                    sitetype = _("Peer")
                html.write("<td>%s</td>" % sitetype)

                need_restart = srs.get("need_restart")
                need_sync    = srs.get("need_sync") and not site_is_local(site_id)
                uptodate = not (need_restart or need_sync)

                # Start asynchronous replication
                if sitestatus_do_async_replication:
                    html.write("<td class=repprogress>")
                    # Do only include sites that are known to be up
                    if not site_is_local(site_id) and not "secret" in site:
                        html.write("<b>%s</b>" % _("Not logged in."))
                    elif status == "online":
                        html.write('<div id="repstate_%s">%s</div>' %
                                (site_id, uptodate and _("nothing to do") or ""))
                        if not uptodate:
                            if need_restart and need_sync:
                                what = "sync+restart"
                            elif need_restart:
                                what = "restart"
                            else:
                                what = "sync"
                            estimated_duration = srs.get("times", {}).get(what, 2.0)
                            html.javascript("wato_do_replication('%s', %d);" %
                              (site_id, int(estimated_duration * 1000.0)))
                            num_replsites += 1
                    else:
                        html.write("<b>%s</b>" % _("Skipping this site."))
                    html.write("</td>")
                else:
                    # State
                    html.write("<td class=buttons>")
                    if srs.get("need_sync") and not site_is_local(site_id):
                        html.write('<img class=icon title="%s" src="images/icon_need_replicate.png">' % 
                            _("This site is not update and needs a replication."))
                    if srs.get("need_restart"):
                        html.write('<img class=icon title="%s" src="images/icon_need_restart.png">' % 
                            _("This site needs a restart for activating the changes."))
                    if uptodate:
                        html.write('<img class=icon title="%s" src="images/icon_siteuptodate.png">' % 
                            _("This site is up-to-date."))
                    html.write("</td>")

                    # Actions
                    html.write("<td class=buttons>")
                    sync_url = make_action_link([("mode", "changelog"), 
                            ("_site", site_id), ("_siteaction", "sync")])
                    restart_url = make_action_link([("mode", "changelog"), 
                            ("_site", site_id), ("_siteaction", "restart")])
                    sync_restart_url = make_action_link([("mode", "changelog"), 
                            ("_site", site_id), ("_siteaction", "sync_restart")])
                    if not site_is_local(site_id) and "secret" not in site:
                        html.write("<b>%s</b>" % _("Not logged in."))
                    elif not uptodate:
                        if not site_is_local(site_id):
                            if srs.get("need_sync"):
                                html.buttonlink(sync_url, _("Sync"))
                                if srs.get("need_restart"):
                                    html.buttonlink(sync_restart_url, _("Sync & Restart"))
                            else:
                                html.buttonlink(restart_url, _("Restart"))
                        else:
                            html.buttonlink(restart_url, _("Restart"))
                    html.write("</td>")

                    # Last result
                    result = srs.get("result", "")
                    if len(result) > 20:
                        result = htmllib.strip_tags(result)
                        result = '<span title="%s">%s...</span>' % \
                            (htmllib.attrencode(result), result[:20])
                    html.write("<td>%s</td>" % result)

                html.write("</tr>")
            html.write("</table>")

            # The Javascript world needs to know, how many asynchronous
            # replication jobs it should wait to be finished.
            if num_replsites > 0:
                html.javascript("var num_replsites = %d;\n" % num_replsites)

        sitestatus_do_async_replication = None # could survive in global context!
        
        pending = parse_audit_log("pending")
        if len(pending) == 0:
            html.write("<div class=info>" + _("There are no pending changes.") + "</div>")
        else:
            render_audit_log(pending, "pending")


def log_entry(linkinfo, action, message, logfilename):
    if type(message) == unicode:
        message = message.encode("utf-8")
    message = message.strip()

    # linkinfo is either a folder, or a hostname or None
    if type(linkinfo) == dict and linkinfo[".path"] in g_folders:
        link = linkinfo[".path"] + ":"
    elif linkinfo == None:
        link = "-"
    elif linkinfo and ".hosts" in g_folder and linkinfo in g_folder[".hosts"]: # hostname in current folder
        link = g_folder[".path"] + ":" + linkinfo
    else:
        link = ":" + linkinfo

    log_file = log_dir + logfilename
    make_nagios_directory(log_dir)
    f = create_user_file(log_file, "ab")
    f.write("%d %s %s %s " % (int(time.time()), link, config.user_id, action))
    f.write(message)
    f.write("\n")


def log_audit(linkinfo, what, message):
    log_entry(linkinfo, what, message, "audit.log")

# status is one of:
# SYNC        -> Only sync neccessary
# RESTART     -> Restart and sync neccessary
# SYNCRESTART -> Do sync and restart
# AFFECTED    -> affected sites are already marked for sync+restart
#                by mark_affected_sites_dirty(). But we need to
#                mark our peers for sync, regardless of any affected
#                sites. Peers need always to be up-to-date.
# LOCALRESTART-> Called after inventory. In distributed mode, affected
#                sites have already been marked for restart. Do nothing here.
#                In non-distributed mode mark for restart
def log_pending(status, linkinfo, what, message):
    log_entry(linkinfo, what, message, "audit.log")
    need_sidebar_reload()

    if not is_distributed():
        if status != SYNC:
            log_entry(linkinfo, what, message, "pending.log")


    # Currently we add the pending to each site, regardless if 
    # the site is really affected. This needs to be optimized
    # in future.
    else:
        log_entry(linkinfo, what, message, "pending.log")
        for siteid, site in config.sites.items():

            changes = {}
            
            # Local site can never have pending changes to be synced
            if site_is_local(siteid):
                if status in [ RESTART, SYNCRESTART ]:
                    changes["need_restart"] = True
            elif site.get("replication") == "peer" and status == AFFECTED:
                changes["need_sync"] = True
            else:
                if status in [ SYNC, SYNCRESTART ]:
                    changes["need_sync"] = True
                if status in [ RESTART, SYNCRESTART ]:
                    changes["need_restart"] = True
            update_replication_status(siteid, changes)

        # Make sure that a new snapshot for syncing will be created
        # when times comes to syncing
        remove_sync_snapshot()


def log_commit_pending():
    pending = log_dir + "pending.log"
    if os.path.exists(pending):
        os.remove(pending)
    need_sidebar_reload()

def clear_audit_log():
    path = log_dir + "audit.log"
    if os.path.exists(path):
        newpath = path + time.strftime(".%Y-%m-%d")
        if os.path.exists(newpath):
            n = 1
            while True:
                n += 1
                with_num = newpath + "-%d" % n
                if not os.path.exists(with_num):
                    newpath = with_num
                    break
        os.rename(path, newpath)

def clear_audit_log_after_confirm():
    c = wato_confirm(_("Confirm deletion of audit logfile"),
                     _("Do you really want to clear audit logfile?"))
    if c:
        clear_audit_log()
        return None, _("Cleared audit logfile.")
    elif c == False: # not yet confirmed
        return ""
    else:
        return None # browser reload 

def parse_audit_log(what):
    path = log_dir + what + ".log"
    if os.path.exists(path):
        entries = []
        for line in file(path):
            line = line.rstrip().decode("utf-8")
            splitted = line.split(None, 4)
            if len(splitted) == 5 and is_integer(splitted[0]):
                splitted[0] = int(splitted[0])
                entries.append(splitted)
        entries.reverse()
        return entries
    return []

def is_integer(i):
    try:
        int(i)
        return True
    except:
        return False

def log_exists(what):
    path = log_dir + what + ".log"
    return os.path.exists(path)

def render_linkinfo(linkinfo):
    if ':' in linkinfo: # folder:host
        path, hostname = linkinfo.split(':', 1)
        if path in g_folders:
            folder = g_folders[path]
            if hostname:
                hosts = load_hosts(folder)
                if hostname in hosts:
                    url = html.makeuri_contextless([("mode", "edithost"), 
                              ("folder", path), ("host", hostname)])
                    title = hostname
                else:
                    return hostname
            else: # only folder
                url = html.makeuri_contextless([("mode", "folder"), ("folder", path)])
                title = g_folders[path]["title"]
        else:
            return linkinfo
    else:
        return ""

    return '<a href="%s">%s</a>' % (url, title)

def get_timerange(t):
    st    = time.localtime(int(t))
    start = int(time.mktime(time.struct_time((st[0], st[1], st[2], 0, 0, 0, st[6], st[7], st[8]))))
    end   = start + 86399
    return start, end

def fmt_date(t):
    return time.strftime('%Y-%m-%d', time.localtime(t))

def fmt_time(t):
    return time.strftime('%H:%M:%S', time.localtime(t))

def paged_log(log):
    start = html.var('start', None)
    if not start:
        start = time.time()
    start_time, end_time = get_timerange(int(start))

    previous_log_time = None
    next_log_time     = None
    first_log_index   = None
    last_log_index    = None
    for index, (t, linkinfo, user, action, text) in enumerate(log):
        if t >= end_time:
            # This log is too new
            continue
        elif first_log_index is None \
              and t < end_time \
              and t >= start_time:
            # This is a log for this day. Save the first index
            if first_log_index is None:
                first_log_index = index

                # When possible save the timestamp of the previous log
                if index > 0:
                    next_log_time = int(log[index - 1][0])

        elif t < start_time and last_log_index is None:
            last_log_index = index
            # This is the next log after this day
            previous_log_time = int(log[index][0])
            # Finished!
            break

    if last_log_index is None:
        last_log_index = len(log)

    return log[first_log_index:last_log_index], (start_time, end_time, previous_log_time, next_log_time)

def display_paged((start_time, end_time, previous_log_time, next_log_time)):
    html.write('<div class=paged_controls>')

    html.write(' <b>%s</b> ' % (_('%s to %s') % (fmt_date(start_time),
                                                 fmt_date(end_time))))

    if previous_log_time is not None:
        html.buttonlink(html.makeuri([('start', previous_log_time)]), _("<"),
                        title = '%s: %s' % (_("Older events"), fmt_date(previous_log_time)))
    else:
        html.buttonlink(html.makeuri([]), _("<"), disabled = True)

    html.buttonlink(html.makeuri([('start', get_timerange(int(time.time()))[0])]), _("o"),
                    title = _("Todays events"))

    if next_log_time is not None:
        html.buttonlink(html.makeuri([('start', next_log_time)]), _(">"),
                        title = '%s: %s' % (_("Newer events"), fmt_date(next_log_time)))
    else:
        html.buttonlink(html.makeuri([]), _(">"), disabled = True)
    html.write('</div>')


def render_audit_log(log, what, with_filename = False):
    htmlcode = ''
    if what == 'audit':
        log, times = paged_log(log)
        empty_msg = _("The logfile is empty. No host has been created or changed yet.")
    elif what == 'pending':
        empty_msg = _("No pending changes, monitoring server is up to date.")

    if len(log) == 0:
        htmlcode += "<div class=info>%s</div>" % empty_msg
        return
    elif what == 'audit':
        htmlcode += "<h3>" + _("Audit log") + "</h3>"
    elif what == 'pending':
        if is_distributed():
            htmlcode += "<h3>" + _("Changes that are not activated on all sites:") + "</h3>"
        else:
            htmlcode += "<h3>" + _("Changes that are not yet activated:") + "</h3>"

    if what == 'audit':
        display_paged(times)

    htmlcode += '<table class="wato auditlog %s">' % what
    even = "even"
    for t, linkinfo, user, action, text in log:
        even = even == "even" and "odd" or "even"
        htmlcode += '<tr class="%s0">' % even
        htmlcode += '<td class=nobreak>%s</td>' % render_linkinfo(linkinfo)
        htmlcode += '<td class=nobreak>%s</td>' % fmt_date(float(t))
        htmlcode += '<td class=nobreak>%s</td>' % fmt_time(float(t))
        htmlcode += '<td>%s</td><td width="100%%">%s</td></tr>\n' % \
                  (user, text)
    htmlcode += "</table>"

    if what == 'audit':
        html.write(htmlcode)
        display_paged(times)
    else:
        html.write(htmlcode)
        # html.show_warning(htmlcode)

def export_audit_log():
    html.req.content_type = "text/csv; charset=UTF-8"
    filename = 'wato-auditlog-%s_%s.csv' % (fmt_date(time.time()), fmt_time(time.time()))
    html.req.headers_out['Content-Disposition'] = 'attachment; filename=%s' % filename
    titles = (
        _('Date'),
        _('Time'),
        _('Linkinfo'),
        _('User'),
        _('Action'),
        _('Text'),
    )
    html.write(','.join(titles) + '\n')
    for t, linkinfo, user, action, text in parse_audit_log("audit"):
        if linkinfo == '-':
            linkinfo = ''
        html.write(','.join((fmt_date(int(t)), fmt_time(int(t)), linkinfo,
                             user, action, '"' + text + '"')) + '\n')
    return False


#.
#   .-Automation-----------------------------------------------------------.
#   |          _         _                        _   _                    |
#   |         / \  _   _| |_ ___  _ __ ___   __ _| |_(_) ___  _ __         |
#   |        / _ \| | | | __/ _ \| '_ ` _ \ / _` | __| |/ _ \| '_ \        |
#   |       / ___ \ |_| | || (_) | | | | | | (_| | |_| | (_) | | | |       |
#   |      /_/   \_\__,_|\__\___/|_| |_| |_|\__,_|\__|_|\___/|_| |_|       |
#   |                                                                      |
#   +----------------------------------------------------------------------+
#   | This code section deals with the interaction of Check_MK. It is used |
#   | for doing inventory, showing the services of a host, deletion of a   |
#   | host and similar things.                                             |
#   '----------------------------------------------------------------------'

def check_mk_automation(siteid, command, args=[], indata=""):
    if not siteid or site_is_local(siteid):
        return check_mk_local_automation(command, args, indata)
    else:
        return check_mk_remote_automation(siteid, command, args, indata)


def check_mk_local_automation(command, args=[], indata=""):
    # Gather the command to use for executing --automation calls to check_mk
    # - First try to use the check_mk_automation option from the defaults
    # - When not set try to detect the command for OMD or non OMD installations
    #   - OMD 'own' apache mode or non OMD: check_mk --automation
    #   - OMD 'shared' apache mode: Full path to the binary and the defaults
    sudoline = None
    if defaults.check_mk_automation:
        commandargs = defaults.check_mk_automation.split()
        cmd = commandargs + [ command, '--' ] + args
    else:
        omd_mode, omd_site = html.omd_mode()
        if not omd_mode or omd_mode == 'own':
            commandargs = [ 'check_mk', '--automation' ]
            cmd = commandargs  + [ command, '--' ] + args
        else: # OMD shared mode
            commandargs = [ 'sudo', '/bin/su', '-', omd_site, '-c', 'check_mk --automation' ]
            cmd = commandargs[:-1] + [ commandargs[-1] + ' ' + ' '.join([ command, '--' ] + args) ]
            sudoline = "%s ALL = (root) NOPASSWD: /bin/su - %s -c check_mk\\ --automation\\ *" % (html.apache_user(), omd_site)

    sudo_msg = ''
    if commandargs[0] == 'sudo':
        if not sudoline:
            if commandargs[1] == '-u': # skip -u USER in /etc/sudoers
                sudoline = "%s ALL = (%s) NOPASSWD: %s *" % (html.apache_user(), commandargs[2], " ".join(commandargs[3:]))
            else:
                sudoline = "%s ALL = (root) NOPASSWD: %s *" % (html.apache_user(), commandargs[0], " ".join(commandargs[1:]))
            
        sudo_msg = ("<p>The webserver is running as user which has no rights on the "
                    "needed Check_MK/Nagios files.<br />Please ensure you have set-up "
                    "the sudo environment correctly. e.g. proceed as follows:</p>\n"
                    "<ol><li>install sudo package</li>\n"
                    "<li>Append the following to the <code>/etc/sudoers</code> file:\n"
                    "<pre># Needed for WATO - the Check_MK Web Administration Tool\n"
                    "Defaults:%s !requiretty\n"
                    "%s\n"
                    "</pre></li>\n"
                    "<li>Retry this operation</li></ol>\n" %
                    (html.apache_user(), sudoline))

    if config.debug:
        log_audit(None, "automation", "Automation: %s" % " ".join(cmd))
    try:
        # This debug output makes problems when doing bulk inventory, because
        # it garbles the non-HTML response output
        # if config.debug:
        #     html.write("<div class=message>Running <tt>%s</tt></div>\n" % " ".join(cmd))
        p = subprocess.Popen(cmd,
            stdin=subprocess.PIPE, stdout=subprocess.PIPE, stderr=subprocess.STDOUT)
    except Exception, e:
        if commandargs[0] == 'sudo':
            raise MKGeneralException("Cannot execute <tt>%s</tt>: %s<br /><br >%s" % (commandargs[0], e, sudo_msg))
        else:
            raise MKGeneralException("Cannot execute <tt>%s</tt>: %s" % (commandargs[0], e))
    p.stdin.write(repr(indata))
    p.stdin.close()
    outdata = p.stdout.read()
    exitcode = p.wait()
    if exitcode != 0:
        if config.debug:
            log_audit(None, "automation", "Automation command %s failed with exit code %d: %s" % (" ".join(cmd), exitcode, outdata))
        raise MKGeneralException("Error running <tt>%s</tt> (exit code %d): <pre>%s</pre>%s" %
              (" ".join(cmd), exitcode, hilite_errors(outdata), sudo_msg))
    try:
        if config.debug:
            log_audit(None, "automation", "Result from automation: %s" % outdata)
        return eval(outdata)
    except Exception, e:
        if config.debug:
            log_audit(None, "automation", "Automation command %s failed: invalid output: %s" % (" ".join(cmd), outdata)) 
        raise MKGeneralException("Error running <tt>%s</tt>. Invalid output from webservice (%s): <pre>%s</pre>" %
                      (" ".join(cmd), e, outdata))


def hilite_errors(outdata):
    return re.sub("\nError: *([^\n]*)", "\n<div class=err>Error: \\1</div>", outdata)


#.
#   .-Progress-------------------------------------------------------------.
#   |               ____                                                   |
#   |              |  _ \ _ __ ___   __ _ _ __ ___  ___ ___                |
#   |              | |_) | '__/ _ \ / _` | '__/ _ \/ __/ __|               |
#   |              |  __/| | | (_) | (_| | | |  __/\__ \__ \               |
#   |              |_|   |_|  \___/ \__, |_|  \___||___/___/               |
#   |                               |___/                                  |
#   +----------------------------------------------------------------------+
#   | Bulk inventory and other longer procedures are separated in single   |
#   | steps and run by an JavaScript scheduler showing a progress bar and  |
#   | buttons for aborting and pausing.                                    |
#   '----------------------------------------------------------------------'

def interactive_progress(items, title, stats, finishvars, timewait, success_stats = [], termvars = []):
    if not termvars:
        termvars = finishvars;
    html.write("<center>")
    html.write("<table class=progress>")
    html.write("<tr><th colspan=2>%s</th></tr>" % title)
    html.write("<tr><td colspan=2 class=log><div id=progress_log></div></td></tr>")
    html.write("<tr><td colspan=2 class=bar>")
    html.write("  <table id=progress_bar><tbody><tr><td class=left></td>"
               "<td class=right></td></tr></tbody></table>")
    html.write("  <div id=progress_title></div>")
    html.write("  <img class=glass src=images/perfometer-bg.png />")
    html.write("</td></tr>")
    html.write("<tr><td class=stats>")
    html.write("  <table>")
    for num, (label, value) in enumerate(stats):
        html.write("    <tr><th>%s</th><td id='progress_stat%d'>%d</td></tr>" % (label, num, value))
    html.write("  </table>")
    html.write("</td>")
    html.write("<td class=buttons>")
    html.jsbutton('progress_pause',    _('Pause'),   'javascript:progress_pause()')
    html.jsbutton('progress_proceed',  _('Proceed'), 'javascript:progress_proceed()',  'display:none')
    html.jsbutton('progress_finished', _('Finish'),  'javascript:progress_end()', 'display:none')
    html.jsbutton('progress_retry',    _('Retry Failed Hosts'), 'javascript:progress_retry()', 'display:none')
    html.jsbutton('progress_restart',  _('Restart'), 'javascript:location.reload()')
    html.jsbutton('progress_abort',    _('Abort'),   'javascript:progress_end()')
    html.write("</td></tr>")
    html.write("</table>")
    html.write("</center>")
    json_items    = '[ %s ]' % ',\n'.join([ "'" + h + "'" for h in items ])
    success_stats = '[ %s ]' % ','.join(map(str, success_stats))
    # Remove all sel_* variables. We do not need them for our ajax-calls.
    # They are just needed for the Abort/Finish links. Those must be converted
    # to POST.
    base_url = html.makeuri([], remove_prefix = "sel")
    finish_url = make_link([("mode", "folder")] + finishvars)
    term_url = make_link([("mode", "folder")] + termvars)

    html.javascript(('progress_scheduler("%s", "%s", 50, %s, "%s", %s, "%s", "' + _("FINISHED.") + '");') %
                     (html.var('mode'), base_url, json_items, finish_url, 
                      success_stats, term_url))


#.
#   .-Attributes-----------------------------------------------------------.
#   |              _   _   _        _ _           _                        |
#   |             / \ | |_| |_ _ __(_) |__  _   _| |_ ___  ___             |
#   |            / _ \| __| __| '__| | '_ \| | | | __/ _ \/ __|            |
#   |           / ___ \ |_| |_| |  | | |_) | |_| | ||  __/\__ \            |
#   |          /_/   \_\__|\__|_|  |_|_.__/ \__,_|\__\___||___/            |
#   |                                                                      |
#   +----------------------------------------------------------------------+
#   | Attributes of hosts are based on objects and are extendable via      |
#   | WATO plugins.                                                        |
#   '----------------------------------------------------------------------'

class Attribute:
    # The constructor stores name and title. If those are
    # dynamic than leave them out and override name() and
    # title()
    def __init__(self, name=None, title=None, help=None, default_value=None):
        self._name = name
        self._title = title
        self._help = help
        self._default_value = default_value

    # Return the name (= identifier) of the attribute
    def name(self):
        return self._name

    # Return the name of the Nagios configuration variable
    # if this is a Nagios-bound attribute (e.g. "alias" or "_SERIAL")
    def nagios_name(self):
        return None

    # Return the title to be displayed to the user
    def title(self):
        return self._title

    # Return an optional help text
    def help(self):
        return self._help

    # Return the default value for new hosts
    def default_value(self):
        return self._default_value

    # Render HTML code displaying a value
    def paint(self, value, hostname):
        return "", value

    # Wether or not to show this attribute in tables.
    # This value is set by declare_host_attribute
    def show_in_table(self):
        return self._show_in_table
        
    # Wether or not to show this attribute in the edit form.
    # This value is set by declare_host_attribute
    def show_in_form(self):
        return self._show_in_form

    # Wether or not to make this attribute configurable in
    # files and folders (as defaule value for the hosts)
    def show_in_folder(self):
        return self._show_in_folder

    # Wether it is allowed that a host has no explicit
    # value here (inherited or direct value). An mandatory 
    # has *no* default value.
    def is_mandatory(self):
        return False

    # Return information about the host tags we depend on.
    # The method is usually not overridden, but the variable
    # _depends_on_tags is set by declare_host_attribute().
    def depends_on_tags(self):
        try:
            return self._depends_on_tags
        except:
            return []

    # Render HTML input fields displaying the value and 
    # make it editable. If filter == True, then the field
    # is to be displayed in filter mode (as part of the
    # search filter)
    def render_input(self, value):
        pass

    # Create value from HTML variables.     
    def from_html_vars(self):
        return None
    
    # Check if the value entered by the user is valid.
    # This method may raise MKUserError in case of invalid user input.
    def validate_input(self):
        pass

    # If this attribute should be present in Nagios as 
    # a host custom macro, then the value of that macro
    # should be returned here - otherwise None
    def to_nagios(self, value):
        return None

    # Checks if the give value matches the search attributes
    # that are represented by the current HTML variables.
    def filter_matches(self, crit, value, hostname):
        return crit == value

    # Host tags to set for this host
    def get_tag_list(self, value):
        return []


# A simple text attribute. It is stored in 
# a Python unicode string
class TextAttribute(Attribute):
    def __init__(self, name, title, help = None, default_value="", mandatory=False, allow_empty=True, size=20):
        Attribute.__init__(self, name, title, help, default_value)
        self._mandatory = mandatory
        self._allow_empty = allow_empty
        self._size = size

    def paint(self, value, hostname):
        if not value:
            return "", ""
        else:
            return "", value

    def is_mandatory(self):
        return self._mandatory

    def render_input(self, value):
        if value == None: 
            value = ""
        html.text_input("attr_" + self.name(), value, size = self._size)

    def from_html_vars(self):
        value = html.var_utf8("attr_" + self.name())
        if value == None:
            value = ""
        return value.strip()

    def validate_input(self):
        value = self.from_html_vars()
        if self._mandatory and not value:
            raise MKUserError("attr_" + self.name(), 
                  _("Please specify a value for %s") % self.title())
        if value.strip() == "" and not self._allow_empty:
            raise MKUserError("attr_" + self.name(),
                  _("%s may be missing, if must not be empty if it is set.") % self.title())
                  

    def filter_matches(self, crit, value, hostname):
        if value == None:  # Host does not have this attribute
            value = ""
        return crit.lower() in value.lower() 

# A simple text attribute that is not editable by the user.
# It can be used to store context information from other
# systems (e.g. during an import of a host database from
# another system).
class FixedTextAttribute(TextAttribute): 
    def __init__(self, name, title, help = None):
        TextAttribute.__init__(self, name, title, help, None)
        self._mandatory = False

    def render_input(self, value):
        if value != None:
            html.hidden_field("attr_" + self.name(), value)
            html.write(value)

    def from_html_vars(self):
        return html.var("attr_" + self.name())


# A text attribute that is stored in a Nagios custom macro
class NagiosTextAttribute(TextAttribute):
    def __init__(self, name, nag_name, title, help = None, default_value="", mandatory = False, allow_empty=True):
        TextAttribute.__init__(self, name, title, help, default_value, mandatory, allow_empty)
        self.nag_name = nag_name

    def nagios_name(self):
        return self.nag_name

    def to_nagios(self, value):
        if value:
            return value.encode("utf-8")
        else:
            return None

# An attribute for selecting one item out of list using
# a drop down box (<select>). Enumlist is a list of
# pairs of keyword / title. The type of value is string.
# In all cases where no value is defined or the value is
# not in the enumlist, the default value is being used.
class EnumAttribute(Attribute):
    def __init__(self, name, title, help, default_value, enumlist):
        Attribute.__init__(self, name, title, help, default_value)
        self._enumlist = enumlist
        self._enumdict = dict(enumlist)

    def paint(self, value, hostname):
        return "", self._enumdict.get(value, self.default_value())

    def render_input(self, value):
        html.select("attr_" + self.name(), self._enumlist, value)

    def from_html_vars(self):
        return html.var("attr_" + self.name(), self.default_value())


# A selection dropdown for a host tag
class HostTagAttribute(Attribute):
    def __init__(self, tag_definition):
        # Definition is either triple or 4-tuple (with
        # dependency definition)
        tag_id, title, self._taglist = tag_definition
        name = "tag_" + tag_id
        if len(self._taglist) == 1:
            def_value = None
        else:
            def_value = self._taglist[0][0]
        Attribute.__init__(self, name, title, "", def_value)

    def paint(self, value, hostname):
        if len(self._taglist) == 1:
            title = self._taglist[0][1]
            if value:
                return "", title
            else:
                return "", "%s %s" % (_("not"), title)
        for entry in self._taglist:
            if value == entry[0]:
                return "", entry[1]
        return "", "" # Should never happen, at least one entry should match
                      # But case could occur if tags definitions have been changed.

    def render_input(self, value):
        # Tag groups with just one entry are being displayed
        # as checkboxes
        choices = []
        for e in self._taglist:
            tagvalue = e[0]
            if not tagvalue: # convert "None" to ""
                tagvalue = ""
            if len(e) >= 3: # have secondary tags
                secondary_tags = e[2]
            else:
                secondary_tags = []
            choices.append(("|".join([ tagvalue ] + secondary_tags), e[1]))
        varname = "attr_" + self.name()
        if len(choices) == 1:
            html.checkbox(varname, value != None, cssclass = '', onclick='wato_fix_visibility();', add_attr = ["tags=%s"%choices[0][0]])
            html.write(" " + choices[0][1])
        else:
            html.select(varname, choices, value, onchange='wato_fix_visibility();')

    def from_html_vars(self):
        varname = "attr_" + self.name()
        if len(self._taglist) == 1:
            if html.get_checkbox(varname):
                return self._taglist[0][0]
            else:
                return None
        else:
            # strip of secondary tags
            value = html.var(varname).split("|")[0]
            if not value:
                value = None
            return value
    
    # Special function for computing the setting of a specific
    # tag group from the total list of tags of a host
    def get_tag_value(self, tags):
        for entry in self._taglist:
            if entry[0] in tags:
                return entry[0]
        return None

    # Return list of host tags to set (handles
    # secondary tags)
    def get_tag_list(self, value):
        for entry in self._taglist:
            if entry[0] == value:
                if len(entry) >= 3:
                    taglist = [ value ] + entry[2]
                else:
                    taglist =  [ value ]
                if taglist[0] == None:
                    taglist = taglist[1:]
                return taglist
        return [] # No matching tag


# Attribute needed for folder permissions
class ContactGroupsAttribute(Attribute):
    # The constructor stores name and title. If those are
    # dynamic than leave them out and override name() and
    # title()
    def __init__(self):
        url = "wato.py?mode=rulesets"
        Attribute.__init__(self, "contactgroups", _("Permissions"), 
          _("Only members of the contact groups listed here have WATO permission "
            "to the host / folder. If you want, you can make those contact groups "
            "automatically also <b>monitoring contacts</b>. This is completely "
            "optional. Assignment of host and services to contact groups "
            "can be done by <a href='%s'>rules</a> as well.") % url)
        self._default_value = ( True, [] ) 
        self._contactgroups = None
        self._users = None
        self._loaded_at = None

    def paint(self, value, hostname):
        texts = []
        use, cgs = value
        self.load_data()
        items = self._contactgroups.items()
        items.sort(cmp = lambda a,b: cmp(a[1], b[1]))
        for name, alias in items:
            if name in cgs:
                texts.append(alias and alias or name)
        result = ", ".join(texts)
        if texts:
            result += "<span title='%s'><b>*</b></span>" % \
                  _("These contact groups are also used in the monitoring configuration.")
        return "", result

    def render_input(self, value):
        # Only show contact groups I'm currently in and contact
        # groups already listed here. 
        use, cgs = value
        self.load_data()
        items = self._contactgroups.items()
        items.sort(cmp = lambda a,b: cmp(a[1], b[1]))
        for name, alias in items:
            html.checkbox(self._name + "_" + name, name in cgs)
            html.write(" %s<br>" % (alias and alias or name))
        html.write("<hr>")
        html.checkbox(self._name + "_use", use)
        html.write( " " + _("Add these contact groups to the host's contact groups in the monitoring configuration"))

    def load_data(self): 
        # Make cache valid only during this HTTP request
        if self._loaded_at == id(html):
            return
        self._loaded_at = id(html)

        self._contactgroups = load_group_information().get("contact", {})

    def from_html_vars(self): 
        cgs = []
        self.load_data()
        for name in self._contactgroups:
            if html.get_checkbox(self._name + "_" + name):
                cgs.append(name)
        return html.get_checkbox(self._name + "_use"), cgs

    def filter_matches(self, crit, value, hostname):
        for c in crit[1]:
            if c in value[1]:
                return True
        return False


# Declare an attribute for each host tag configured in multisite.mk
# Also make sure that the tags are reconfigured as soon as the
# configuration of the tags has changed.
configured_host_tags = None
def declare_host_tag_attributes():
    global configured_host_tags
    global host_attributes

    if configured_host_tags != config.wato_host_tags:
        # Remove host tag attributes from list, if existing
        host_attributes = [ (attr, topic)
               for (attr, topic) 
               in host_attributes 
               if not attr.name().startswith("tag_") ]

        # Also remove those attributes from the speed-up dictionary host_attribute
        for attr in host_attribute.values():
            if attr.name().startswith("tag_"):
                del host_attribute[attr.name()]

        for entry in config.wato_host_tags:
            # if the entry has o fourth component, then its
            # the tag dependency defintion.
            if len(entry) >= 4:
                depends_on_tags = entry[3]
            else:
                depends_on_tags = []
            declare_host_attribute(
                HostTagAttribute(entry[:3]), 
                    show_in_table = False, 
                    show_in_folder = True, 
                    depends_on_tags = depends_on_tags,
                    topic = _("Host tags"))

        configured_host_tags = config.wato_host_tags

def undeclare_host_tag_attribute(tag_id):
    attrname = "tag_" + tag_id
    undeclare_host_attribute(attrname)



# Global datastructure holding all attributes (in a defined order)
# as pairs of (attr, topic). Topic is the title under which the 
# attribute is being displayed. All builtin attributes use the
# topic None. As long as only one topic is used, no topics will
# be displayed. They are useful if you have a great number of 
# custom attributes.
host_attributes = []

# Dictionary for quick access
host_attribute = {}

# Declare attributes with this method
def declare_host_attribute(a, show_in_table = True, show_in_folder = True, 
       topic = None, show_in_form = True, depends_on_tags = []):
    host_attributes.append((a, topic))
    host_attribute[a.name()] = a
    a._show_in_table   = show_in_table
    a._show_in_folder  = show_in_folder
    a._show_in_form    = show_in_form
    a._depends_on_tags = depends_on_tags

def undeclare_host_attribute(attrname):
    if attrname in host_attribute:
        attr = host_attribute[attrname]
        del host_attribute[attrname]
        global host_attributes
        host_attributes = [ ha for ha in host_attributes if ha[0] != attr ]


# Read attributes from HTML variables
def collect_attributes(do_validate = True):
    host = {}
    for attr, topic in host_attributes:
        attrname = attr.name()
        if not html.var("_change_%s" % attrname, False):
            continue

        if do_validate:
            attr.validate_input()
        host[attrname] = attr.from_html_vars()
    return host

def have_folder_attributes():
    for attr, topic in host_attributes:
        if attr.show_in_folder():
            return True
    return False

# Show HTML form for editing attributes. for_what can be:
# "host"   -> normal host edit dialog
# "folder" -> properies of folder or file
# "search" -> search dialog
# "bulk"   -> bulk change
# parent: The parent folder of the objects to configure
# myself: For mode "folder" the folder itself or None, if we edit a new folder
#         This is needed for handling mandatory attributes.
def configure_attributes(hosts, for_what, parent, myself=None, without_attributes = []):
    # show attributes grouped by topics, in order of their
    # appearance. If only one topic exists, do not show topics 
    # Make sure, that the topics "Basic settings" and host tags 
    # are always show first.
    topics = [None]
    if len(config.wato_host_tags):
        topics.append(_("Host tags"))

    # The remaining topics are shown in the order of the 
    # appearance of the attribute declarations:
    for attr, topic in host_attributes:
        if topic not in topics and attr.show_in_form():
            topics.append(topic)

    # Collect dependency mapping for attributes (attributes that are only
    # visible, if certain host tags are set).
    dependency_mapping = {}
    inherited_tags     = {}

    volatile_topics = []
    for topic in topics:
        topic_is_volatile = True # assume topic is sometimes hidden due to dependencies
        if len(topics) > 1:
            if topic == None:
                title = _("Basic settings")
            else:
                title = topic
            if topic == topics[0]:
                html.write("</table>")

            html.begin_foldable_container("wato_attributes", title, 
                                          topic == None, title, indent = "form")
            html.write('<table ')
            # Mark container with host tag attributes with a special ID
            if topic == _("Host tags"):
                html.write('id="wato_host_tags" ') 
            html.write('class="form nomargin">') 

        for attr, atopic in host_attributes:
            if atopic != topic:
                continue
            attrname = attr.name()
            if attrname in without_attributes:
                continue # e.g. needed to skip ipaddress in CSV-Import

            # Skip hidden attributes
            if not attr.show_in_form():
                continue

            # In folder not all attributes are shown
            if for_what == "folder" and not attr.show_in_folder():
                continue

            # Add host tag dependencies, but only in host mode. In other
            # modes we always need to show all attributes.
            if for_what == "host":
                depends_on_tags = attr.depends_on_tags()
                if depends_on_tags:
                    dependency_mapping[attrname] = depends_on_tags
                else:
                    # One attribute is always shown -> topic can never
                    # be made invisible
                    topic_is_volatile = False

            # "bulk": determine, if this attribute has the same setting for all hosts.
            values = []
            num_haveit = 0
            for hostname, host in hosts.items():
                if attrname in host:
                    num_haveit += 1
                    if host[attrname] not in values:
                        values.append(host[attrname])

            # The value of this attribute is unique amongst all hosts if
            # either no host has a value for this attribute, or all have
            # one and have the same value
            unique = num_haveit == 0 or (len(values) == 1 and num_haveit == len(hosts))

            if for_what in [ "host", "folder" ]:
                host = hosts.values()[0]

            # Collect information about attribute values inherited from folder.
            # This information is just needed for informational display to the user.
            # This does not apply in "search" mode. 
            inherited_from = None
            inherited_value = None
            has_inherited = False

            if for_what == "host":
                url = make_link_to([("mode", "editfolder")], g_folder)

            container = parent
            while container:
                if attrname in container.get("attributes", {}):
                    url = make_link_to([("mode", "editfolder")], container)
                    inherited_from = _("Inherited from ") + '<a href="%s">%s</a>' % (url, container["title"])
                    inherited_value = container["attributes"][attrname]
                    has_inherited = True
                    if topic == _("Host tags"):
                        inherited_tags["attr_%s" % attrname] = inherited_value
                    break

                container = container.get(".parent")
                what = "folder"

            if not container: # We are the root folder - we inherit the default values
                inherited_from = _("Default value")
                inherited_value = attr.default_value()

            # Legend and Help
            html.write('<tr id="attr_%s"><td class=legend>' % attrname)
            if attr.help():
                html.begin_foldable_container("attribute_help", attrname, True, "<b>%s</b>" % attr.title(), indent=False)
                html.write("<i>%s</i>" % attr.help())
                html.end_foldable_container()
            else:
                html.write("<b>%s</b>" % attr.title())
            html.write("</td>")

            # Checkbox for activating this attribute

            # Determine current state of visibility: If the form has already been submitted (i.e. search
            # or input error), then we take the previous state of the box. In search mode we make those
            # boxes active that have an empty string as default value (simple text boxed). In bulk
            # mode we make those attributes active that have an explicitely set value over all hosts.
            # In host and folder mode we make those attributes active that are currently set.

            # Also determine, if the attribute can be switched off at all. Problematic here are
            # mandatory attributes. We must make sure, that at least one folder/file/host in the
            # chain defines an explicit value for that attribute. If we show a host and no folder/file
            # inherits an attribute to that host, the checkbox will be always active and locked.
            # The same is the case if we show a file/folder and at least one host below this
            # has not set that attribute. In case of bulk edit we never lock: During bulk edit no
            # attribute ca be removed anyway.

            checkbox_name = "_change_%s" % attrname
            cb = html.get_checkbox(checkbox_name)
            force_entry = False

            # first handle mandatory cases
            if for_what == "folder" and attr.is_mandatory() \
                and myself \
                and some_host_hasnt_set(myself, attrname) \
                and not has_inherited:
                force_entry = True
                active = True
            elif for_what == "host" and attr.is_mandatory() and not has_inherited:
                    force_entry = True
                    active = True
            elif cb != None:
                active = cb # get previous state of checkbox
            elif for_what == "search":
                active = attr.default_value() == "" # show empty text search fields always
            elif for_what == "bulk":
                active = unique and len(values) > 0
            elif for_what == "folder":
                active = attrname in host
            else: # "host"
                active = attrname in host

            html.write('<td class=checkbox>')
            if force_entry:
                html.write("<input type=checkbox name=\"ignored_%s\" CHECKED DISABLED></div>" % checkbox_name)
                html.hidden_field(checkbox_name, "on")
            else:
                html.checkbox(checkbox_name, active, 
                    onclick = "wato_fix_visibility(); wato_toggle_attribute(this, '%s');" % attrname) # Only select if value is unique
            html.write("</td>")

            # Now comes the input fields and the inherited / default values
            # as two DIV elements, one of which is visible at one time.
            html.write('<td class=content>')

            # DIV with the input elements
            html.write('<div id="attr_entry_%s" style="%s">' 
              % (attrname, (not active) and "display: none" or ""))
            if len(values) == 1:
                defvalue = values[0]
            else:
                defvalue = attr.default_value()
            attr.render_input(defvalue)
            html.write("</div>")

            # DIV with actual / inherited / default value
            html.write('<div class="inherited" id="attr_default_%s" style="%s">' 
              % (attrname, active and "display: none" or ""))

            # in bulk mode we show inheritance only if *all* hosts inherit
            if for_what == "bulk":
                if num_haveit == 0:
                    html.write("<h3>" + inherited_from + "</h3>")
                    value = inherited_value
                elif not unique:
                    html.write(_("<i>This value differs between the selected hosts.</i>")) 
                else:
                    value = values[0]

            elif for_what in [ "host", "folder" ]:
                html.write("<h3>" + inherited_from + "</h3>")
                value = inherited_value

            if for_what != "search" and not (for_what == "bulk" and not unique):
                tdclass, content = attr.paint(value, "")
                if not content:
                    content = "<i>" + _("(empty)") + "</i>"
                html.write(content)

            html.write("</div>")
            
            html.write("</td></tr>\n")

        if len(topics) > 1:
            html.write("</table>")
            html.end_foldable_container() # end of topic
<<<<<<< HEAD
            if topic:
                volatile_topics.append(topic.encode('utf-8'))
=======
            if topic_is_volatile:
                volatile_topics.append((topic or _("Basic settings")) or topic.encode('utf-8'))
>>>>>>> f76e0902
            if topic == topics[-1]:
                html.write('<table class="form nomargin">')

    # Provide Javascript world with the tag dependency information
    # of all attributes. 
    html.javascript("var inherited_tags = %r;\n"\
                    "var wato_depends_on = %r;\n"\
                    "var volatile_topics = %r;\n"\
                    "wato_fix_visibility();\n" % (
                       inherited_tags, 
                       dependency_mapping,
                       volatile_topics))


# Check if at least one host in a folder (or its subfolders)
# has not set a certain attribute. This is needed for the validation
# of mandatory attributes.
def some_host_hasnt_set(folder, attrname):
    # Check subfolders
    for subfolder in folder[".folders"].values():
        # If the attribute is not set in the subfolder, we need
        # to check all hosts and that folder.
        if attrname not in subfolder["attributes"] \
            and some_host_hasnt_set(subfolder, attrname):
            return True

    # Check hosts in this folder
    load_hosts(folder) # make sure hosts are loaded
    for host in folder[".hosts"].values():
        if attrname not in host:
            return True

    return False

# Compute effective (explicit and inherited) attributes
# for a host. This returns a dictionary with a value for
# each host attribute
def effective_attributes(host, folder):
    if host:
        chain = [ host ]
    else:
        chain = [ ]
    while folder:
        chain.append(folder.get("attributes", {}))
        folder = folder.get(".parent")

    eff = {}
    for a in chain[::-1]:
        eff.update(a)

    # now add default values of attributes for all missing values
    for attr, topic in host_attributes:
        attrname = attr.name()
        if attrname not in eff:
            eff.setdefault(attrname, attr.default_value())

    return eff
    

#.
#   .-Snapshots------------------------------------------------------------.
#   |           ____                        _           _                  |
#   |          / ___| _ __   __ _ _ __  ___| |__   ___ | |_ ___            |
#   |          \___ \| '_ \ / _` | '_ \/ __| '_ \ / _ \| __/ __|           |
#   |           ___) | | | | (_| | |_) \__ \ | | | (_) | |_\__ \           |
#   |          |____/|_| |_|\__,_| .__/|___/_| |_|\___/ \__|___/           |
#   |                            |_|                                       |
#   +----------------------------------------------------------------------+
#   | Mode for backup/restore/creation of snapshots                        |
#   '----------------------------------------------------------------------'

def mode_snapshot(phase):
    if phase == "title":
        return _("Backup/Restore")
    elif phase == "buttons":
        home_button()
        changelog_button()
        html.context_button(_("Create Snapshot"), 
                make_action_link([("mode", "snapshot"),("_create_snapshot","Yes")]), "snapshot")
        html.context_button(_("Factory Reset"), 
                make_action_link([("mode", "snapshot"),("_factory_reset","Yes")]), "factoryreset")
        return

    elif phase == "action":
        if html.has_var("_download_file"):
            download_file = html.var("_download_file")
            if not download_file.startswith('wato-snapshot') and download_file != 'latest':
                raise MKUserError(None, _("Invalid download file specified."))

            # Find the latest snapshot file
            if download_file == 'latest':
                snapshots = os.listdir(snapshot_dir)
                snapshots.sort()
                if not snapshots:
                    return False
                download_file = snapshots[-1]

            download_path = os.path.join(snapshot_dir, download_file)
            if os.path.exists(download_path):
                html.req.headers_out['Content-Disposition'] = 'Attachment; filename=' + download_file
                html.req.headers_out['content_type'] = 'application/x-tar'
                html.write(open(download_path).read())
                return False

        # create snapshot
        elif html.has_var("_create_snapshot"):
            if html.check_transaction():
                filename = create_snapshot()
                return None, _("Created snapshot <tt>%s</tt>.") % filename
            else:
                return None

        # upload snapshot
        elif html.has_var("_upload_file"):
            if html.var("_upload_file") == "":
                raise MKUserError(None, _("Please select a file for upload."))
                return None
            if html.check_transaction():
                multitar.extract_from_buffer(html.var("_upload_file"), backup_paths)
                log_pending(SYNCRESTART, None, "snapshot-restored", 
                    _("Restored from uploaded file"))
                return None, _("Successfully restored configuration.")
            else:
                return None

        # delete file
        elif html.has_var("_delete_file"):
            delete_file = html.var("_delete_file")
            c = wato_confirm(_("Confirm deletion of snapshot"),
                             _("Are you sure you want to delete the snapshot <br><br>%s?") %
                                delete_file
                            )
            if c:
                # FIXME: kein join verwenden
                os.remove(os.path.join(snapshot_dir, delete_file))
                return None, _("Snapshot deleted.")
            elif c == False: # not yet confirmed
                return ""
            else:
                return None  # browser reload

        # restore snapshot
        elif html.has_var("_restore_snapshot"):
            snapshot_file = html.var("_restore_snapshot")
            c = wato_confirm(_("Confirm restore snapshot"),
                             _("Are you sure you want to restore the snapshot <br><br>%s ?") %
                                snapshot_file
                            )
            if c:
                multitar.extract_from_file(snapshot_dir + snapshot_file, backup_paths)
                log_pending(SYNCRESTART, None, "snapshot-restored", 
                     _("Restored snapshot %s") % snapshot_file)
                return None, _("Successfully restored snapshot.")
            elif c == False: # not yet confirmed
                return ""
            else:
                return None  # browser reload

        elif html.has_var("_factory_reset"):
            c = wato_confirm(_("Confirm factory reset"),
                _("If you proceed now, all hosts, folders, rules and other configurations "
                  "done with WATO will be deleted! Please consider making a snapshot before "
                  "you do this. Snapshots will not be deleted. Also the password of the currently "
                  "logged in user (%s) will be kept.<br><br>" 
                  "Do you really want to delete all or your configuration data?") % config.user_id)
            if c:
                factory_reset()
                return None, _("Resetted WATO, wiped all configuration.")
            elif c == False: # not yet confirmed
                return ""
            else:
                return None  # browser reload


        else:
            return False

    else:
        snapshots = []
        if os.path.exists(snapshot_dir):
            for f in os.listdir(snapshot_dir):
                snapshots.append(f)
        snapshots.sort(reverse=True)

        if len(snapshots) == 0:
            html.write("<div class=info>" + _("There are no snapshots available.") + "</div>")
        else:
            html.write('<table class=data>')
            html.write('<h3>' + _("Snapshots") + '</h3>')
            html.write("<tr>")
            html.write("<th>%s</th>" % _("Actions"))
            html.write("<th>%s</th>" % _("Filename"))
            html.write("<th>%s</th>" % _("Age"))
            html.write("<th>%s</th>" % _("Size"))
            html.write("</tr>")

            odd = "odd"
            for name in snapshots:
                odd = odd == "odd" and "even" or "odd"
                html.write('<tr class="data %s0"><td>' % odd)

                # Buttons
                icon_button(make_action_link(
                   [("mode","snapshot"),("_restore_snapshot", name)]), _("Restore"), "restore")
                icon_button(make_action_link(
                   [("mode","snapshot"),("_delete_file", name)]), _("Delete"), "delete") 
                html.write("<td>")

                # Snapshot name
                html.write('<a href="%s">%s</a>' % (make_action_link([("mode","snapshot"),("_download_file", name)]), name))

                # Age and Size
                html.write("<td class=number>")
                st = os.stat(snapshot_dir + name)
                age = time.time() - st.st_mtime
                html.write(html.age_text(age))
                html.write("</td>")
                html.write("<td class=number>%d</td>" % st.st_size)
            html.write('</table>')


        html.write("<h3>" + _("Restore from uploaded file") + "</h3>")
        html.begin_form("upload_form", None, "POST")
        html.upload_file("_upload_file")
        html.button("upload_button", _("Restore from file"), "submit")
        html.hidden_fields()
        html.end_form()


def create_snapshot():
    if not os.path.exists(snapshot_dir):
       os.mkdir(snapshot_dir)

    snapshot_name = "wato-snapshot-%s.tar.gz" %  \
                    time.strftime("%Y-%m-%d-%H-%M-%S", time.localtime(time.time()))
    multitar.create(snapshot_dir + snapshot_name, backup_paths)

    log_audit(None, "snapshot-created", _("Created snapshot %s") % snapshot_name)

    # Maintenance, remove old snapshots
    snapshots = []
    for f in os.listdir(snapshot_dir):
        snapshots.append(f)
    snapshots.sort(reverse=True)
    while len(snapshots) > config.wato_max_snapshots:
        log_audit(None, "snapshot-removed", _("Removed snapshot %s") % snapshots[-1])
        os.remove(snapshot_dir + snapshots.pop())

    return snapshot_name

def factory_reset():
    # Darn. What makes things complicated here is that we need to conserve htpasswd,
    # at least the account of the currently logged in user.
    users = load_users()
    for id in users.keys():
        if id != config.user_id:
            del users[id]
    save_users(users) # this will cleanup htpasswd

    for path in [ root_dir, multisite_dir, sites_mk, log_dir ]:
        if os.path.exists(path):
            shutil.rmtree(path)

    log_pending(SYNCRESTART, None, "factory-reset", _("Complete reset to factory settings."))


#.
#   .-Value-Editor---------------------------------------------------------.
#   |       __     __    _              _____    _ _ _                     |
#   |       \ \   / /_ _| |_   _  ___  | ____|__| (_) |_ ___  _ __         |
#   |        \ \ / / _` | | | | |/ _ \ |  _| / _` | | __/ _ \| '__|        |
#   |         \ V / (_| | | |_| |  __/ | |__| (_| | | || (_) | |           |
#   |          \_/ \__,_|_|\__,_|\___| |_____\__,_|_|\__\___/|_|           |
#   |                                                                      |
#   +----------------------------------------------------------------------+
#   | The value editor is used in the configuration and rules module for   |
#   | editing single values (e.g. configuration parameter for main.mk or   |
#   | check parameters).                                                   |
#   '----------------------------------------------------------------------'

# Abstract base class of all value declaration classes.
class ValueSpec:
    def __init__(self, **kwargs):
        self._title         = kwargs.get("title")
        self._help          = kwargs.get("help")
        if "default_value" in kwargs:
            self._default_value = kwargs.get("default_value")

    def title(self): 
        return self._title

    def help(self):
        return self._help

    # Create HTML-form elements that represent a given
    # value and let the user edit that value. The varprefix
    # is prepended to the HTML variable names and is needed
    # in order to make the variable unique in case that another
    # Value of the same type is being used as well.
    def render_input(self, varprefix, value):
        pass

    # Sets the input focus (cursor) into the most promiment
    # field of the HTML code previously rendered with render_input()
    def set_focus(self, varprefix):
        html.set_focus(varprefix)

    # Create a canonical, minimal, default value that 
    # matches the datatype of the value specification and
    # fullfills also data validation.
    def canonical_value(self):
        return None

    # Return a default value for this variable. This
    # is optional and only used in the value editor
    # for same cases where the default value is known.
    def default_value(self):
        try:
            return self._default_value
        except:
            return self.canonical_value()

    # Creates a text-representation of the value that can be
    # used in tables and other contextes. It is to be read 
    # by the user and need not to be parsable.
    def value_to_text(self, value):
        return repr(value)

    # Create a value from the current settings of the
    # HTML variables. This function must also check the validity
    # and may raise a MKUserError in case of invalid set variables.
    def from_html_vars(self, varprefix):
        return None

    # Check if a given value matches the
    # datatype of described by this class. This method will
    # be used by cmk -X on the command line in order to
    # validate main.mk (some happy day in future)
    def validate_datatype(self, value, varprefix):
        pass

    # Check if a given value is within the ranges that are
    # allowed for this type of value. This function should
    # assume that the data type is valid (either because it
    # has been returned by from_html_vars() or because it has
    # been checked with validate_datatype()).
    def validate_value(self, value, varprefix):
        pass

# A fixed non-editable value, e.g. to be use in "Alternative"
class FixedValue(ValueSpec):
    def __init__(self, value, **kwargs):
        ValueSpec.__init__(self, **kwargs)
        self._value = value
        self._totext = kwargs.get("totext")

    def canonical_value(self):
        return self._value

    def render_input(self, varprefix, value):
        html.write(self.value_to_text(value))

    def value_to_text(self, value):
        if self._totext != None:
            return self._totext
        else:
            return self.title()

    def from_html_vars(self, varprefix):
        return self._value

    def validate_datatype(self, value, varprefix):
        if not self._value == value:
            raise MKUserError(varprefix, _("Invalid value, must be '%r' but is '%r'" % (self._value, value)))

    def validate_value(self, value, varprefix):
        self.validate_datatype(value, varprefix)
        

# Editor for a single integer
class Integer(ValueSpec):
    def __init__(self, **kwargs):
        ValueSpec.__init__(self, **kwargs)
        self._size     = kwargs.get("size", 5)
        self._minvalue = kwargs.get("minvalue") 
        self._maxvalue = kwargs.get("maxvalue")
        self._label    = kwargs.get("label")
        self._unit     = kwargs.get("unit", "")
        if "size" not in kwargs and "maxvalue" in kwargs:
            self._size = 1 + int(math.log10(self._maxvalue))

    def canonical_value(self):
        if self._minvalue:
            return self._minvalue
        else:
            return 0

    def render_input(self, varprefix, value):
        html.number_input(varprefix, str(value), size = self._size)
        if self._label or self._unit:
            html.write(" ")
            if self._label:
                html.write(self._label)
            elif self._unit:
                html.write(self._unit)

    def from_html_vars(self, varprefix):
        try:
            return int(html.var(varprefix))
        except:
            raise MKUserError(varprefix, 
                  _("The text <b><tt>%s</tt></b> is not a valid integer number." % html.var(varprefix)))

    def value_to_text(self, value):
        text = str(value)
        if self._unit:
            text += " " + self._unit
        return text

    def validate_datatype(self, value, varprefix): 
        if type(value) != int:
            raise MKUserError(varprefix, _("The value has type %s, but must be of type int") % (type(value)))
 
    def validate_value(self, value, varprefix):
        if self._minvalue != None and value < self._minvalue:
            raise MKUserError(varprefix, _("%s is too low. The minimum allowed value is %s." % (
                                     value, self._minvalue)))
        if self._maxvalue != None and value > self._maxvalue:
            raise MKUserError(varprefix, _("%s is too high. The maximum allowed value is %s." % (
                                     value, self._maxvalue)))

# Editor for a line of text
class TextAscii(ValueSpec):
    def __init__(self, **kwargs):
        ValueSpec.__init__(self, **kwargs)
        self._size     = kwargs.get("size", 30)
        self._allow_empty = kwargs.get("allow_empty", True)

    def canonical_value(self):
        return ""

    def render_input(self, varprefix, value):
        html.text_input(varprefix, str(value), size = self._size)

    def value_to_text(self, value):
        return value

    def from_html_vars(self, varprefix):
        return html.var(varprefix, "").strip()

    def validate_datatype(self, value, varprefix): 
        if type(value) != str:
            raise MKUserError(varprefix, _("The value must be of type str, but it has type %s") % type(value)) 

    def validate_value(self, value, varprefix):
        if not self._allow_empty and value == "":
            raise MKUserError(varprefix, _("An empty value is not allowed here."))

class TextUnicode(TextAscii):
    def __init__(self, **kwargs):
        TextAscii.__init__(self, **kwargs)

    def render_input(self, varprefix, value):
        html.text_input(varprefix, value, size = self._size)

    def from_html_vars(self, varprefix):
        return html.var_utf8(varprefix, "").strip()

    def validate_datatype(self, value, varprefix): 
        if type(value) not in [ str, unicode ]:
            raise MKUserError(varprefix, _("The value must be of type str or unicode, but it has type %s") % type(value)) 

class TextAreaUnicode(TextUnicode):
    def __init__(self, **kwargs):
        TextUnicode.__init__(self, **kwargs)
        self._cols = kwargs.get("cols", 60)
        self._rows = kwargs.get("rows", 20)

    def value_to_text(self, value):
        return "<pre class=ve_textarea>%s</pre>" % value

    def render_input(self, varprefix, value):
        html.text_area(varprefix, value, rows=self._rows, cols=self._cols)

    # Overridded because we do not want to strip() here and remove '\r'
    def from_html_vars(self, varprefix):
        return html.var_utf8(varprefix, "").replace('\r', '')
    
# A variant of TextAscii() that validates a path to a filename that 
# lies in an existing directory.
class Filename(TextAscii):
    def __init__(self, **kwargs):
        TextAscii.__init__(self, **kwargs)
        if "default" in kwargs:
            self._default_path = kwargs["default"]
        else:
            self._default_path = "/tmp/foo"

    def canonical_value(self):
        return self._default_path

    def validate_value(self, value, varprefix):
        if len(value) == 0:
            raise MKUserError(varprefix, _("Please enter a filename."))
        
        if value[0] != "/":
            raise MKUserError(varprefix, _("Sorry, only absolute filenames are allowed. "
                                           "Your filename must begin with a slash."))
        if value[-1] == "/":
            raise MKUserError(varprefix, _("Your filename must not end with a slash.")) 

        dir = value.rsplit("/", 1)[0]
        if not os.path.isdir(dir):
            raise MKUserError(varprefix, _("The directory %s does not exist or is not a directory." % dir))

        # Write permissions to the file cannot be checked here since we run with Apache
        # permissions and the file might be created with Nagios permissions (on OMD this
        # is the same, but for others not)


# Same but for floating point values
class Float(Integer):
    def __init__(self, **kwargs):
        Integer.__init__(self, **kwargs)
    
    def canonical_value(self):
        return float(Integer.canonical_value(self))

    def from_html_vars(self, varprefix):
        try:
            return float(html.var(varprefix))
        except:
            raise MKUserError(varprefix, 
            _("The text <b><tt>%s</tt></b> is not a valid floating point number." % html.var(varprefix)))

    def validate_datatype(self, value, varprefix): 
        if type(value) != float:
            raise MKUserError(varprefix, _("The value has type %s, but must be of type float") % (type(value)))


class Percentage(Float):
    def __init__(self, **kwargs):
        Integer.__init__(self, **kwargs)
        if "min_value" not in kwargs:
            self._minvalue = 0.0
        if "max_value" not in kwargs:
            self._maxvalue = 101.0
        if "unit" not in kwargs:
            self._unit = "%"

    def value_to_text(self, value):
        return "%.1f%%" % value


class Checkbox(ValueSpec):
    def __init__(self, **kwargs):
        ValueSpec.__init__(self, **kwargs) 
        self._label = kwargs.get("label")

    def canonical_value(self):
        return False

    def render_input(self, varprefix, value):
        html.checkbox(varprefix, value)
        if self._label:
            html.write(" %s" % self._label)

    def value_to_text(self, value):
        return value and _("on") or _("off")

    def from_html_vars(self, varprefix):
        if html.var(varprefix):
            return True
        else:
            return False

    def validate_datatype(self, value, varprefix): 
        if type(value) != bool:
            raise MKUserError(varprefix, _("The value has type %s, but must be either True or False") % (type(value))) 

# A type-save dropdown choice
class DropdownChoice(ValueSpec):
    def __init__(self, **kwargs):
        ValueSpec.__init__(self, **kwargs)
        self._choices = kwargs["choices"]

    def canonical_value(self):
        return self._choices[0][0]

    def render_input(self, varprefix, value):
        # Convert values from choices to keys 
        defval = "0"
        options = []
        for n, (val, title) in enumerate(self._choices):
            options.append((str(n), title))
            if val == value:
                defval = str(n)
        html.select(varprefix, options, defval)

    def value_to_text(self, value):
        for val, title in self._choices:
            if value == val:
                return title

    def from_html_vars(self, varprefix):
        sel = html.var(varprefix)
        for n, (val, title) in enumerate(self._choices):
            if sel == str(n):
                return val
        return self._choices[0][0] # can only happen if user garbled URL

    def validate_datatype(self, value, varprefix): 
        for val, title in self._choices:
            if val == value: 
                return
        raise MKUserError(varprefix, _("Invalid value %s, must be in %s") % 
            ", ".join([v for (v,t) in self._choices]))


# A list of checkboxes representing a list of values
class ListChoice(ValueSpec):
    def __init__(self, **kwargs):
        ValueSpec.__init__(self, **kwargs)
        self._choices = kwargs.get("choices")
        self._columns = kwargs.get("columns", 1)
        self._loaded_at = None

    # In case of overloaded functions with dynamic elements
    def load_elements(self):
        if self._choices:
            self._elements = self._choices
            return

        if self._loaded_at != id(html):
            self._elements = self.get_elements()
            self._loaded_at = id(html) # unique for each query!

    def canonical_value(self):
        return []

    def render_input(self, varprefix, value):
        self.load_elements()
        html.write("<table>")
        for nr, (key, title) in enumerate(self._elements):
            if nr % self._columns == 0:
                if nr > 0:
                    html.write("</tr>")
                html.write("<tr>")
            html.write("<td>")
            html.checkbox("%s_%d" % (varprefix, nr), key in value)
            html.write("&nbsp;%s</td>\n" % title)
        html.write("</tr></table>")

    def value_to_text(self, value): 
        self.load_elements()
        d = dict(self._elements)
        return ", ".join([ str(d.get(v,v)) for v in value ])

    def from_html_vars(self, varprefix):
        self.load_elements()
        value = []

        for nr, (key, title) in enumerate(self._elements):
            if html.get_checkbox("%s_%d" % (varprefix, nr)):
                value.append(key)
        return value

    def validate_datatype(self, value, varprefix):
        self.load_elements()
        if type(value) != list:
            raise MKUserError(varprefix, _("The datatype must be list, but is %s") % type(value)) 
        d = dict(self._elements)
        for v in value:
            if v not in d:
                raise MKUserError(varprefix, _("%s is not an allowed value") % v)



# A type-save dropdown choice with one extra field that
# opens a further value spec for entering an alternative
# Value.
class OptionalDropdownChoice(ValueSpec):
    def __init__(self, **kwargs):
        ValueSpec.__init__(self, **kwargs)
        self._choices = kwargs["choices"]
        self._explicit = kwargs["explicit"] 
        self._otherlabel = kwargs.get("otherlabel", _("Other"))

    def canonical_value(self):
        return self._explicit.canonical_value()

    def value_is_explicit(self, value):
        return value not in [ c[0] for c in self._choices ]

    def render_input(self, varprefix, value):
        defval = "other"
        options = []
        for n, (val, title) in enumerate(self._choices):
            options.append((str(n), title))
            if val == value:
                defval = str(n)
        options.append(("other", self._otherlabel))
        html.select(varprefix, options, defval, attrs={"style":"float:left;"}, 
                    onchange="wato_toggle_dropdown(this, '%s_ex');" % varprefix )

        if html.form_submitted():
            div_is_open = html.var(varprefix) == "other"
        else:
            div_is_open = self.value_is_explicit(value)

        html.write('<div id="%s_ex" style="white-space: nowrap; %s">' % (
            varprefix, not div_is_open and "display: none;" or ""))
        html.write("&nbsp;&nbsp;&nbsp;") 
        self._explicit.render_input(varprefix + "_ex", value)
        html.write("</div>")

    def value_to_text(self, value):
        return self._explicit.value_to_text(value)

    def from_html_vars(self, varprefix):
        sel = html.var(varprefix)
        if sel == "other":
            return self._explicit.from_html_vars(varprefix + "_ex")

        for n, (val, title) in enumerate(self._choices):
            if sel == str(n):
                return val
        return self._choices[0][0] # can only happen if user garbled URL

    def validate_value(self, value, varprefix):
        if self.value_is_explicit(value):
            self._explicit.validate_value(value, varprefix)
        # else valid_datatype already has made the job

    def validate_datatype(self, value, varprefix): 
        for val, title in self._choices:
            if val == value: 
                return
        self._explicit.validate_datatype(self, value, varprefix + "_ex")



# Make a configuration value optional, i.e. it may be None.
# The user has a checkbox for activating the option. Example:
# debug_log: it is either None or set to a filename.
class Optional(ValueSpec):
    def __init__(self, valuespec, **kwargs):
        ValueSpec.__init__(self, **kwargs)
        self._valuespec = valuespec
        self._label = kwargs.get("label")
        self._negate = kwargs.get("negate", False)
        self._none_label = kwargs.get("none_label", _("(unset)"))
        self._sameline = kwargs.get("sameline", False)

    def canonical_value(self):
        return None

    def render_input(self, varprefix, value): 
        div_id = "option_" + varprefix
        if html.has_var(varprefix + "_use"):
            checked = html.get_checkbox(varprefix + "_use")
        else:
            checked = self._negate != (value != None)
        html.write("<div style=\"float: none;\">")
        html.checkbox(varprefix + "_use" , checked,
                      onclick="wato_toggle_option(this, %r, %r)" % 
                         (div_id, self._negate and 1 or 0))
        if self._label:
            html.write(self._label)
        elif self.title():
            html.write(_(self.title()))
        elif self._negate:
            html.write(_(" Ignore this option"))
        else:
            html.write(_(" Activate this option"))
        if self._sameline:
            html.write("&nbsp;")
        else:
            html.write("<br><br>")
        html.write("</div>")
        html.write('<div id="%s" style="float: left; display: %s">' % (
                div_id, checked == self._negate and "none" or ""))
        if value == None:
            value = self._valuespec.default_value()
        if self._valuespec.title():
            html.write(self._valuespec.title() + " ")
        self._valuespec.render_input(varprefix + "_value", value)
        html.write('</div>\n')

    def value_to_text(self, value):
        if value == None:
            return self._none_label
        else:
            return self._valuespec.value_to_text(value)

    def from_html_vars(self, varprefix): 
        if html.get_checkbox(varprefix + "_use") != self._negate:
            return self._valuespec.from_html_vars(varprefix + "_value")
        else:
            return None

    def validate_datatype(self, value, varprefix): 
        if value != None:
            self._valuespec.validate_datatype(value, varprefix + "_value")

    def validate_value(self, value, varprefix):
        if value != None:
            self._valuespec.validate_value(value, varprefix + "_value")

# Handle case when there are several possible allowed formats
# for the value (e.g. strings, 4-tuple or 6-tuple like in SNMP-Communities)
# The different alternatives must have different data types that can
# be distinguished with validate_datatype.
class Alternative(ValueSpec):
    def __init__(self, **kwargs):
        ValueSpec.__init__(self, **kwargs)
        self._elements = kwargs["elements"]

    # Return the alternative (i.e. valuespec)
    # that matches the datatype of a given value. We assume
    # that always one matches. No error handling here.
    def matching_alternative(self, value):
        for vs in self._elements:
            try:
                vs.validate_datatype(value, "")
                return vs
            except:
                pass

    def render_input(self, varprefix, value):
        mvs = self.matching_alternative(value)
        for nr, vs in enumerate(self._elements):
            if html.has_var(varprefix + "_use"):
                checked = html.var(varprefix + "_use") == str(nr)
            else:
                checked = vs == mvs

            html.radiobutton(varprefix + "_use", str(nr), checked, vs.title())
            html.write("<ul>")
            if vs == mvs:
                val = value
            else:
                val = vs.canonical_value()
            vs.render_input(varprefix + "_%d" % nr, val)
            html.write("</ul>\n")

    def set_focus(self, varprefix):
        # TODO: Set focus to currently active option
        pass

    def canonical_value(self):
        return self._elements[0].canonical_value()

    def value_to_text(self, value):
        vs = self.matching_alternative(value)
        if vs:
            return vs.value_to_text(value)
        else:
            return _("invalid:") + " " + str(value)

    def from_html_vars(self, varprefix):
        nr = int(html.var(varprefix + "_use"))
        vs = self._elements[nr] 
        return vs.from_html_vars(varprefix + "_%d" % nr)

    def validate_datatype(self, value, varprefix):
        for vs in self._elements:
            try:
                vs.validate_datatype(value, "")
                return
            except:
                pass
        raise MKUserError(varprefix, 
            _("The data type of the value does not match any of the "
              "allowed alternatives."))

    def validate_value(self, value, varprefix):
        vs = self.matching_alternative(value)
        for nr, v in enumerate(self._elements):
            if vs == v:
                vs.validate_value(value, varprefix + "_%d" % nr)
    

# Edit a n-tuple (with fixed size) of values
class Tuple(ValueSpec):
    def __init__(self, **kwargs):
        ValueSpec.__init__(self, **kwargs)
        self._elements = kwargs["elements"]
        self._show_titles = kwargs.get("show_titles", True)

    def canonical_value(self):
        return tuple([x.canonical_value() for x in self._elements])

    def render_input(self, varprefix, value):
        html.write('<table class="valuespec_tuple">')
        for no, (element, val) in enumerate(zip(self._elements, value)):
            vp = varprefix + "_" + str(no)
            if element.help():
                help = "<br><i>%s</i>" % element.help()
            else:
                help = ""
            html.write("<tr>")
            if self._show_titles:
                title = element.title()[0].upper() + element.title()[1:]
                html.write("<td class=left>%s:%s</td>" % (title, help))
            html.write("<td class=right>")
            element.render_input(vp, val)
            html.write("</td></tr>")
        html.write("</table>")

    def set_focus(self, varprefix):
        self._elements[0].set_focus(varprefix + "_0")

    def value_to_text(self, value): 
        return "" + ", ".join([ element.value_to_text(val) 
                         for (element, val)
                         in zip(self._elements, value)]) + ""

    def from_html_vars(self, varprefix):
        value = []
        for no, element in enumerate(self._elements):
            vp = varprefix + "_" + str(no)
            value.append(element.from_html_vars(vp))
        return tuple(value)

    def validate_value(self, value, varprefix):
        for no, (element, val) in enumerate(zip(self._elements, value)):
            vp = varprefix + "_" + str(no)
            element.validate_value(val, vp)

    def validate_datatype(self, value, varprefix):
        if type(value) != tuple:
            raise MKUserError(varprefix, 
            _("The datatype must be a tuple, but is %s") % type(value))
        if len(value) != len(self._elements):
            raise MKUserError(varprefix, 
            _("The number of elements in the tuple must be exactly %d.") % len(self._elements))

        for no, (element, val) in enumerate(zip(self._elements, value)):
            vp = varprefix + "_" + str(no)
            element.validate_datatype(val, vp)

class Dictionary(ValueSpec):
    def __init__(self, **kwargs):
        ValueSpec.__init__(self, **kwargs)
        self._elements = kwargs["elements"]

##    def help(self):
##        h = []
##        for key, vs in self._elements:
##            hh = vs.help()
##            if hh:
##              h.append("</i>%s<br><i>%s" % (vs.title(), hh))
##        return "<br><br>".join(h)

    def render_input(self, varprefix, value):
        html.write("<table class=dictionary>")
        for param, vs in self._elements:
            html.write("<tr><td>")
            vp = varprefix + "_" + param
            div_id = vp
            html.checkbox(vp + "_USE", param in value,
                          onclick="wato_toggle_option(this, %r)" % div_id)
            html.write(" %s<br>" % vs.title())
            html.write('<div class=dictelement id="%s" style="display: %s">' % ( 
                div_id, param not in value and "none" or ""))
            if vs.help():
                html.write("<ul class=help>%s</ul>" % vs.help())
            vs.render_input(vp, value.get(param, vs.canonical_value()))
            html.write("</div></td></tr>")
        html.write("</table>")

    def set_focus(self, varprefix):
        self._elements[0][1].set_focus(varprefix + self._elements[0][0])

    def canonical_value(self):
        return {}

    def value_to_text(self, value):
        parts = []
        for param, vs in self._elements:
            if param in value:
                parts.append("%s: %s" % (vs.title(), vs.value_to_text(value[param])))
        return ", ".join(parts)

    def from_html_vars(self, varprefix):
        value = {}
        for param, vs in self._elements:
            vp = varprefix + "_" + param
            if html.get_checkbox(vp + "_USE"):
                value[param] = vs.from_html_vars(vp)
        return value

    def validate_datatype(self, value, varprefix):
        if type(value) != dict:
            raise MKUserError(varprefix, _("The type must be a dictionary, but it is a %s") % type(value))

        for param, vs in self._elements:
            if param in value:
                vp = varprefix + "_" + param
                vs.validate_datatype(value[param], vp)

        # Check for exceeding keys
        allowed_keys = [ p for (p,v) in self._elements ]
        for param in value.keys():
            if param not in allowed_keys:
                raise MKUserError(varprefix, _("Undefined key '%s' in the dictionary. Allowed are %s.") %
                        ", ".join(allowed_keys))

    def validate_value(self, value, varprefix):
        for param, vs in self._elements:
            if param in value:
                vp = varprefix + "_" + param
                vs.validate_value(value[param], vp)
            

# Base class for selection of a Nagios element out
# of a given list that must be loaded from a file.
# Examples: GroupSelection, TimeperiodSelection. Child
# class must define a function get_elements() that
# returns a dictionary from element keys to element
# titles.
class ElementSelection(ValueSpec):
    def __init__(self, **kwargs):
        ValueSpec.__init__(self, **kwargs)
        self._loaded_at = None

    def load_elements(self):
        if self._loaded_at != id(html):
            self._elements = self.get_elements()
            self._loaded_at = id(html) # unique for each query!

    def canonical_value(self):
        self.load_elements()
        if len(self._elements) > 0:
            return self._elements.keys()[0]
        else:
            raise MKUserError(None, 
              _("There are not defined any elements for this selection yet."))

    def render_input(self, varprefix, value):
        self.load_elements()
        if len(self._elements) == 0:
            html.write(_("There are not defined any elements for this selection yet."))
        else:
            html.sorted_select(varprefix, self._elements.items(), value) 

    def value_to_text(self, value):
        self.load_elements()
        return self._elements.get(value, value)

    def from_html_vars(self, varprefix):
        return html.var(varprefix)

    def validate_value(self, value, varprefix):
        self.load_elements()
        if len(self._elements) == 0:
            raise MKUserError(varprefix, 
              _("You cannot save this rule. There are not defined any elements for this selection yet."))
        if value not in self._elements:
            raise MKUserError(varprefix, _("%s is not an existing element in this selection.") % (value,))

    def validate_datatype(self, value, varprefix):
        if type(value) != str:
            raise MKUserError(varprefix, _("The datatype must be str (string), but is %s") % type(value))



class CheckTypeSelection(ListChoice):
    def __init__(self, **kwargs):
        ListChoice.__init__(self, columns=3, **kwargs)

    def get_elements(self):
        checks = check_mk_local_automation("get-check-information")
        elements = [ (cn, "<span title=\"%s\">%s</span>" % (c["title"], cn)) for (cn, c) in checks.items()]
        elements.sort()
        return elements


def edit_value(valuespec, value):
    help = valuespec.help() or ""
    html.write('<tr><td class=legend><i>%s</i></td>' % help)

    html.write("<td class=content>")
    valuespec.render_input("ve", value) 
    html.write("</td></tr>")

def get_edited_value(valuespec):
    value = valuespec.from_html_vars("ve")
    valuespec.validate_value(value, "ve")
    return value


#.
#   .-Configuration--------------------------------------------------------.
#   |    ____             __ _                       _   _                 |
#   |   / ___|___  _ __  / _(_) __ _ _   _ _ __ __ _| |_(_) ___  _ __      |
#   |  | |   / _ \| '_ \| |_| |/ _` | | | | '__/ _` | __| |/ _ \| '_ \     |
#   |  | |__| (_) | | | |  _| | (_| | |_| | | | (_| | |_| | (_) | | | |    |
#   |   \____\___/|_| |_|_| |_|\__, |\__,_|_|  \__,_|\__|_|\___/|_| |_|    |
#   |                          |___/                                       |
#   +----------------------------------------------------------------------+
#   | Main entry page for configuration of global variables, rules, groups,| 
#   | timeperiods, users, etc.                                             |
#   '----------------------------------------------------------------------'

def mode_main(phase):
    if phase == "title":
        return _("WATO - Check_MK's Web Administration Tool")

    elif phase == "buttons":
        changelog_button()
        return

    elif phase == "action":
        return

    render_main_menu(modules)

def render_main_menu(some_modules, columns = 2):
    html.write("<table class=configmodules>")
    for nr, (mode, title, icon, permission, help) in enumerate(some_modules):
        if not config.may("wato." + permission) and not config.may("wato.seeall"):
            continue

        if nr % columns == 0:
            html.write("<tr>")
        url = make_link([("mode", mode)])
        html.write('<td class=icon><a href="%s"><img src="images/icon_%s.png"></a></td>' % 
              (url, icon))
        html.write('</td><td class=text><a href="%s">%s</a><br><i class=help>%s</i></td>' % 
           (url, title, help))
        if nr % columns == columns - 1:
            html.write("</tr>")
    html.write("</table>")
        
#.
#   .-Global-Vars----------------------------------------------------------.
#   |          ____ _       _           _  __     __                       |
#   |         / ___| | ___ | |__   __ _| | \ \   / /_ _ _ __ ___           |
#   |        | |  _| |/ _ \| '_ \ / _` | |  \ \ / / _` | '__/ __|          |
#   |        | |_| | | (_) | |_) | (_| | |   \ V / (_| | |  \__ \          |
#   |         \____|_|\___/|_.__/ \__,_|_|    \_/ \__,_|_|  |___/          |
#   |                                                                      |
#   +----------------------------------------------------------------------+
#   | Editor for global settings in main.mk                                |
#   '----------------------------------------------------------------------'

def mode_globalvars(phase):
    if phase == "title":
        return _("Global configuration settings for Check_MK")

    elif phase == "buttons":
        global_buttons()
        return
    
    # Get default settings of all configuration variables of interest in the domain
    # "check_mk". (this also reflects the settings done in main.mk)
    check_mk_vars = [ varname for (varname, var) in g_configvars.items() if var[0] == "check_mk" ]
    default_values = check_mk_local_automation("get-configuration", [], check_mk_vars)
    current_settings = load_configuration_settings()

    if phase == "action":
        varname = html.var("_reset")
        if varname:
            domain, valuespec, need_restart = g_configvars[varname]
            def_value = default_values.get(varname, valuespec.canonical_value())

            c = wato_confirm(
                _("Resetting configuration variable"),
                _("Do you really want to reset the configuration variable <b>%s</b> "
                  "back to the default value of <b><tt>%s</tt></b>?") % 
                   (varname, valuespec.value_to_text(def_value)))
            if c:
                del current_settings[varname]
                save_configuration_settings(current_settings)
                msg = _("Resetted configuration variable %s to its default.") % varname
                log_pending(need_restart and SYNCRESTART or SYNC, None, "edit-configvar", msg)
                return "globalvars", msg 
            elif c == False:
                return ""
            else:
                return None

    groupnames = g_configvar_groups.keys()
    groupnames.sort()
    for groupname in groupnames:
        html.begin_foldable_container("globalvars", groupname, False, groupname, indent=False)
        html.write('<table class="data globalvars">')
        html.write("<tr><th>" + _("Configuration variable") + 
                   "</th><th>" +_("Check_MK variable") + "</th><th>" + 
                   _("Default") + "</th><th>" + _("Your setting") + "</th><th></th></tr>\n")
        odd = "even"
            
        for domain, varname, valuespec in g_configvar_groups[groupname]: 
            odd = odd == "odd" and "even" or "odd" 
            html.write('<tr class="data %s0">' % odd)
            if domain == "check_mk" and varname not in default_values:
                if config.debug:
                    raise MKGeneralException("The configuration variable <tt>%s</tt> is unknown to "
                                          "your local Check_MK installation" % varname)
                else:
                    continue
                
            defaultvalue = default_values.get(varname, valuespec.default_value())

            edit_url = make_link([("mode", "edit_configvar"), ("varname", varname)])

            html.write('<td class=title><a href="%s">%s</a></td>' % (edit_url, valuespec.title()))
            html.write('<td class=varname><tt>%s</tt></td>' % varname)
            if varname in current_settings: 
                html.write('<td class=inherited>%s</td>' % valuespec.value_to_text(defaultvalue))
                html.write('<td><b>%s</b></td>'          % valuespec.value_to_text(current_settings[varname]))
            else:
                html.write('<td><b>%s</b></td>'          % valuespec.value_to_text(defaultvalue))
                html.write('<td></td>')

            html.write("<td class=buttons>")
            # html.buttonlink(edit_url, _("Edit"))
            if varname in current_settings: 
                reset_url = make_action_link([("mode", "globalvars"), ("_reset", varname)])
                html.buttonlink(reset_url, _("Reset"))
            html.write("</td>")

            html.write('</tr>')
        html.write("</table>")
        html.end_foldable_container()


def mode_edit_configvar(phase):
    if phase == "title":
        return "Global configuration settings for Check_MK"

    elif phase == "buttons":
        html.context_button(_("Abort"), make_link([("mode", "globalvars")]), "abort")
        return

    varname = html.var("varname")
    domain, valuespec, need_restart = g_configvars[varname]
    current_settings = load_configuration_settings() 

    if phase == "action":
        new_value = get_edited_value(valuespec)
        current_settings[varname] = new_value
        save_configuration_settings(current_settings)
        msg = _("Changed global configuration variable %s to %s.") \
              % (varname, valuespec.value_to_text(new_value)) 
        if need_restart:
            status = SYNCRESTART
        else:
            status = SYNC
        log_pending(status, None, "edit-configvar", msg)
        return "globalvars"
    
    if varname in current_settings:
        value = current_settings[varname]
    else:
        check_mk_vars = check_mk_local_automation("get-configuration", [], [varname])
        value = check_mk_vars.get(varname, valuespec.default_value())

    html.begin_form("value_editor")
    html.write("<h3>%s</h3>" % valuespec.title())
    html.write("<table class=form>")
    edit_value(valuespec, value)
    valuespec.set_focus("ve")
    html.write("<tr><td class=buttons colspan=2>")
    html.button("save", _("Save"))
    html.write("</td></tr>")
    html.write("</table>")
    html.hidden_fields()
    html.end_form()

g_configvars = {}
g_configvar_groups = {}

# domain is one of "check_mk", "multisite" or "nagios"
def register_configvar(group, varname, valuespec, domain="check_mk", need_restart=False):
    g_configvar_groups.setdefault(group, []).append((domain, varname, valuespec))
    g_configvars[varname] = domain, valuespec, need_restart
 

# Persistenz: Speicherung der Werte
# - WATO speichert seine Variablen für main.mk in conf.d/wato/global.mk
# - Daten, die der User in main.mk einträgt, müssen WATO auch bekannt sein.
#   Sie werden als Defaultwerte verwendet.
# - Daten, die der User in final.mk oder local.mk einträgt, werden von WATO
#   völlig ignoriert. Der Admin kann hier Werte überschreiben, die man mit
#   WATO dann nicht ändern kann. Und man sieht auch nicht, dass der Wert
#   nicht änderbar ist.
# - WATO muss irgendwie von Check_MK herausbekommen, welche Defaultwerte
#   Variablen haben bzw. welche Einstellungen diese Variablen nach main.mk
#   haben.
# - WATO kann main.mk nicht selbst einlesen, weil dann der Kontext fehlt
#   (Default-Werte der Variablen aus Check_MK und aus den Checks)
# - --> Wir machen eine automation, die alle Konfigurationsvariablen
#   ausgibt.

def load_configuration_settings():
    settings = {}
    load_configuration_vars(multisite_dir + "global.mk", settings)
    load_configuration_vars(root_dir      + "global.mk", settings)
    return settings


def load_configuration_vars(filename, settings):
    if not os.path.exists(filename):
        return {}
    try:
        execfile(filename, settings, settings)
        for varname in settings.keys():
            if varname not in g_configvars:
                del settings[varname]
        return settings
    except Exception, e: 
        if config.debug:
            raise MKGeneralException(_("Cannot read configuration file %s: %s" %  
                          (filename, e)))
        return {}


def save_configuration_settings(vars):
    per_domain = {}
    for varname, (domain, valuespec, need_restart) in g_configvars.items():
        if varname not in vars:
            continue
        per_domain.setdefault(domain, {})[varname] = vars[varname]

    make_nagios_directory(root_dir)
    save_configuration_vars(per_domain.get("check_mk", {}), root_dir + "global.mk")
    make_nagios_directory(multisite_dir)
    save_configuration_vars(per_domain.get("multisite", {}), multisite_dir + "global.mk")

def save_configuration_vars(vars, filename):
    out = file(filename, "w")
    out.write("# Written by WATO\n# encoding: utf-8\n\n")
    for varname, value in vars.items():
        out.write("%s = %r\n" % (varname, value))
    
#.
#   .-Groups---------------------------------------------------------------.
#   |                    ____                                              |
#   |                   / ___|_ __ ___  _   _ _ __  ___                    |
#   |                  | |  _| '__/ _ \| | | | '_ \/ __|                   |
#   |                  | |_| | | | (_) | |_| | |_) \__ \                   |
#   |                   \____|_|  \___/ \__,_| .__/|___/                   |
#   |                                        |_|                           |
#   +----------------------------------------------------------------------+
#   | Mode for editing host-, service- and contact groups                  |
#   '----------------------------------------------------------------------'

def mode_groups(phase, what):
    if what == "host":
        what_name = _("host groups")
    elif what == "service":
        what_name = _("service groups")
    elif what == "contact":
        what_name = _("contact groups")

    if phase == "title":
        return what_name.title()

    elif phase == "buttons":
        global_buttons()
        html.context_button(_("New group"), make_link([("mode", "edit_%s_group" % what)]), "new")
        if what == "contact":
            pass
        else:
            varname = what + "_groups"
            html.context_button(_("Rules"), make_link([("mode", "edit_ruleset"), ("varname", varname)]), "rulesets")
        return

    all_groups = load_group_information()
    groups = all_groups.get(what, {})

    if phase == "action":
        delname = html.var("_delete")
        c = wato_confirm(_("Confirm deletion of group %s" % delname),
                         _("Do you really want to delete the group %s? If there are still objects "
                           "assigned to that group, the group will kept up (but without an alias). "
                           "Removing all objects from the will make the group disappear completely. " % what))
        if c: 
            del groups[delname]
            save_group_information(all_groups)
            log_pending(SYNCRESTART, None, "edit-%sgroups", _("Deleted %s group %s" % (what, delname)))
            return None
        elif c == False:
            return ""
        else:
            return None

    sorted = groups.items()
    sorted.sort()
    html.write("<h3>%s</h3>" % what_name.title())
    if len(sorted) == 0:
        if what == "contact":
            render_main_menu([
              ( "edit_contact_group", _("Create new contact group"), "new", 
              what == "contact" and "users" or "groups",
              _("In order to assign objects (hosts and services) to people (contacts), "
                "you need first to define contact groups. When you put a user into a contact "
                "group then that user gets a monitoring contact. When you then also assign "
                "hosts and services to a contact group, all members of that group will be "
                "responsible for that objects, can receive notification for and see those objects "
                "in the status GUI."))])
        else:
            html.write("<div class=info>" + _("There are not defined any groups yet.") + "</div>")
        return

    html.write("<table class=data>")
    html.write("<tr><th>" + _("Actions") 
                + "</th><th>" + _("Name") 
                + "</th><th>" + _("Alias"))

    if what == "contact":
        html.write("</th><th>" + _("Members"))

    html.write("</th></tr>\n")

    # Show member of contact groups
    if what == "contact":
        users = load_users()
        members = {}
        for userid, user in users.items():
            cgs = user.get("contactgroups", [])
            for cg in cgs:
                members.setdefault(cg, []).append(userid)

    odd = "even"
    for name, alias in sorted:
        odd = odd == "odd" and "even" or "odd" 
        html.write('<tr class="data %s0">' % odd)
        edit_url = make_link([("mode", "edit_%s_group" % what), ("edit", name)])
        delete_url = html.makeactionuri([("_delete", name)])
        html.write("<td class=buttons>")
        icon_button(edit_url, _("Properties"), "edit")
        icon_button(delete_url, _("Delete"), "delete")
        html.write("</td><td>%s</td><td>%s</td>" % (name, alias))
        if what == "contact":
            html.write("<td>%s</td>" % ", ".join(
               [ '<a href="%s">%s</a>' % (make_link([("mode", "edit_user"), ("edit", n)]), n) 
                 for n in members.get(name, [])]))
        html.write("</tr>")
    html.write("</table>")


def mode_edit_group(phase, what):
    name = html.var("edit") # missing -> new group
    new = name == None

    if phase == "title":
        if new:
            if what == "host":
                return _("Create new host group")
            elif what == "service":
                return _("Create new service group")
            elif what == "contact":
                return _("Create new contact group")
        else:
            if what == "host":
                return _("Edit host group")
            elif what == "service":
                return _("Edit service group")
            elif what == "contact":
                return _("Edit contact group")

    elif phase == "buttons":
        html.context_button(_("All groups"), make_link([("mode", "%s_groups" % what)]), "back")
        return

    all_groups = load_group_information()
    groups = all_groups.setdefault(what, {})

    if phase == "action":
        if html.check_transaction():
            alias = html.var_utf8("alias").strip()
            if new:
                name = html.var("name").strip()
                if len(name) == 0:
                    raise MKUserError("name", _("Please specify a name of the new group."))
                if ' ' in name:
                    raise MKUserError("name", _("Sorry, spaces are not allowed in group names."))
                if not re.match("^[-a-z0-9A-Z_]*$", name):
                    raise MKUserError("name", _("Invalid group name. Only the characters a-z, A-Z, 0-9, _ and - are allowed."))
                groups[name] = alias
                log_pending(SYNCRESTART, None, "edit-%sgroups" % what, _("Create new %s group %s" % (what, name)))
            else:
                groups[name] = alias
                log_pending(SYNCRESTART, None, "edit-%sgroups" % what, _("Changed alias of %s group %s" % (what, name)))
            save_group_information(all_groups)

        return what + "_groups"


    html.begin_form("group")
    html.write("<table class=form>")
    html.write("<tr><td class=legend>") 
    html.write(_("Name<br><i>The name of the group is used as an internal key. It cannot be "
                 "changed later. It is also visible in the status GUI.</i>"))
    html.write("</td><td class=content>") 
    if new:
        html.text_input("name")
        html.set_focus("name")
    else:
        html.write(name)
        html.set_focus("alias")
    html.write("</td></tr>")

    html.write("<tr><td class=legend>")
    html.write(_("Alias<br><i>An Alias or description of this group.</i>"))  
    html.write("</td><td class=content>")
    html.text_input("alias", name and groups.get(name, "") or "")
    html.write("</td></tr>") 
    html.write("<tr><td class=buttons colspan=2>")
    html.button("save", _("Save"))
    html.write("</td></tr></table>")
    html.hidden_fields()
    html.end_form()



    # Formular malen für neue / bestehende Gruppe 

def load_group_information():
    try:
        filename = root_dir + "groups.mk"
        if not os.path.exists(filename):
            return {}

        vars = {}
        for what in ["host", "service", "contact" ]:
            vars["define_%sgroups" % what] = {}
        
        execfile(filename, vars, vars)
        groups = {}
        for what in ["host", "service", "contact" ]:
            groups[what] = vars.get("define_%sgroups" % what, {})
        return groups

    except Exception, e:
        if config.debug:
            raise MKGeneralException(_("Cannot read configuration file %s: %s" %  
                          (filename, e)))
        return {}

def save_group_information(groups):
    make_nagios_directory(root_dir)
    out = file(root_dir + "groups.mk", "w")
    out.write("# Written by WATO\n# encoding: utf-8\n\n")
    for what in [ "host", "service", "contact" ]:
        if what in groups and len(groups[what]) > 0:
            out.write("if type(define_%sgroups) != dict:\n    define_%sgroups = {}\n" % (what, what))
            out.write("define_%sgroups.update(%s)\n\n" % (what, pprint.pformat(groups[what])))


class GroupSelection(ElementSelection):
    def __init__(self, what, **kwargs):
        ElementSelection.__init__(self, **kwargs)
        self._what = what

    def get_elements(self):
        all_groups = load_group_information()
        this_group = all_groups.get(self._what, {})
        # replace the title with the key if the title is empty
        return dict([ (k, t and ("%s - %s" % (k,t)) or k) for (k, t) in this_group.items() ])


class CheckTypeGroupSelection(ElementSelection):
    def __init__(self, checkgroup, **kwargs):
        ElementSelection.__init__(self, **kwargs)
        self._checkgroup = checkgroup

    def get_elements(self):
        checks = check_mk_local_automation("get-check-information")
        elements = dict([ (cn, "%s - %s" % (cn, c["title"])) for (cn, c) in checks.items() 
                     if c.get("group") == self._checkgroup ])
        return elements

    def value_to_text(self, value):
        return "<tt>%s</tt>" % value


#.
#   .-Timeperiods----------------------------------------------------------.
#   |      _____ _                                _           _            |
#   |     |_   _(_)_ __ ___   ___ _ __   ___ _ __(_) ___   __| |___        |
#   |       | | | | '_ ` _ \ / _ \ '_ \ / _ \ '__| |/ _ \ / _` / __|       |
#   |       | | | | | | | | |  __/ |_) |  __/ |  | | (_) | (_| \__ \       |
#   |       |_| |_|_| |_| |_|\___| .__/ \___|_|  |_|\___/ \__,_|___/       |
#   |                            |_|                                       |
#   +----------------------------------------------------------------------+
#   | Modes for managing Nagios' timeperiod definitions.                   |
#   '----------------------------------------------------------------------'

def mode_timeperiods(phase):
    if phase == "title":
        return _("Timeperiod definitions")

    elif phase == "buttons":
        global_buttons()
        html.context_button(_("New Timeperiod"), make_link([("mode", "edit_timeperiod")]), "new")
        return

    timeperiods = load_timeperiods()

    if phase == "action":
        delname = html.var("_delete")
        if html.transaction_valid():
            usages = find_usage_of_timeperiod(delname)
            if usages:
                message = "<b>%s</b><br>%s:<ul>" % \
                            (_("You cannot delete this timeperiod."),
                             _("It is still in use by"))
                for title, link in usages:
                    message += '<li><a href="%s">%s</a></li>\n' % (link, title)
                message += "</ul>"
                raise MKUserError(None, message)

            c = wato_confirm(_("Confirm deletion of time period %s") % delname,
                  _("Do you really want to delete the time period '%s'? I've checked it: "
                    "it is not being used by any rule or user profile right now.") % delname)
            if c:
                del timeperiods[delname]
                save_timeperiods(timeperiods)
                log_pending(SYNCRESTART, None, "edit-timeperiods", _("Deleted timeperiod %s") % delname)
                return None
            elif c == False:
                return ""
            else:
                return None

    html.write("<h3>" + _("Timeperiod definitions") + "</h3>")

    if len(timeperiods) == 0: 
        html.write("<div class=info>" + _("There are no timeperiods defined yet.") + "</div>") 
        return

    html.write("<table class=data>")
    html.write("<tr><th>" 
               + _("Actions") + "</th><th>"
               + _("Name") + "</th><th>"
               + _("Alias") + "</th></tr>")

    odd = "even" 
    names = timeperiods.keys()
    names.sort()
    for name in names: 
        odd = odd == "odd" and "even" or "odd" 
        html.write('<tr class="data %s0">' % odd)

        timeperiod = timeperiods[name]
        edit_url     = make_link([("mode", "edit_timeperiod"), ("edit", name)])
        delete_url   = html.makeactionuri([("_delete", name)])

        html.write("<td class=buttons>")
        icon_button(edit_url, _("Properties"), "edit")
        icon_button(delete_url, _("Delete"), "delete")
        html.write("</td>")

        html.write("<td>%s</td>" % name)
        html.write("<td>%s</td>" % timeperiod.get("alias", ""))
        html.write("</tr>")

    html.write("</table>")


def load_timeperiods():
    filename = root_dir + "timeperiods.mk"
    if not os.path.exists(filename):
        return {}
    try:
        vars = { "timeperiods" : {} }
        execfile(filename, vars, vars)
        return vars["timeperiods"]
    
    except Exception, e:
        if config.debug:
            raise MKGeneralException(_("Cannot read configuration file %s: %s" %  
                          (filename, e)))
        return {}


def save_timeperiods(timeperiods):
    make_nagios_directory(root_dir)
    out = file(root_dir + "timeperiods.mk", "w")
    out.write("# Written by WATO\n# encoding: utf-8\n\n")
    out.write("timeperiods.update(%s)\n" % pprint.pformat(timeperiods))


def mode_edit_timeperiod(phase):
    num_columns = 3
    num_exceptions = 10

    def timeperiod_ranges(vp, keyname):
        ranges = timeperiod.get(keyname, [])
        for c in range(num_columns): 
            if c < len(ranges):
                fromto = ranges[c]
            elif new and c == 0:
                fromto = "00:00", "24:00"
            else:
                fromto = "", ""
            html.write("<td>")
            var_prefix = vp + "_%d_" % c
            html.text_input(var_prefix + "from", fromto[0], cssclass = "timeperioddate")
            html.write(" - ")
            val = c == 0 and "24:00" or ""
            html.text_input(var_prefix + "to", fromto[1], cssclass = "timeperioddate")
            if c != num_columns - 1:
                html.write("&nbsp; &nbsp; &nbsp;")
            html.write("</td>")

    def get_ranges(varprefix):
        ranges = []
        for c in range(num_columns):
            vp = "%s_%d_" % (varprefix, c)
            begin = html.var(vp + "from", "").strip()
            end  = html.var(vp + "to", "").strip()
            if not begin and not end:
                continue
            if not begin:
                begin = "00:00"
            if not end:
                end = "24:00"

            begin, end = [ parse_bound(w, b) for (w,b) in [ ("from", begin), ("to", end) ]]
            ranges.append((begin, end))
        return ranges


    def parse_bound(what, bound):
        # Fully specified
        if re.match("^(24|[0-1][0-9]|2[0-3]):[0-5][0-9]$", bound):
            return bound
        # only hours
        try:
            b = int(bound)
            if b <= 24 and b >= 0:
                return "%02d:00" % b
        except:
            pass

        raise MKUserError(vp + what,
               _("Invalid time format '<tt>%s</tt>', please use <tt>24:00</tt> format.") % bound)


    name = html.var("edit") # missing -> new group
    new = name == None

    if phase == "title":
        if new:
            return _("Create new time period")
        else:
            return _("Edit time period")

    elif phase == "buttons":
        html.context_button(_("All Timeperiods"), make_link([("mode", "timeperiods")]), "back")
        return

    timeperiods = load_timeperiods() 
    if new:
        timeperiod = {}
    else:
        timeperiod = timeperiods.get(name, {})

    weekdays = [
      ( "monday",    _("Monday") ),
      ( "tuesday",   _("Tuesday") ),
      ( "wednesday", _("Wednesday") ),
      ( "thursday",  _("Thursday") ),
      ( "friday",    _("Friday") ),
      ( "saturday",  _("Saturday") ),
      ( "sunday",    _("Sunday") ),
    ]

    if phase == "action":
        if html.check_transaction():
            alias = html.var_utf8("alias").strip()
            if not alias:
                raise MKUserError("alias", _("Please specify an alias name for your timeperiod."))
        
            # extract time ranges of weekdays
            for weekday, weekday_name in weekdays:
                ranges = get_ranges(weekday)
                if ranges:
                    timeperiod[weekday] = ranges

            # extract ranges for custom days
            for e in range(0, num_exceptions): 
                varprefix = "ex%d" % e
                exname = html.var(varprefix + "_name", "").strip() 
                if exname in [ w[0] for w in weekdays ]:
                    raise MKUserError(varprefix + "_name", 
                           _("You may not specify a weekday's name as an exception."))
                if exname and exname not in [ "alias", "timeperiod_name" ]:
                    if not re.match("^[-a-z0-9A-Z /]*$", exname):
                        raise MKUserError(varprefix + "_name", 
                            _("'%s' is not a valid Nagios timeperiod day specification.") % exname)
                    ranges = get_ranges(varprefix)
                    timeperiod[exname] = ranges

            if new:
                name = html.var("name")
                if len(name) == 0:
                    raise MKUserError("name", _("Please specify a name of the new timeperiod."))
                if not re.match("^[-a-z0-9A-Z_]*$", name):
                    raise MKUserError("name", _("Invalid timeperiod name. Only the characters a-z, A-Z, 0-9, _ and - are allowed."))
                if name in timeperiods:
                    raise MKUserError("name", _("This name is already being used by another timeperiod."))
                if name == "7X24":
                    raise MKUserError("name", _("The time period name 7X24 cannot be used. It is always autmatically defined."))
                timeperiods[name] = timeperiod
                log_pending(SYNCRESTART, None, "edit-timeperiods", _("Created new time period %s" % name))
            else:
                log_pending(SYNCRESTART, None, "edit-timeperiods", _("Modified time period %s" % name))
            timeperiod["alias"] = alias 
            save_timeperiods(timeperiods)
            return "timeperiods"
        return

    html.begin_form("timeperiod", method="POST")
    html.write("<table class=form>")

    # Name
    html.write("<tr><td class=legend>")
    html.write(_("Internal name"))
    html.write("</td><td class=content>")
    if new:
        html.text_input("name")
        html.set_focus("name")
    else:
        html.write(name) 
    html.write("</td></tr>")

    # Alias
    if not new:
        alias = timeperiods[name].get("alias", "")
    else:
        alias = ""
    html.write("<tr><td class=legend>")
    html.write(_("Alias") + "<br><i>" + _("An alias or description of the timeperiod</i>"))
    html.write("</td><td class=content>")
    html.text_input("alias", alias, size = 50)
    if not new:
        html.set_focus("alias")
    html.write("</td></tr>")

    # Week days
    html.write("<tr><td class=legend>")
    html.write(_("Weekdays<br><i>For each weekday you can setup no, one or several "
                 "time ranges in the format <tt>23:39</tt>, in which the time period "
                 "should be active."))
    html.write("</td><td class=content>")
    html.write("<table class=timeperiod>")

    for weekday, weekday_alias in weekdays:
        ranges = timeperiod.get(weekday)
        html.write("<tr><td class=name>%s</td>" % weekday_alias)
        timeperiod_ranges(weekday, weekday)
        html.write("</tr>")
    html.write("</table></td></tr>")

    # Exceptions
    html.write("<tr><td class=legend>")
    nagurl = "../nagios/docs/objectdefinitions.html#timeperiod"
    html.write(_("Exceptions<br><i>Here you can specify exceptional time ranges for certain "
                 "relative or absolute dates. Please consult the <a target='_blank' href='%s'>Nagios documentation about "
                 "timeperiods</a> for examples." % nagurl))
    html.write("</td><td class=content>") 
    html.write("<table class=timeperiod>")

    exnames =  []
    for k in timeperiod:
        if k not in [ w[0] for w in weekdays ] and k != "alias":
            exnames.append(k)
    exnames.sort()
            
    for e in range(num_exceptions): 
        if e < len(exnames):
            exname = exnames[e]
            ranges = timeperiod[exname]
        else:
            exname = ""
            ranges = []
        varprefix = "ex%d" % e
        html.write("<tr><td class=name>")
        html.text_input(varprefix + "_name", exname)
        html.write("</td>")
        timeperiod_ranges(varprefix, exname)
        html.write("</tr>")
    html.write("</table></td></tr>")

    html.write("<tr><td colspan=2 class=buttons>")
    html.button("save", _("Save"))
    html.write("</td></tr>")
    html.write("</table>")
    html.hidden_fields()
    html.end_form()


class TimeperiodSelection(ElementSelection):
    def __init__(self, **kwargs):
        ElementSelection.__init__(self, **kwargs)

    def get_elements(self):
        timeperiods = load_timeperiods()
        elements = dict([ (name, "%s - %s" % (name, tp["alias"])) for (name, tp) in timeperiods.items() ])
        return elements

# Check if a timeperiod is currently in use and cannot be deleted
# Returns a list of occurrances.
# Possible usages:
# - user accounts (notification period)
# - rules: service/host-notification/check-period
def find_usage_of_timeperiod(tpname):

    # Part 1: Rules
    used_in = []
    for varname, ruleset in load_all_rulesets().items():
        rulespec = g_rulespecs[varname]
        if isinstance(rulespec.get("valuespec"), TimeperiodSelection):
            for folder, rule in ruleset:
                value, tag_specs, host_list, item_list = parse_rule(rulespec, rule)
                if value == tpname:
                    used_in.append(("%s: %s" % (_("Ruleset"), g_rulespecs[varname]["title"]), 
                                   make_link([("mode", "edit_ruleset"), ("varname", varname)])))
                    break

    # Part 2: Users
    for userid, user in load_users().items():
        tp = user.get("notification_period")
        if tp == tpname:
            used_in.append(("%s: %s" % (_("User"), userid),
                make_link([("mode", "edit_user"), ("edit", userid)])))

    return used_in


#.
#   .-Multisite Connections------------------------------------------------.
#   |                        ____  _ _                                     |
#   |                       / ___|(_) |_ ___  ___                          |
#   |                       \___ \| | __/ _ \/ __|                         |
#   |                        ___) | | ||  __/\__ \                         |
#   |                       |____/|_|\__\___||___/                         |
#   |                                                                      |
#   +----------------------------------------------------------------------+
#   | Mode for managing sites.                                             |
#   '----------------------------------------------------------------------'

def mode_sites(phase):
    if phase == "title":
        return _("Manage Multisite connections")

    elif phase == "buttons":
        global_buttons()
        html.context_button(_("New connection"), make_link([("mode", "edit_site")]), "new")
        return

    sites = load_sites()

    if phase == "action":
        delid = html.var("_delete")
        if delid and html.transaction_valid():
            # The last connection can always be deleted. In that case we
            # fallb back to non-distributed-WATO and the site attribute
            # will be removed.
            test_sites = dict(sites.items())
            del test_sites[delid]
            if is_distributed(test_sites):
                # Make sure that site is not being used by hosts and folders
                site_ids = set([])
                find_folder_sites(site_ids, g_root_folder, True)
                if delid in site_ids:
                    raise MKUserError(None, 
                        _("You cannot delete this connection. "
                          "It has folders/hosts assigned to it."))

            c = wato_confirm(_("Confirm deletion of site %s" % delid),
                             _("Do you really want to delete the connection to the site %s?" % delid))
            if c: 
                del sites[delid]
                save_sites(sites)
                update_replication_status(delid, None)

                # Due to the deletion the replication state can get clean.
                if is_distributed() and global_replication_state() == "clean":
                    log_commit_pending()

                log_audit(None, "edit-sites", _("Deleted site %s" % (delid)))
                return None
            elif c == False:
                return ""
            else:
                return None

        logout_id = html.var("_logout")
        if logout_id:
            site = sites[logout_id]
            c = wato_confirm(_("Confirm logout"),
                       _("Do you really want to log out of '%s'?") % site["alias"])
            if c:
                if "secret" in site:
                    del site["secret"]
                save_sites(sites)
                log_audit(None, "edit-site", _("Logged out of remote site '%s'") % site["alias"])
                return None, _("Logged out.")
            elif c == False:
                return ""
            else:
                return None

        login_id = html.var("_login")
        if login_id:
            if html.var("_abort"):
                return "sites"
            if not html.check_transaction():
                return
            site = sites[login_id]
            error = None
            # Fetch name/password of admin account
            if html.has_var("_name"):
                name = html.var("_name", "").strip()
                passwd = html.var("_passwd", "").strip()
                try:
                    secret = do_site_login(login_id, name, passwd)
                    site["secret"] = secret
                    save_sites(sites)
                    log_audit(None, "edit-site", _("Successfully logged into remote site '%s'") % site["alias"])
                    return None, _("Successfully logged into remote site '%s'!" % site["alias"])
                except MKAutomationException, e:
                    error = _("Cannot connect to remote site: %s") % e
                except MKUserError, e:
                    html.add_user_error(e.varname, e.message)
                    error = e.message
                except Exception, e:
                    if config.debug:
                        raise
                    html.add_user_error("_name", error)
                    error = str(e)


            wato_html_head(_("Login into site '%s'") % site["alias"], stylesheets = wato_styles)
            if error:
                html.show_error(error)
            html.write("<div class=message>")
            html.write("<h3>%s</h3>" % _("Login credentials"))
            html.write(_("For the initial login into the slave/peer site %s "
                         "we need once your administration login for the Multsite "
                         "GUI on that site. Your credentials will only be used for "
                         "the initial handshake and not be stored. If the login is "
                         "successful then both side will exchange a login secret "
                         "which is used for the further remote calls.") % site["alias"])
            html.begin_form("login")
            html.write("<table class=form>")
            html.write("<tr><td class=legend>%s</td>" % _("Administrator login"))
            html.write("<td class=content>")
            html.write("<table><tr><td>%s</td><td>" % _("Adminstrator name:"))
            html.text_input("_name")
            html.set_focus("_name")
            html.write("</td></tr><tr><td>%s</td><td>" % _("Administrator password:"))
            html.password_input("_passwd")
            html.write("</td></tr></table>")
            html.write("</td></tr>")
            html.write("<tr><td class=buttons colspan=2>")
            html.button("_do_login", _("Login"))
            html.button("_abort", _("Abort"))
            html.write("</td></tr></table>")
            html.hidden_field("_login", login_id)
            html.hidden_fields()
            html.end_form()
            html.write("</div>")
            return ""
        return

    if len(sites) == 0:
        html.write("<div class=info>" + 
           _("You have not configured any local or remotes sites. Multisite will " 
             "implicitely add the data of the local monitoring site. If you add remotes "
             "sites, please do not forget to add your local monitoring site also, if "
             "you want to display its data.") + "</div>")
        return


    html.write("<h3>" + _("Multisite connections") + "</h3>")
    html.write("<table class=data>")
    html.write("<tr><th>" + _("Actions") + "<th>" 
                + _("Site-ID") 
                + "</th><th>" + _("Alias")
                + "</th><th>" + _("Connection")
                + "</th><th>" + _("Status host")
                + "</th><th>" + _("Disabled")
                + "</th><th>" + _("Timeout")
                + "</th><th>" + _("Pers.")
                + "</th><th>" + _("Replication")
                + "</th><th>" + _("Login")
                + "</th></tr>\n")

    odd = "even"
    entries = sites.items()
    entries.sort(cmp = lambda a, b: cmp(a[1].get("alias"), b[1].get("alias")))
    for id, site in entries:
        odd = odd == "odd" and "even" or "odd" 
        html.write('<tr class="data %s0">' % odd)
        # Buttons
        edit_url = make_link([("mode", "edit_site"), ("edit", id)])
        delete_url = html.makeactionuri([("_delete", id)])
        html.write("<td class=buttons>")
        icon_button(edit_url, _("Properties"), "edit")
        icon_button(delete_url, _("Delete"), "delete")

        # Alias
        html.write("</td><td>%s</td><td>%s</td>" % (id, site.get("alias", "")))

        # Socket
        socket = site.get("socket", _("local site"))
        if socket == "disabled:":
            socket = _("don't query status")
        html.write("<td>%s</td>" % socket)

        # Status host
        if "status_host" in site:
            sh_site, sh_host = site["status_host"]
            html.write("<td>%s/%s</td>" % (sh_site, sh_host))
        else:
            html.write("<td></td>")
        if site.get("disabled", False) == True:
            html.write("<td><b>" + _("yes") + "</b></td>")
        else:
            html.write("<td>" + _("no") + "</td>")

        # Timeout
        if "timeout" in site:
            html.write("<td class=number>%d sec</td>" % site["timeout"])
        else:
            html.write("<td></td>")

        # Persist
        if site.get("persist", False):
            html.write("<td><b>" + _("yes") + "</b></td>")
        else:
            html.write("<td>" + _("no") + "</td>")

        # Replication
        if site.get("replication") == "slave":
            repl = _("Slave")
        elif site.get("replication") == "peer":
            repl = _("Peer")
        else:
            repl = ""
        html.write("<td>%s</td>" % repl)

        # Login-Button for Replication
        html.write("<td>")
        if repl:
            if site.get("secret"):
                logout_url = make_action_link([("mode", "sites"), ("_logout", id)])
                html.buttonlink(logout_url, _("Logout"))
            else:
                login_url = make_action_link([("mode", "sites"), ("_login", id)])
                html.buttonlink(login_url, _("Login"))
        html.write("</td>")
        

        html.write("</tr>")
    html.write("</table>")

def mode_edit_site(phase):
    sites = load_sites()
    siteid = html.var("edit", None) # missing -> new site
    new = siteid == None
    if phase == "title":
        if new:
            return _("Create new site connection")
        else:
            return _("Edit site connection %s" % siteid)

    elif phase == "buttons":
        html.context_button(_("All Sites"), make_link([("mode", "sites")]), "back")
        return

    if new:
        site = {}
    else:
        site = sites.get(siteid, {})

    if phase == "action":
        if not html.check_transaction():
            return "sites"

        if new:
            id = html.var("id").strip()
        else:
            id = siteid

        if new and id in sites:
            raise MKUserError("id", _("This id is already being used by another connection."))
        if not re.match("^[-a-z0-9A-Z_]+$", id):
            raise MKUserError("id", _("The site id must consist only of letters, digit and the underscore."))

        # Save copy of old site for later
        if not new:
            old_site = sites[siteid]

        new_site = {}
        sites[id] = new_site
        alias = html.var_utf8("alias", "").strip()
        if not alias:
            raise MKUserError("alias", _("Please enter an alias name or description of this site."))

        new_site["alias"] = alias
        url_prefix = html.var("url_prefix", "").strip()
        if url_prefix and url_prefix[-1] != '/':
            raise MKUserError("url_prefix", _("The URL prefix must end with a slash."))
        if url_prefix:
            new_site["url_prefix"] = url_prefix
        disabled = html.get_checkbox("disabled")
        new_site["disabled"] = disabled 

        # Connection
        method = html.var("method")
        if method == "unix":
            socket = html.var("conn_socket").strip()
            if not socket:
                raise MKUserError("conn_socket", _("Please specify the path to the UNIX socket to connect to."))
            # We do not check for the existance of the socket here. The matching
            # OMD site might be down. The admin might just want to disable the site for
            # that reason.
            new_site["socket"] = "unix:" + socket 

        elif method == "tcp":
            host = html.var("conn_host").strip()
            if not host:
                raise MKUserError("conn_host", _("Please specify the host or IP address to connect to."))
            port = html.var("conn_port").strip()
            try:
                port = int(port)
            except:
                raise MKUserError("conn_port", _("The port '%s' is not a valid number") % port)
            if port < 1 or port > 65535:
                raise MKUserError("conn_port{", _("The port number must be between 1 and 65535"))
            new_site["socket"] = "tcp:%s:%d" % (host, port)
        elif method == "disabled":
            new_site["socket"] = "disabled:"
        else:
            method = "local"

        # Timeout
        timeout = html.var("timeout", "").strip()
        if timeout != "":
            try:
                timeout = int(timeout)
            except:
                raise MKUserError("timeout", _("%s is not a valid integer number.") % timeout)
            new_site["timeout"] = timeout

        # Persist
        new_site["persist"] = html.get_checkbox("persist")

        # Status host
        sh_site = html.var("sh_site")
        if sh_site:
            if sh_site not in sites:
                raise MKUserError("sh_site", _("The site of the status host does not exist."))
            if sh_site in [ siteid, id ]:
                raise MKUserError("sh_site", _("You cannot use the site itself as site of the status host."))
            sh_host = html.var("sh_host")
            if not sh_host:
                raise MKUserError("sh_host", _("Please specify the name of the status host."))
            new_site["status_host"] = ( sh_site, sh_host )

        # Replication
        repl = html.var("replication")
        if repl == "none":
            repl = None
        if repl:
            new_site["replication"] = repl
        multisiteurl = html.var("multisiteurl", "").strip()
        if repl:
            if not multisiteurl:
                raise MKUserError("multisiteurl", _("Please enter the Multisite URL of the slave/peer site."))
            if not multisiteurl.endswith("/check_mk/"):
                raise MKUserError("multisiteurl", _("The Multisite URL must end with /check_mk/"))
            if not multisiteurl.startswith("http://") and not multisiteurl.startswith("https://"):
                raise MKUserError("multisiteurl", _("The Multisites URL must begin with <tt>http://</tt> or <tt>https://</tt>."))
            if "socket" not in new_site:
                raise MKUserError("replication", _("You cannot do replication with the local site."))
        
        # Save Multisite-URL even if replication is turned off. That way that
        # setting is not lost if replication is turned off for a while.
        new_site["multisiteurl"] = multisiteurl 

        # Secret is not checked here, just kept
        if not new and "secret" in old_site:
            new_site["secret"] = old_site["secret"]

        save_sites(sites)
        if new:
            log_audit(None, "edit-sites", _("Create new connection to site %s" % id))
            if repl and not disabled:
                # Assume that site needs to be synchronized
                update_replication_status(id, { "need_sync" : True, "need_restart" : True })
        else:
            log_audit(None, "edit-sites", _("Modified site connection %s" % id))
            # Replication mode has switched on/off => handle replication state
            repstatus = load_replication_status()
            make_repl = repl and not disabled
            if make_repl and id not in repstatus: # Repl switched on
                update_replication_status(id, { "need_sync" : True, "need_restart" : True })
            elif (not make_repl) and id in repstatus:
                update_replication_status(id, None) # Replication switched off
                if is_distributed() and global_replication_state() == "clean": 
                    log_commit_pending()
        return "sites"

    html.begin_form("site")
    html.write("<table class=form>")

    # ID
    html.write("<tr><td class=legend>")
    html.write(_("Site ID"))
    html.write("</td><td class=content>")
    if new:
        html.text_input("id", siteid) 
        html.set_focus("id")
    else:
        html.write(siteid)
    html.write("</td></tr>")

    # Alias
    html.write("<tr><td class=legend>")
    html.write(_("Alias") + "<br><i>" + _("An alias or description of the site</i>"))
    html.write("</td><td class=content>")
    html.text_input("alias", site.get("alias", ""), size = 50)
    if not new:
        html.set_focus("alias")
    html.write("</td></tr>")

    # Disabled
    html.write("<tr><td class=legend>")
    html.write(_("<i>If you disable a connection, then it will not be shown in the "
                 "status display and no replication will be done.</i>"))
    html.write("</td>")

    # Disabled
    html.write("<td class=content>")
    html.checkbox("disabled", site.get("disabled", False))
    html.write(_("Disable this connection"))
    html.write("</td></tr>")

    # Connection
    html.write("<tr><td class=legend>")
    html.write(_("Connection<br><i>When connecting to remote site please make sure "
               "that Livestatus over TCP is activated there. You can use UNIX sockets "
               "to connect to foreign sites on localhost. Please make sure that this "
               "site has proper read and write permissions to the UNIX socket of the "
               "foreign site."))
    html.write("</td><td class=content>")
    if html.has_var("method"):
        conn_socket = ""
        conn_host = ""
        conn_port = ""
        method = html.var("method")
    else:
        try:
            conn_socket = ""
            conn_host = ""
            conn_port = 6557 
            sock = site.get("socket")

            if not sock:
                method = "local"
            elif sock.startswith("unix:"):
                method = "unix"
                conn_socket = sock[5:]
            elif sock.startswith("tcp:"):
                method = "tcp"
                parts = sock.split(":")
                conn_host = parts[1]
                conn_port = int(parts[2])
            else:
                method = "disabled"
        except:
            method = "local"

    html.radiobutton("method", "local", method == "local", _("Connect to the local site")) 
    html.write("<p>")
    html.radiobutton("method", "tcp", method == "tcp", _("Connect via TCP to host: "))
    html.text_input("conn_host", conn_host, size=20)
    html.write(_(" port: "))
    html.number_input("conn_port", conn_port)
    html.write("<p>")
    html.radiobutton("method", "unix",  method == "unix", _("Connect via UNIX socket: "))
    html.text_input("conn_socket", conn_socket, size=36)
    html.write("<p>")
    html.radiobutton("method", "disabled",  method == "disabled", 
               _("Do not display status information from this site"))

    html.write("</td></tr>")

    # Timeout
    html.write("<tr><td class=legend>")
    html.write(_("Connect Timeout<br><i>This setting limits the time Multisites waits for a connection "
                 "to the site to be established before the site is considered to be unreachable. "
                 "If not set, the operating system defaults are begin used.</i>"))
    html.write("</td><td class=content>")
    timeout = site.get("timeout", "")
    html.number_input("timeout", timeout, size=2)
    html.write(_(" seconds"))
    html.write("</td></tr>")

    # Persistent connections
    html.write("<tr><td class=legend>")
    html.write(_("<i>If you enable persistent connections then Multisite will try to keep open "
                 "the connection to the remote sites. This brings a great speed up in high-latency "
                 "situations but locks a number of threads in the Livestatus module of the target site. "))
    html.write("</td><td class=content>")
    html.checkbox("persist", site.get("persist", False))
    html.write(_("Use persistent connections"))
    html.write("</td></tr>")

    # URL-Prefix
    html.write("<tr><td class=legend>")
    docu_url = "http://mathias-kettner.de/checkmk_multisite_modproxy.html"
    html.write(_("URL prefix<br><i>The URL prefix will be prepended to links of addons like PNP4Nagios "
                 "or the classical Nagios GUI when a link to such applications points to a host or "
                 "service on that site. You can either use an absole URL prefix like <tt>http://some.host/mysite/</tt> "
                 "or a relative URL like <tt>/mysite/</tt>. When using relative prefixes you needed a mod_proxy "
                 "configuration in your local system apache that proxies such URLs ot the according remote site. "
                 "Please refer to the <a target=_blank href='%s'>online documentation</a> for details. "
                 "The prefix should end with a slash. Omit the <tt>/pnp4nagios/</tt> from the prefix.") % docu_url) 
    html.write("</td><td class=content>")
    html.text_input("url_prefix", site.get("url_prefix", ""), size = 50)
    html.write("</td></tr>")

    # Status-Host
    html.write("<tr><td class=legend>")
    docu_url = "http://mathias-kettner.de/checkmk_multisite_statushost.html"
    html.write(_("Status host<br><i>By specifying a status host for each non-local connection "
                 "you prevent Multisite from running into timeouts when remote sites do not respond. "
                 "You need to add the remote monitoring servers as hosts into your local monitoring "
                 "site and use their host state as a reachability state of the remote site. Please "
                 "refer to the <a target=_blank href='%s'>online documentation</a> for details.") % docu_url)

    html.write("</td><td class=content>")
    sh = site.get("status_host")
    if sh:
        sh_site, sh_host = sh
    else:
        sh_site = ""
        sh_host = ""
    html.write(_("host: "))
    html.text_input("sh_host", sh_host, size=10)
    html.write(_(" on monitoring site: "))  
    html.sorted_select("sh_site", 
       [ ("", _("(no status host)")) ] + [ (sk, si.get("alias", sk)) for (sk, si) in sites.items() ], sh_site)
    html.write("</td></tr>")

    # Replication
    html.write("<tr><td class=legend>")
    html.write(_("WATO Replication") + "<br><i>" + 
               _("WATO replication allows you to manage several monitoring sites with a "
                 "logically centralized WATO. Slave sites receive their configuration "
                 "from master sites. Several master sites can build a peer-to-peer "
                 "replication pool for sake of redundancy.<br><br>Note: Slave sites "
                 "do not need any replication configuration. They will be remote-controlled "
                 "by the master sites.") + "</i>")
    html.write("</td><td class=content>")
    html.write("<b>%s</b><br>" % _("Replication method"))
    
    html.radiobutton("replication", "none",  site.get("replication") == None,  _("No replication with this site"))
    html.write("<br>")
    html.radiobutton("replication", "peer",  site.get("replication") == "peer", _("Peer: synchronize configuration with this site"))
    html.write("<br>")
    html.radiobutton("replication", "slave", site.get("replication") == "slave", _("Slave: push configuration to this site"))
    html.write("<br><br>")
    html.write("<b>%s</b><br><i>%s</i><br>" % (
       _("Multisite-URL of remote site upto and including <tt>/check_mk/</tt>"),
       _("This URL is in many cases the same as the URL-Prefix but with <tt>check_mk/</tt> "
         "appended, but it must always be an absolute URL. Please note, that "
         "that URL will be fetched by the Apache server of the local "
         "site itself, whilst the URL-Prefix is used by your local Browser.")))
    html.text_input("multisiteurl", site.get("multisiteurl", ""), size=60)
    html.write("</td></tr>")
    html.write("<tr><td colspan=2 class=buttons>")
    html.button("save", _("Save"))
    html.write("</td></tr>")
    html.write("</table>")
    html.hidden_fields()
    html.end_form()


def load_sites():
    try:
        if not os.path.exists(sites_mk):
            return {}

        vars = { "sites" : {} }
        execfile(sites_mk, vars, vars)
        return vars["sites"]

    except Exception, e:
        if config.debug:
            raise MKGeneralException(_("Cannot read configuration file %s: %s" %  
                          (filename, e)))
        return {}


def save_sites(sites):
    make_nagios_directory(multisite_dir)
    # Important: even write out sites if it's empty. The global 'sites'
    # variable will otherwise survive in the Python interpreter of the
    # Apache processes.
    out = file(sites_mk, "w")
    out.write("# Written by WATO\n# encoding: utf-8\n\n")
    out.write("sites = \\\n%s\n" % pprint.pformat(sites))
    update_only_hosts_file(sites)
    need_sidebar_reload()

# Makes sure, that in distributed mode we monitor only 
# the hosts that are directly assigned to our (the local)
# site.
def update_only_hosts_file(sites):
    # Note: we cannot access config.sites here, since we
    # are currently in the process of saving the new
    # site configuration.
    distributed = False
    for siteid, site in sites.items():
        if site.get("replication"):
            distributed = True
        if "socket" not in site \
            or site["socket"] == "unix:" + defaults.livestatus_unix_socket:
            create_only_hosts_file(siteid)
    if not distributed:
        delete_only_hosts_file()

#.
#   .-Replication----------------------------------------------------------.
#   |           ____            _ _           _   _                        |
#   |          |  _ \ ___ _ __ | (_) ___ __ _| |_(_) ___  _ __             |
#   |          | |_) / _ \ '_ \| | |/ __/ _` | __| |/ _ \| '_ \            |
#   |          |  _ <  __/ |_) | | | (_| (_| | |_| | (_) | | | |           |
#   |          |_| \_\___| .__/|_|_|\___\__,_|\__|_|\___/|_| |_|           |
#   |                    |_|                                               |
#   +----------------------------------------------------------------------+
#   | Functions dealing with the WATO replication feature.                 |
#   | Let's call this "Distributed WATO". More buzz-word like :-)          |
#   '----------------------------------------------------------------------'

def do_site_login(site_id, name, password):
    sites = load_sites()
    site = sites[site_id]
    if not name:
        raise MKUserError("_name", 
            _("Please specify your administrator login on the remote site."))
    if not password:
        raise MKUserError("_passwd", 
            _("Please specify your password."))

    o = open_url(site["multisiteurl"] + "automation_login.py", name, password)
    response = o.read()
    try:
        return eval(response)
    except:
        raise MKAutomationException(response)


def open_url(url, user=None, password=None):
    if user:
        try:
            passwdmngr = urllib2.HTTPPasswordMgrWithDefaultRealm()
            passwdmngr.add_password(None, url, user, password)
            authhandler = urllib2.HTTPBasicAuthHandler(passwdmngr)
            opener = urllib2.build_opener(authhandler)
            urllib2.install_opener(opener)
            return urllib2.urlopen(url)
        except urllib2.HTTPError, e:
            if e.code == 401:
                raise MKUserError("_passwd", _("Authentication failed. Invalid login/password."))
            else:
                raise MKUserError("_passwd", _("HTTP Error: %s" % e))
    else:
        return urllib.FancyURLopener().open(url)

def check_mk_remote_automation(siteid, command, args, indata):
    # If the site is not up-to-date, synchronize it first.
    repstatus = load_replication_status()
    if repstatus.get(siteid, {}).get("need_sync"):
        synchronize_site(config.site(siteid), False)

    # Now do the actual remote command
    response = do_remote_automation(
        config.site(siteid), "checkmk-automation", 
        [ 
            ("automation", command),   # The Check_MK automation command
            ("arguments", repr(args)), # The arguments for the command 
            ("indata", repr(indata)),  # The input data
        ])
    return response

def do_remote_automation(site, command, vars):
    base_url = site["multisiteurl"]
    secret = site.get("secret")
    if not secret:
        raise MKAutomationException(_("You are not logged into the remote site."))

    url = base_url + "automation.py?" + \
        htmllib.urlencode_vars(
           [("command", command), ("secret", secret)] + vars)
    connection = open_url(url)
    response_code = connection.read().strip()
    if not response_code:
        raise MKAutomationException("Empty output from remote site.")
    try:
        response = eval(response_code)
    except:
        # The remote site will send non-Python data in case of an
        # error.
        raise MKAutomationException("<pre>%s</pre>" % response_code)
    return response


# Determine, if we have any slaves to distribute
# configuration to.
def is_distributed(sites = None):
    if sites == None:
        sites = config.sites
    for site in sites.values():
        if site.get("replication"):
            return True
    return False

def declare_site_attribute():
    undeclare_host_attribute("site")
    if is_distributed():
        declare_host_attribute(SiteAttribute(), show_in_table = True, show_in_folder = True)

def default_site():
    deflt = None
    for id, site in config.sites.items():
        if not "socket" in site \
            or site["socket"] == "unix:" + defaults.livestatus_unix_socket:
            return id
    return None

class SiteAttribute(Attribute):
    def __init__(self):
        # Default is is the local one, if one exists or
        # no one if there is no local site
        self._choices = []
        for id, site in config.sites.items():
            title = id
            if site.get("alias"):
                title += " - " + site["alias"]
            self._choices.append((id, title))

        self._choices.sort(cmp=lambda a,b: cmp(a[1], b[1]))
        self._choices.append(("", _("(do not monitor)")))
        self._choices_dict = dict(self._choices)
        Attribute.__init__(self, "site", _("Monitored on site"),
                    _("Specify the site that should monitor this host."),
                    default_value = default_site())

    def paint(self, value, hostname):
        return "", self._choices_dict.get(value, value)

    def render_input(self, value):
        html.select("site", self._choices, value)

    def from_html_vars(self):
        site = html.var("site")
        if site and site in self._choices_dict:
            return site
        else:
            return None

    def get_tag_list(self, value):
        if value:
            return [ "site:" + value ]
        else:
            return []

# The replication status contains information about each
# site. It is a dictionary from the site id to a dict with
# the following keys:
# "need_sync" : 17,  # number of non-synchronized changes
# "need_restart" : True, # True, if remote site needs a restart (cmk -R)
def load_replication_status():
    try:
        return eval(file(repstatus_file).read())
    except:
        return {}

def save_replication_status(repstatus):
    config.write_settings_file(repstatus_file, repstatus)

# Updates one or more dict elements of a site in an 
# atomic way. If vars is None, the sites status will
# be removed
def update_replication_status(site_id, vars, times = {}):
    make_nagios_directory(var_dir)
    fd = os.open(repstatus_file, os.O_RDWR | os.O_CREAT)
    fcntl.flock(fd, fcntl.LOCK_EX)
    repstatus = load_replication_status()
    if vars == None:
        if site_id in repstatus:
            del repstatus[site_id]
    else:
        repstatus.setdefault(site_id, {})
        repstatus[site_id].update(vars)
        old_times = repstatus[site_id].setdefault("times", {})
        for what, duration in times.items():
            if what not in old_times:
                old_times[what] = duration
            else:
                old_times[what] = 0.8 * old_times[what] + 0.2 * duration
    save_replication_status(repstatus)
    os.close(fd)

def global_replication_state():
    repstatus = load_replication_status()
    some_dirty = False
    some_offline = False

    for site_id, site in config.allsites().items():
        if not site_is_local(site_id) and not site.get("replication"):
            continue

        srs = repstatus.get(site_id, {})

        if srs.get("need_sync") or srs.get("need_restart"):
            ss = html.site_status.get(site_id, {})
            status = ss.get("state", "unknown") # Skip non-online sites, they cannot be restarted
            if status != "online" or (
                  (not site_is_local(site_id) and "secret" not in site)):
                some_offline = True
            else:
                some_dirty = True

    if some_dirty:
        return "dirty"
    elif some_offline: # dirty but offline
        return "locked"
    else:
        return "clean"

def find_host_sites(site_ids, folder, hostname):
    host = folder[".hosts"][hostname]
    if "site" in host:
        site_ids.add(host["site"])
    else:
        site_ids.add(folder[".siteid"])

# Scan recursively for references to sites
# in folders and hosts
def find_folder_sites(site_ids, folder, include_folder = False):
    if include_folder:
        site_ids.add(folder[".siteid"])
    load_hosts(folder)
    for hostname in folder[".hosts"]:
        find_host_sites(site_ids, folder, hostname)
    for subfolder in folder[".folders"].values():
        find_folder_sites(site_ids, subfolder, include_folder)

# This method is called when:
# a) moving a host from one folder to another (2 times)
# b) deleting a host 
# c) deleting a folder
# d) changing a folder's attributes (2 times)
# e) changing the attributes of a host (2 times)
# f) saving check configuration of a single host
# g) doing bulk inventory for a host
# h) doing bulk edit on a host (2 times)
# i) doing bulk cleanup on a host (2 time) 
# It scans for the sites affected by the hosts in a folder and its subfolders.
# Please note: The "site" attribute of the folder itself is not relevant
# at all. It's just there to be inherited to the hosts. What counts is
# only the attributes of the hosts.
def mark_affected_sites_dirty(folder, hostname=None, sync = True, restart = True):
    if is_distributed():
        site_ids = set([])
        if hostname:
            find_host_sites(site_ids, folder, hostname)
        else:
            find_folder_sites(site_ids, folder)
        for site_id in site_ids:
            changes = {}
            if sync and not site_is_local(site_id):
                changes["need_sync"] = True
            if restart:
                changes["need_restart"] = True
            update_replication_status(site_id, changes)

def remove_sync_snapshot():
    if os.path.exists(sync_snapshot_file):
        os.remove(sync_snapshot_file)

def create_sync_snapshot():
    if not os.path.exists(sync_snapshot_file):
        tmp_path = "%s-%s" % (sync_snapshot_file, id(html))
        multitar.create(tmp_path, replication_paths)
        os.rename(tmp_path, sync_snapshot_file)

def synchronize_site(site, restart):
    if site_is_local(site["id"]):
        if restart:
            start = time.time()
            restart_site(site)
            update_replication_status(site["id"], 
            { "need_restart" : False },
            { "restart" : time.time() - start})

        return True

    create_sync_snapshot()
    try:
        start = time.time()
        result = push_snapshot_to_site(site, restart)
        duration = time.time() - start
        update_replication_status(site["id"], {}, 
           { restart and "sync+restart" or "restart" : duration })
        if result == True:
            update_replication_status(site["id"], { 
                "need_sync": False, 
                "result" : _("Success"),
                })
            if restart:
                update_replication_status(site["id"], { "need_restart": False })
        else:
            update_replication_status(site["id"], { "result" : result })
        return result
    except Exception, e:
        update_replication_status(site["id"], { "result" : str(e) })
        raise


# Isolated restart without prior synchronization. Currently this
# is only being called for the local site.
def restart_site(site):
    start = time.time()
    check_mk_automation(site["id"], "restart")
    duration = time.time() - start
    update_replication_status(site["id"], 
        { "need_restart" : False }, { "restart" : duration })

def push_snapshot_to_site(site, do_restart):
    mode = site.get("replication", "slave")
    url_base = site["multisiteurl"] + "automation.py?"
    var_string = htmllib.urlencode_vars([
        ("command",    "push-snapshot"),
        ("secret",     site["secret"]),
        ("siteid",     site["id"]),         # This site must know it's ID
        ("mode",       mode),
        ("restart",    do_restart and "yes" or "on"),
    ])
    url = url_base + var_string
    # urllib2 does not seem to support file uploads. Please tell me, if
    # you know a better method for uploading, without the use of external
    # programs...
    response_text = os.popen("curl -F snapshot=@%s '%s'" % (sync_snapshot_file, url)).read()
    try:
        response = eval(response_text)
        return response
    except:
        raise MKAutomationException(_("Garbled automation response from site %s: '%s'") % 
            (site["id"], response_text))


# AJAX handler for asynchronous site replication
def ajax_replication():
    site_id = html.var("site")
    repstatus = load_replication_status()
    srs = repstatus.get(site_id, {})
    need_sync = srs.get("need_sync", False)
    need_restart = srs.get("need_restart", False)
    
    site = config.site(site_id)
    try:
        if need_sync:
            result = synchronize_site(site, need_restart)
        else:
            restart_site(site)
            result = True
    except Exception, e:
        result = str(e)
    if result == True:
        answer = "OK:" + _("Success");
    else:
        answer = "<div class=error>%s: %s</div>" % (_("Error"), hilite_errors(result))

    html.write(answer)

def preferred_peer():
    local_site = None
    best_peer = None
    best_working_peer = None
    for site_id, site in config.allsites().items():
        if site_is_local(site_id):
            if best_peer == None or site_id < best_peer["id"]:
                best_peer = site
            if best_working_peer == None or site_id < best_working_peer["id"]:
                best_working_peer = site
            local_site = site

        # Is the a member of the peer group?
        elif site.get("replication") == "peer":
            if best_peer == None or site_id < best_peer["id"]:
                best_peer = site

            ss = html.site_status.get(site_id, {})
            status = ss.get("state", "unknown")
            if status == "online" and (
                best_working_peer == None or site_id < best_working_peer):
                best_working_peer = site

    if best_working_peer: # Good
        if best_working_peer == local_site:
            if best_peer != best_working_peer:
                return False # Only better peer is broken
            else:
                return None # Means we are the blessed one
        else:
            return best_working_peer

    return None # no peer, not even a local site...

def do_peer_redirect(peer):
    if is_distributed():
        current_mode = html.var("mode") or "main"
        if peer:
            rel_url = html.makeuri([])
            frameset_url = "index.py?" + htmllib.urlencode_vars([("start_url", rel_url)])
            url = peer["multisiteurl"] + frameset_url

            html.header(_("Access to standby system"), stylesheets = wato_styles)
            if global_replication_state() != "clean":
                html.show_error(_("You are currently accessing a standby "
                  "system while the primary system is available. "
                  "Furthermore you have local changes in the standby system "
                  "that are not replicated "
                  "to all sites. Please first <a href='%s'>replicate</a> "
                  "your changes before switching to the <a target=_parent href='%s'>primary system.</a>") %
                     ("wato.py?mode=changelog", url))

            if current_mode not in [ "sites", "edit_site", "changelog" ]:
                html.show_error(_("You have accessed a site that is currently "
                                  "in standby mode. The only accessible modules "
                                  "are the <a href='%s'>site management</a> "
                                  "and the <a href='%s'>replication</a>. "
                                  "Please proceed on the currently active system "
                                  "<a target='_parent' href='%s'>%s</a>.") % 
                                ("wato.py?mode=sites", "wato.py?mode=changelog",
                                url, peer["alias"]))
                html.footer()
                return True


#.
#   .-Automation-Webservice------------------------------------------------.
#   |          _         _                        _   _                    |
#   |         / \  _   _| |_ ___  _ __ ___   __ _| |_(_) ___  _ __         |
#   |        / _ \| | | | __/ _ \| '_ ` _ \ / _` | __| |/ _ \| '_ \        |
#   |       / ___ \ |_| | || (_) | | | | | | (_| | |_| | (_) | | | |       |
#   |      /_/   \_\__,_|\__\___/|_| |_| |_|\__,_|\__|_|\___/|_| |_|       |
#   |                                                                      |
#   +----------------------------------------------------------------------+
#   | These function implement a web service with that a master can call   |
#   | automation functions on slaves and peers.                            |
#   '----------------------------------------------------------------------'

def page_automation_login():
    if not config.may("wato.automation"):
        raise MKAuthException(_("This account has no permission for automation."))
    # When we are here, a remote (master) site has successfully logged in
    # using the credentials of the administrator. The login is done be exchanging
    # a login secret. If such a secret is not yet present it is created on
    # the fly.
    html.write(repr(get_login_secret(True)))

def get_login_secret(create_on_demand = False):
    path = var_dir + "automation_secret.mk"
    try:
        return eval(file(path).read())
    except:
        if not create_on_demand:
            return None
        # We should use /dev/random here for cryptographic safety. But
        # that involves the great problem that the system might hang
        # because of loss of entropy. So we hope /dev/urandom is enough.
        # Furthermore we filter out non-printable characters. The byte
        # 0x00 for example does not make it through HTTP and the URL.
        secret = ""
        urandom = file("/dev/urandom")
        while len(secret) < 32:
            c = urandom.read(1)
            if ord(c) >= 33 and ord(c) <= 127:
                secret += c
        write_settings_file(path, secret)
        return secret

def site_is_local(siteid):
    site = config.sites[siteid]
    return "socket" not in site \
        or site["socket"] == "unix:" + defaults.livestatus_unix_socket

# Returns the ID of our site. This function only works in replication
# mode and looks for an entry connecting to the local socket.
def our_site_id():
    if not is_distributed():
        return None
    for site_id in config.allsites():
        if site_is_local(site_id):
            return site_id
    return None


def page_automation():
    secret = html.var("secret")
    if not secret:
        raise MKAuthException(_("Missing secret for automation command."))
    if secret != get_login_secret():
        raise MKAuthException(_("Invalid automation secret."))

    command = html.var("command")
    if command == "checkmk-automation":
        cmk_command = html.var("automation")
        args = eval(html.var("arguments"))
        indata = eval(html.var("indata"))
        result = check_mk_local_automation(cmk_command, args, indata)
        html.write(repr(result))
    elif command == "push-snapshot":
        html.write(repr(automation_push_snapshot()))
    else:
        raise MKGeneralException(_("Invalid automation command."))

def automation_push_snapshot():
    try:
        # Initialise g_root_folder, load all folder information
        prepare_folder_info()

        site_id = html.var("siteid")
        if not site_id:
            raise MKGeneralException(_("Missing variable siteid"))
        mode = html.var("mode", "slave")

        our_id = our_site_id()

        if mode == "slave" and is_distributed():
            raise MKGeneralException(_("Configuration error. You treat us as "
               "a <b>slave</b>, but we are a <b>peer</b>!"))

        elif mode == "peer" and not is_distributed():
            raise MKGeneralException(_("Configuration error. You treat us as "
               "a peer, but we have no peer configuration!"))

        # In peer mode, we have a replication configuration ourselves and
        # we have a site ID our selves. Let's make sure that ID matches
        # the ID our peer thinks we have.
        if our_id != None and our_id != site_id:
            raise MKGeneralException(
              _("Site ID mismatch. Our ID is '%s', but you are saying we are '%s'.") %
                (our_id, site_id))

        # Make sure there are no local changes we would loose! But only if we are
        # distributed ourselves (meaning we are a peer).
        if is_distributed():
            pending = parse_audit_log("pending")
            if len(pending) > 0:
                message = _("There are %d pending changes that would get lost. The most recent are: ") % len(pending)
                message += ", ".join([e[-1] for e in pending[:10]])
                raise MKGeneralException(message)

        tarcontent = html.var('snapshot')
        multitar.extract_from_buffer(tarcontent, replication_paths)
        log_commit_pending() # pending changes are lost

        # Create rule making this site only monitor our hosts
        create_only_hosts_file(site_id)
        log_audit(None, "replication", _("Synchronized with master (my site id is %s.)") % site_id)
        if html.var("restart", "no") == "yes":
            check_mk_local_automation("restart")
            call_hook_activate_changes()
        return True
    except Exception, e:
        if config.debug:
            return _("Internal automation error: %s\n%s") % (str(e), format_exception())
        else:
            return _("Internal automation error: %s") % e

def create_only_hosts_file(siteid):
    out = file(defaults.check_mk_configdir + "/only_hosts.mk", "w")
    out.write("# Written by WATO\n# encoding: utf-8\n\n")
    out.write("# This file has been created by the master site\n"
              "# push the configuration to us. It makes sure that\n"
              "# we only monitor hosts that are assigned to our site.\n\n")
    out.write("if only_hosts == None:\n    only_hosts = []\n\n")
    out.write("only_hosts += [(NEGATE, ['!site:%s'], ALL_HOSTS )]\n" % siteid)

def delete_only_hosts_file():
    p = defaults.check_mk_configdir + "/only_hosts.mk"
    if os.path.exists(p):
        os.remove(p)

#.
#   .-Users/Contacts-------------------------------------------------------.
#   | _   _                      ______            _             _         |
#   || | | |___  ___ _ __ ___   / / ___|___  _ __ | |_ __ _  ___| |_ ___   |
#   || | | / __|/ _ \ '__/ __| / / |   / _ \| '_ \| __/ _` |/ __| __/ __|  |
#   || |_| \__ \  __/ |  \__ \/ /| |__| (_) | | | | || (_| | (__| |_\__ \  |
#   | \___/|___/\___|_|  |___/_/  \____\___/|_| |_|\__\__,_|\___|\__|___/  |
#   |                                                                      |
#   +----------------------------------------------------------------------+
#   | Mode for managing users and contacts.                                |
#   '----------------------------------------------------------------------'

def mode_users(phase): 
    if phase == "title":
        return _("Manage Users & Contacts")

    elif phase == "buttons":
        global_buttons()
        html.context_button(_("New user"), make_link([("mode", "edit_user")]), "new")
        return

    users = load_users()
    timeperiods = load_timeperiods()

    if phase == "action":
        delid = html.var("_delete")
        if delid == config.user_id:
            raise MKUserError(None, _("You cannot delete your own account!"))

        c = wato_confirm(_("Confirm deletion of user %s" % delid),
                         _("Do you really want to delete the user %s?" % delid))
        if c: 
            del users[delid]
            save_users(users)
            log_pending(SYNCRESTART, None, "edit-users", _("Deleted user %s" % (delid)))
            return None
        elif c == False:
            return ""
        else:
            return None

    if len(users) == 0:
        html.write("<div class=info>" + 
            _("There are not defined any contacts/users yet.") + "</div>")

    html.write("<h3>" + _("Users & Contacts") + "</h3>")
    html.write("<table class=data>")
    html.write("<tr><th>" + _("Actions") + "<th>" 
                + _("ID") 
                + "</th><th>" + _("Authentication")
                + "</th><th>" + _("Locked")
                + "</th><th>" + _("Full Name")
                + "</th><th>" + _("Email")
                + "</th><th>" + _("Roles")
                + "</th><th>" + _("Contact groups")
                + "</th><th>" + _("Notifications")
                + "</th></tr>\n")

    odd = "even"
    entries = users.items()
    entries.sort(cmp = lambda a, b: cmp(a[1].get("alias"), b[1].get("alias")))
    for id, user in entries:
        odd = odd == "odd" and "even" or "odd" 
        html.write('<tr class="data %s0">' % odd)

        # Buttons
        edit_url = make_link([("mode", "edit_user"), ("edit", id)])
        delete_url = html.makeactionuri([("_delete", id)])
        clone_url = make_link([("mode", "edit_user"), ("clone", id)])
        html.write("<td class=buttons>")
        icon_button(edit_url, _("Properties"), "edit")
        icon_button(clone_url, _("Create a copy of this user"), "clone")
        icon_button(delete_url, _("Delete"), "delete")
        html.write("</td>")

        # ID
        html.write("<td>%s</td>" % id)

        # Authentication
        if "automation_secret" in user:
            auth_method = _("Automation")
        elif user.get("password"):
            auth_method = _("Password")
        else:
            auth_method = "<i>%s</i>" % _("none")
        html.write("<td>%s</td>" % auth_method)

        # Locked
        locked = user.get("locked", False)
        html.write("<td>%s</td>" % (locked and ("<b>" + _("yes") + "</b>") or _("no")))

        # Full name / Alias
        html.write("<td>%s</td>" % user.get("alias", ""))

        # Email
        html.write("<td>%s</td>" % user.get("email", ""))

        # Roles
        if user.get("roles", []):
            html.write("<td>%s</td>" % ", ".join(
               [ '<a href="%s">%s</a>' % (make_link([("mode", "edit_role"), ("edit", r)]), r) for r in user["roles"]]))
        else:
            html.write("<td></td>")

        # contact groups
        html.write("<td>")
        cgs = user.get("contactgroups", [])
        if cgs:
            html.write(", ".join(
               [ '<a href="%s">%s</a>' % (make_link([("mode", "edit_contact_group"), ("edit", c)]), c) for c in cgs]))
        else:
            html.write("<i>" + _("none") + "</i>")
        html.write("</td>")

        # notifications
        html.write("<td>")
        if not cgs:
            html.write(_("<i>not a contact</i>"))
        elif not user.get("notifications_enabled", True):
            html.write(_("disabled"))
        elif "" == user.get("host_notification_options", "") \
            and "" == user.get("service_notification_options", ""):
            html.write(_("all events disabled"))
        else:
            tp = user.get("notification_period", "24X7")
            if tp != "24X7" and tp not in timeperiods:
                tp = tp + _(" (invalid)")
            elif tp != "24X7":
                url = make_link([("mode", "edit_timeperiod"), ("edit", tp)])
                tp = '<a href="%s">%s</a>' % (url, timeperiods[tp].get("alias", tp))
            html.write(tp)
        html.write("</td>")
        html.write("</tr>")
    html.write("</table>")

    if not load_group_information().get("contact", {}):
        url = "wato.py?mode=contact_groups"
        html.write("<div class=info>" + 
            _("Note: you haven't defined any contact groups yet. If you <a href='%s'>"
              "create some contact groups</a> you can assign users to them und thus "
              "make them monitoring contacts. Only monitoring contacts can receive "
              "notifications.") % url + "</div>")



def mode_edit_user(phase):
    users = load_users()
    userid = html.var("edit") # missing -> new user
    cloneid = html.var("clone") # Only needed in 'new' mode
    new = userid == None
    if phase == "title":
        if new:
            return _("Create new user")
        else:
            return _("Edit user %s" % userid)

    elif phase == "buttons":
        html.context_button(_("All Users"), make_link([("mode", "users")]), "back")
        return

    if new:
        if cloneid:
            user = users.get(cloneid, {})
        else:
            user = {}
    else:
        user = users.get(userid, {})

    # Load data that is referenced - in order to display dropdown
    # boxes and to check for validity.
    contact_groups = load_group_information().get("contact", {})
    timeperiods = load_timeperiods()
    roles = load_roles()

    if phase == "action":
        if not html.check_transaction():
            return "users"

        id = html.var("userid").strip()
        if new and id in users:
            raise MKUserError("userid", _("This id is already being used by another user."))
        if not re.match("^[-a-z0-9A-Z_]+$", id):
            raise MKUserError("userid", _("The user id must consist only of letters, digit and the underscore."))

        if new:
            new_user = {}
            users[id] = new_user
        else:
            new_user = users[id]

        # Full name
        alias = html.var("alias").strip()
        if not alias:
            raise MKUserError("alias", 
            _("Please specify a full name or descriptive alias for the user."))
        new_user["alias"] = alias

        # Locking
        if id == config.user_id and html.get_checkbox("locked"):
            raise MKUserError(_("You cannot lock your own account!"))
        new_user["locked"] = html.get_checkbox("locked")

        # Authentication: Password or Secret
        auth_method = html.var("authmethod")
        if auth_method == "secret":
            secret = html.var("secret", "").strip()
            if not secret or len(secret) < 10:
                raise MKUserError(_("Please specify a secret of at least 10 characters length."))
            new_user["automation_secret"] = secret
            new_user["password"] = encrypt_password(secret)

        else:
            password = html.var("password").strip()
            password2 = html.var("password2").strip()

            # Detect switch back from automation to password
            if "automation_secret" in new_user:
                del new_user["automation_secret"]
                if "password" in new_user:
                    del new_user["password"] # which was the encrypted automation password!

            # We compare both passwords only, if the user has supplied
            # the repeation! We are so nice to our power users...
            if password2 and password != password2:
                raise MKUserError("password2", _("The both passwords do not match."))

            if password:
                new_user["password"] = encrypt_password(password)

        # Email address
        email = html.var("email").strip()
        regex_email = '^[-a-zA-Z0-9_.]+@[-a-zA-Z0-9]+(\.[a-zA-Z]+)*$'
        if email and not re.match(regex_email, email):
            raise MKUserError("email", _("'%s' is not a valid email address." % email))
        new_user["email"] = email

        # Roles
        new_user["roles"] = filter(lambda role: html.get_checkbox("role_" + role), 
                                   roles.keys())
        # Contact groups
        cgs = []
        for c in contact_groups:
            if html.get_checkbox("cg_" + c):
                cgs.append(c)
        new_user["contactgroups"] = cgs

        # Notifications
        new_user["notifications_enabled"] = html.get_checkbox("notifications_enabled")
        ntp = html.var("notification_period")
        if ntp not in timeperiods:
            ntp = "24X7"
        new_user["notification_period"] = ntp
    
        for what, opts in [ ( "host", "durfs"), ("service", "wucrfs") ]:
            new_user[what + "_notification_options"] = "".join(
              [ opt for opt in opts if html.get_checkbox(what + "_" + opt) ])


        # Saving
        save_users(users)
        if new:
            log_pending(SYNCRESTART, None, "edit-users", _("Create new user %s" % id))
        else:
            log_pending(SYNCRESTART, None, "edit-users", _("Modified user %s" % id))
        return "users"


    html.begin_form("user")
    html.write("<table class=form>")

    # ID
    html.write("<tr><td class=legend>")
    html.write(_("User ID"))
    html.write("</td><td class=content>")
    if new:
        html.text_input("userid", userid)
        html.set_focus("userid")
    else:
        html.write(userid)
        html.hidden_field("userid", userid)
    html.write("</td></tr>")

    # Full name
    html.write("<tr><td class=legend>")
    html.write(_("Full name") + "<br><i>" + _("Full name or alias of the user</i>"))
    html.write("</td><td class=content>")
    html.text_input("alias", user.get("alias", ""), size = 50)
    if not new:
        html.set_focus("alias")
    html.write("</td></tr>")

    # Authentication
    html.write("<tr><td class=legend>")
    html.write(_("Authentication<br><i>If you want to user to be able to login "
                 "then specify a password here. Users without a login make sense "
                 "if they are monitoring contacts that are just used for "
                 "notifications. The repetition of the password is optional. "
                 "<br>For accounts used by automation processes (such as fetching "
                 "data from views for further procession), set the method to "
                 "<u>secret</u>. The secret will be stored in a local file. Processes "
                 "with read access to that file will be able to use Multisite as "
                 "a webservice without any further configuration.</i>"))
    html.write("</td><td class=content>")
    is_automation = user.get("automation_secret", None) != None
    html.radiobutton("authmethod", "password", not is_automation, 
                     _("Normal user login with password"))
    html.write("<ul><table><tr><td>%s</td><td>" % _("password:"))
    html.password_input("password", autocomplete="off")
    html.write("</td></tr><tr><td>%s</td><td>" % _("repeat:"))
    html.password_input("password2", autocomplete="off")
    html.write(" (%s)" % _("optional"))
    html.write("</td></tr></table></ul>")
    html.radiobutton("authmethod", "secret", is_automation, 
                     _("Automation secret for machine accounts"))
    html.write("<ul>")
    html.text_input("secret", user.get("automation_secret", ""), size=21, 
                    id="automation_secret") 
    html.write(" ")
    html.write("<b style='position: relative; top: 4px;'> &nbsp;")
    icon_button("javascript:wato_randomize_secret('automation_secret', 20);",
                _("Create random secret"), "random")
    html.write("</b>")
    html.write("</ul>")

    html.write("</td></tr>")

    # Locking
    html.write("<tr><td class=legend>")
    html.write(_("<i>Disabling the password prevents a user from logging in without "
                 "the need of changing the password. Notifications are not affected "
                 "by this setting.</i>"))
    html.write("</td><td class=content>")
    html.checkbox("locked", user.get("locked", False))
    html.write(_(" disable the password of this account"))
    html.write("</td></tr>")

    # Email address
    html.write("<tr><td class=legend>")
    html.write(_("Email address<br><i>The email address is optional and is needed "
                 "if the user is a monitoring contact and receives notifications "
                 "via Email."))
    html.write("</td><td class=content>")
    html.text_input("email", user.get("email", ""), size = 50)
    html.write("</td></tr>")

    # Roles
    html.write("<tr><td class=legend>")
    html.write(_("Roles<br><i>By assigning roles to a user he obtains permissions. "
                 "If a user has more then one role, he gets the maximum of all "
                 "permissions of his roles. "
                 "Users without any role have no permissions to use Multisite at all "
                 "but still can be monitoring contacts and receive notifications.</i>"))
    html.write("</td><td class=content>")
    entries = roles.items()
    entries.sort(cmp = lambda a,b: cmp((a[1]["alias"],a[0]), (b[1]["alias"],b[0])))
    for role_id, role in entries:
        html.checkbox("role_" + role_id, role_id in user.get("roles", []))
        url = make_link([("mode", "edit_role"), ("edit", role_id)])
        html.write("%s - <a href='%s'>%s</a><br>" % (role_id, url, role["alias"]))
    html.write("</td></tr>")

    # Contact groups
    html.write("<tr><td class=legend>")
    url1 = make_link([("mode", "contact_groups")])
    url2 = make_link([("mode", "rulesets")])
    html.write(_("Contact groups<br><i>Contact groups are used to assign monitoring "
                 "objects to users. If you haven't defined any contact groups yet, "
                 "then first <a href='%s'>do so</a>. Hosts and services can be "
                 "assigned to contact groups using <a href='%s'>rules</a>.") %
                 (url1, url2))
    html.write("<br><br>" + _("If you do not put the user into any contact group "
               "then no monitoring contact will be created for the user.")
               + "</i>")
    html.write("</td><td class=content>")
    if len(contact_groups) == 0:
        html.write(_("Please first create some <a href='%s'>contact groups</a>") %
                url1)
    else:
        entries = [ (contact_groups[c], c) for c in contact_groups ]
        entries.sort()
        for alias, gid in entries:
            if not alias:
                alias = gid
            html.checkbox("cg_" + gid, gid in user.get("contactgroups", []))
            url = make_link([("mode", "edit_contact_group"), ("edit", gid)])
            html.write(" %s - <a href=\"%s\">%s</a><br>" % (gid, url, alias))

    html.write("</td></tr>")

    # Notifications enabled
    html.write("<tr><td class=legend>")
    html.write(_("Notifications enabled<br><i>Notifications are sent out "
                "when the status of a host or service changes.</i>"))
    html.write("</td><td class=content>")
    html.checkbox("notifications_enabled", user.get("notifications_enabled", True))
    html.write(" " + _("enable notifications"))
    html.write("</td></tr>")

    # Notification period
    html.write("<tr><td class=legend>")
    html.write(_("Notification time period<br><i>Only during this time period the "
                 "user will get notifications about host or service alerts."))
    html.write("</td><td class=content>")
    choices = [ ( "24X7", _("24X7 - Always")) ] + \
              [ ( id, "%s - %s" % (id, tp["alias"])) for (id, tp) in timeperiods.items() ]
    html.sorted_select("notification_period", choices, user.get("notification_period"))
    html.write("</td></tr>")

    # Notification options
    notification_option_names = { # defined here: _() must be executed always!
        "host" : {
            "d" : _("Host goes down"),
            "u" : _("Host gets unreachble"),
            "r" : _("Host goes up again"),
        },
        "service" : {
            "w" : _("Service goes into warning state"),
            "u" : _("Service goes into unknown state"),
            "c" : _("Service goes into critical state"),
            "r" : _("Service recovers to OK"),
        },
        "both" : {
            "f" : _("Start or end of flapping state"),
            "s" : _("Start or end of a scheduled downtime"),
        }
    }

    html.write("<tr><td class=legend>")
    html.write(_("Notification options<br><i>Here you specify which types of alerts "
               "will be notified to this contact.</i>"))
    html.write("</td><td class=content>")
    for title, what, opts in [ ( _("Host events"), "host", "durfs"), 
                  (_("Service events"), "service", "wucrfs") ]:
        html.write("%s:<ul>" % title)
        user_opts = user.get(what + "_notification_options", opts)
        for opt in opts:
            html.checkbox(what + "_" + opt, opt in user_opts)
            opt_name = notification_option_names[what].get(opt, 
                   notification_option_names["both"].get(opt))
            html.write(" %s<br>" % opt_name)
        html.write("</ul>")
    html.write("</td></tr>")

    # TODO: Later we could add custom macros here, which
    # then could be used for notifications. On the other hand,
    # if we implement some check_mk --notify, we could directly
    # access the data in the account with the need to store
    # values in the monitoring core. We'll see what future brings.
    html.write("<tr><td class=buttons colspan=2>")
    html.button("save", _("Save"))
    html.write("</tr>")

    html.write("</table>")
    html.hidden_fields()
    html.end_form()




def encrypt_password(password):
    import md5crypt, time
    salt = "%06d" % (1000000 * (time.time() % 1.0))
    return md5crypt.md5crypt(password, salt, '$1$')

def load_users(): 
    # First load monitoring contacts from Check_MK's world
    filename = root_dir + "contacts.mk"
    if os.path.exists(filename):
        try:
            vars = { "contacts" : {} }
            execfile(filename, vars, vars)
            contacts = vars["contacts"]
        except Exception, e:
            if config.debug:
                raise MKGeneralException(_("Cannot read configuration file %s: %s" %  
                              (filename, e)))
            contacts = {}
    else:
        contacts = {}

    # Now add information about users from the Web world
    filename = multisite_dir + "users.mk"
    if os.path.exists(filename):
        try:
            vars = { "multisite_users" : {} }
            execfile(filename, vars, vars)
            users = vars["multisite_users"]
        except Exception, e:
            if config.debug:
                raise MKGeneralException(_("Cannot read configuration file %s: %s" %  
                              (filename, e)))
            users = {}
    else:
        users = {}

    # Merge them together. Monitoring users not known to Multisite
    # will be added later as normal users.
    result = {}
    for id, user in users.items():
        profile = contacts.get(id, {})
        profile.update(user)
        result[id] = profile

    # This loop is only neccessary if someone has edited
    # contacts.mk manually. But we want to support that as
    # far as possible.
    for id, contact in contacts.items():
        if id not in result:
            result[id] = contact
            result[id]["roles"] = [ "user" ]
            result[id]["locked"] = True
            result[id]["password"] = ""

    # Passwords are read directly from the apache htpasswd-file.
    # That way heroes of the command line will still be able to
    # change passwords with htpasswd.
    filename = defaults.htpasswd_file
    for line in file(filename):
        id, password = line.strip().split(":")[:2]
        if password.startswith("!"):
            locked = True
            password = password[1:]
        else:
            locked = False
        if id in result:
            result[id]["password"] = password
            result[id]["locked"] = locked
        elif id in config.admin_users:
            # Create entry if this is an admin user
            new_user = {
                "roles" : [ "admin" ],
                "password" : password,
                "locked" : False
            }
            result[id] = new_user
        # Other unknown entries will silently be dropped. Sorry...

    # Now read the automation secrets and add them to existing
    # users or create new users automatically
    dir = defaults.var_dir + "/web/"
    for d in os.listdir(dir):
        if d[0] != '.':
            id = d
            secret_file = dir + d + "/automation.secret"
            if os.path.exists(secret_file):
                secret = file(secret_file).read().strip()
                if id in result:
                    result[id]["automation_secret"] = secret
                else:
                    result[id] = {
                        "roles" : ["guest"],
                        "automation_secret" : secret,
                    }

    return result

def split_dict(d, keylist, positive):
    return dict([(k,v) for (k,v) in d.items() if (k in keylist) == positive])

def save_users(profiles):
    # TODO: delete var/check_mk/web/$USER of non-existing users. Do we
    # need to remove other references as well?
    non_contact_keys = [ "roles", "password", "locked", "automation_secret" ]

    # Remove multisite keys in contacts
    contacts = dict([ (id, split_dict(user, non_contact_keys, False)) 
                      for (id, user) 
                      in profiles.items() ])

    # Remove contact keys and password from users
    users  = dict([ (id, { "roles" : p.get("roles", []) } ) 
                  for (id, p) 
                  in profiles.items() ] )

    # Check_MK's monitoring contacts
    filename = root_dir + "contacts.mk"
    out = file(filename, "w")
    out.write("# Written by WATO\n# encoding: utf-8\n\n")
    out.write("contacts.update(\n%s\n)\n" % pprint.pformat(contacts))

    # Users with passwords for Multisite
    make_nagios_directory(multisite_dir)
    filename = multisite_dir + "users.mk"
    out = file(filename, "w")
    out.write("# Written by WATO\n# encoding: utf-8\n\n")
    out.write("multisite_users = \\\n%s\n" % pprint.pformat(users))

    # Apache htpasswd. We only store passwords here. During
    # loading we created entries for all admin users we know. Other
    # users from htpasswd are lost. If you start managing users with
    # WATO, you should continue to do so or stop doing to for ever...
    # Locked accounts get a '!' before their password. This disable it.
    filename = defaults.htpasswd_file
    out = file(filename, "w")
    for id, user in profiles.items():
        if user.get("password"):
            if user.get("locked", False):
                locksym = '!'
            else:
                locksym = ""
            out.write("%s:%s%s\n" % (id, locksym, user["password"]))

    # Authentication secret for local processes
    auth_dir = defaults.var_dir + "/web/" + id
    auth_file = auth_dir + "/automation.secret"
    make_nagios_directory(auth_dir)
    if "automation_secret" in user:
        create_user_file(auth_file, "w").write("%s\n" % user["automation_secret"])
    elif os.path.exists(auth_file):
        os.remove(auth_file)

#.
#   .-Roles----------------------------------------------------------------.
#   |                       ____       _                                   |
#   |                      |  _ \ ___ | | ___  ___                         |
#   |                      | |_) / _ \| |/ _ \/ __|                        |
#   |                      |  _ < (_) | |  __/\__ \                        |
#   |                      |_| \_\___/|_|\___||___/                        |
#   |                                                                      |
#   +----------------------------------------------------------------------+
#   | Mode for managing roles and permissions.                             |
#   | In order to make getting started easier - Check_MK Multisite comes   |
#   | with three builtin-roles: admin, user and guest. These roles have    |
#   | predefined permissions. The builtin roles cannot be deleted. Users   |
#   | listed in admin_users in multisite.mk automatically get the role     |
#   | admin - even if no such user or contact has been configured yet. By  |
#   | that way an initial login - e.g. as omdamin - is possible. The admin |
#   | role cannot be removed from that user as long as he is listed in     |
#   | admin_users. Also the variables guest_users, users and default_user_ |
#   | role still work. That way Multisite is fully operable without WATO   |
#   | and also backwards compatible.                                       |
#   | In WATO you can create further roles and also edit the permissions   |
#   | of the existing roles. Users can be assigned to builtin and custom   |
#   | roles.                                                               |
#   | This modes manages the creation of custom roles and the permissions  |
#   | configuration of all roles.                                          |
#   '----------------------------------------------------------------------'

def mode_roles(phase):
    if phase == "title":
        return _("Manage Roles & Permissions")

    elif phase == "buttons":
        global_buttons()
        return

    roles = load_roles()
    users = load_users()
        
    if phase == "action":
        if html.var("_delete"):
            delid = html.var("_delete")
            if html.transaction_valid() and roles[delid].get('builtin'):
                raise MKUserError(None, _("You cannot delete the builtin roles!"))

            c = wato_confirm(_("Confirm deletion of role %s" % delid),
                             _("Do you really want to delete the role %s?" % delid))
            if c: 
                rename_user_role(delid, None) # Remove from existing users
                del roles[delid]
                save_roles(roles)
                log_pending(False, None, "edit-roles", _("Deleted role '%s'" % delid))
                return None
            elif c == False:
                return ""
            else:
                return
        elif html.var("_clone"):
            if html.check_transaction():
                cloneid = html.var("_clone")
                cloned_role = roles[cloneid]
                newid = cloneid
                while newid in roles:
                    newid += "x"
                new_role = {}
                new_role.update(cloned_role)
                if cloned_role.get("builtin"):
                    new_role["builtin"] =  False
                    new_role["basedon"] = cloneid
                roles[newid] = new_role
                save_roles(roles)
                log_pending(False, None, "edit-roles", _("Created new role '%s'" % newid))
                return None
            else:
                return None


    html.write("<h3>" + _("User Roles") + "</h3>")
    html.write("<table class=data>")
    html.write("<tr>"
             + "<th>" + _("Actions")       + "</th>"  
             + "<th>" + _("ID")            + "</th>"  
             + "<th>" + _("Alias")         + "</th>"  
             + "<th>" + _("Type")          + "</th>"
             + "<th>" + _("Modifications") + "</th>"
             + "<th>" + _("Users")         + "</th>"
             + "</tr>\n")


    # Show table of builtin and user defined roles
    entries = roles.items()
    entries.sort(cmp = lambda a,b: cmp((a[1]["alias"],a[0]), (b[1]["alias"],b[0])))

    odd = "even"
    for id, role in entries:
        odd = odd == "odd" and "even" or "odd" 
        html.write('<tr class="data %s0">' % odd)

        # Actions 
        html.write("<td>")
        edit_url = make_link([("mode", "edit_role"), ("edit", id)])
        clone_url = html.makeactionuri([("_clone", id)])
        delete_url = html.makeactionuri([("_delete", id)])
        icon_button(edit_url, _("Properties"), "edit") 
        icon_button(clone_url, _("Clone"), "clone")
        if not role.get("builtin"):
            html.buttonlink(delete_url, _("Delete"))
        html.write("</td>")

        # ID
        html.write("<td>%s</td>" % id)

        # Alias
        html.write("<td>%s</td>" % role["alias"])

        # Type
        html.write("<td>%s</td>" % (role.get("builtin") and _("builtin") or _("custom")))

        # Modifications
        html.write("<td><span title='%s'>%s</span></td>" % (
            _("That many permissions do not use the factory defaults."), len(role["permissions"])))

        # Users
        html.write("<td>%s</td>" %
          ", ".join([ '<a href="%s">%s</a>' % (make_link([("mode", "edit_user"), ("edit", user_id)]), 
             user.get("alias", user_id))  
            for (user_id, user) in users.items() if (id in user["roles"])]))

        html.write("</tr>\n") 

    # Possibly we could also display the following information
    # - number of set permissions (needs loading users)
    # - number of users with this role
    html.write("</table>")


def mode_edit_role(phase):
    id = html.var("edit")

    if phase == "title":
        return _("Edit user role %s" % id)

    elif phase == "buttons":
        html.context_button(_("All Roles"), make_link([("mode", "roles")]), "back")
        return

    roles = load_roles()
    role = roles[id]

    if phase == "action":
        alias = html.var_utf8("alias")
        new_id = html.var("id")
        if len(new_id) == 0:
            raise MKUserError("id", _("Please specify an ID for the new role.")) 
        if not re.match("^[-a-z0-9A-Z_]*$", new_id):
            raise MKUserError("id", _("Invalid role ID. Only the characters a-z, A-Z, 0-9, _ and - are allowed."))
        if new_id != id:
            if new_id in roles:
                raise MKUserError("id", _("The ID is already used by another role"))

        role["alias"] = alias 

        # based on 
        if not role.get("builtin"):
            basedon = html.var("basedon")
            if basedon not in config.builtin_role_ids:
                raise MKUserError("basedon", _("Invalid valid for based on. Must be id of builtin rule."))
            role["basedon"] = basedon

        # Permissions
        permissions = {}
        for perm in config.permissions_by_order:
            pname = perm["name"]
            value = html.var("perm_" + pname)
            if value == "yes":
                permissions[pname] = True
            elif value == "no":
                permissions[pname] = False
        role["permissions"] = permissions

        if id != new_id:
            roles[new_id] = role
            del roles[id]
            rename_user_role(id, new_id)

        save_roles(roles)
        log_pending(False, None, "edit-roles", _("Modified user role '%s'" % new_id)) 
        return "roles"

    html.begin_form("role", method="POST")
    html.write("<table class=form>")

    # ID
    html.write("<tr><td class=legend>")
    html.write(_("Internal ID"))
    html.write("</td><td class=content>")
    if role.get("builtin"):
        html.write("%s (%s)" % (id, _("builtin role"))) 
        html.hidden_field("id", id)
    else:
        html.text_input("id", id)
        html.set_focus("id")
    html.write("</td></tr>")

    # Alias
    html.write("<tr><td class=legend>")
    html.write(_("Alias") + "<br><i>" + _("An alias or description of the role</i>"))
    html.write("</td><td class=content>")
    html.text_input("alias", role.get("alias", ""), size = 50)
    html.write("</td></tr>")

    # Based on
    if not role.get("builtin"):
        html.write("<tr><td class=legend>")
        html.write(_("Based on<br><i>Each user defined role is based on one of the builtin roles. "
                     "When created it will start with all permissions of that role. When due to a software "
                     "update or installation of an addons new permissions appear, the user role will get or "
                     "not get those new permissions based on the default settings of the builtin role it's "
                     "based on.</i>"))
        html.write("</td><td class=content>")
        choices = [ (i, r["alias"]) for i, r in roles.items() if r.get("builtin") ]
        html.sorted_select("basedon", choices, role.get("basedon", "user"))
        html.write("</td></tr>")

    
    # Permissions
    base_role_id = role.get("basedon", id)
    def perm_header(section_id, title, is_open, help=None):
        html.write("<tr><td class=legend>")
        html.write(title)
        if help:
            html.write("<br><i>%s</i>" % help)
        html.write("</td><td class=content>")
        html.begin_foldable_container('permissions', section_id, is_open, title, indent=False) 
        html.write("<table class=permissions>")

    def perm_footer():
        html.write("</table>")
        html.end_foldable_container()
        html.write("</td></tr>")

    perm_header("general", _("General permissions"), True, 
       _("When you leave the permissions at <i>default</i> then they get their "
         "settings from the factory defaults (for builtin roles) or from the " 
         "factory default of their base role (for user define roles). Factory defaults "
         "may change due to software updates. When choosing another base role, all "
         "permissions that are on default will reflect the new base role."))
    current_section = None
    for perm in config.permissions_by_order:
        pname = perm["name"]
        if "." in pname:
            section = pname.split(".")[0]
            section_title = config.permission_sections[section]
            if section != current_section:
                perm_footer()
                perm_header(section, section_title, False)
                current_section = section
        
        pvalue = role["permissions"].get(pname)
        def_value = base_role_id in perm["defaults"]
        html.write("<tr><td class=left>%s<br><i>%s</i></td>" % (perm["title"], perm["description"]))
        html.write("<td class=right>")
        choices = [ ( "yes", _("yes")),
                    ( "no", _("no")),
                    ( "default", _("default (%s)") % (def_value and _("yes") or _("no") )) ] 
        html.select("perm_" + pname, choices, { True: "yes", False: "no" }.get(pvalue, "default") )
        html.write("</td></tr>")
    perm_footer()

    # Save button
    html.write("<tr><td colspan=2 class=buttons>")
    html.button("save", _("Save"))
    html.write("</td></tr>")
    html.write("</table>")
    html.hidden_fields()
    html.end_form()


def load_roles():
    # Fake builtin roles into user roles.
    builtin_role_names = {  # Default names for builtin roles
        "admin" : _("Administrator"),
        "user"  : _("Normal monitoring user"),
        "guest" : _("Guest user"),
    }
    roles = dict([(id, { 
         "alias" : builtin_role_names.get(id, id),
         "permissions" : {}, # use default everywhere
         "builtin": True}) 
                  for id in config.builtin_role_ids ])
    
    filename = multisite_dir + "roles.mk"
    if not os.path.exists(filename):
        return roles

    try:
        vars = { "roles" : roles }
        execfile(filename, vars, vars)
        return vars["roles"]
    
    except Exception, e:
        if config.debug:
            raise MKGeneralException(_("Cannot read configuration file %s: %s" %  
                          (filename, e)))
        return roles


def save_roles(roles):
    make_nagios_directory(multisite_dir)
    filename = multisite_dir + "roles.mk"
    out = file(filename, "w")
    out.write("# Written by WATO\n# encoding: utf-8\n\n")
    out.write("roles.update(\n%s)\n" % pprint.pformat(roles))


# Adapt references in users. Builtin rules cannot
# be renamed and are not handled here. If new_id is None,
# the role is being deleted
def rename_user_role(id, new_id):
    users = load_users()
    for user in users.values():
        if id in user["roles"]:
            user["roles"].remove(id)
            if new_id:
                user["roles"].append(new_id)
    save_users(users)

#.
#   .-Host-Tags------------------------------------------------------------.
#   |              _   _           _     _____                             |
#   |             | | | | ___  ___| |_  |_   _|_ _  __ _ ___               |
#   |             | |_| |/ _ \/ __| __|   | |/ _` |/ _` / __|              |
#   |             |  _  | (_) \__ \ |_    | | (_| | (_| \__ \              |
#   |             |_| |_|\___/|___/\__|   |_|\__,_|\__, |___/              |
#   |                                              |___/                   |
#   +----------------------------------------------------------------------+
#   | Manage the variable config.wato_host_tags -> The set of tags to be   |
#   | assigned to hosts and that is the basis of the rules.                |
#   '----------------------------------------------------------------------'

def mode_hosttags(phase):
    if phase == "title":
        return _("Manage host tag groups")

    elif phase == "buttons":
        global_buttons()
        html.context_button(_("New Tag group"), make_link([("mode", "edit_hosttag")]), "new")
        return

    hosttags = load_hosttags()

    if phase == "action":
        del_id = html.var("_delete")
        if del_id:
            for e in hosttags:
                if e[0] == del_id:
                    # In case of tag group deletion, the operations is a pair of tag_id
                    # and list of choice-ids.
                    operations = [ x[0] for x in e[2] ]

            message = rename_host_tags_after_confirmation(del_id, operations)
            if message:
                hosttags = [ e for e in hosttags if e[0] != del_id ]
                save_hosttags(hosttags)
                rewrite_config_files_below(g_root_folder) # explicit host tags in all_hosts                
                log_pending(SYNCRESTART, None, "edit-hosttags", _("Removed host tag group %s (%s)") % (message, del_id))
                return "hosttags", message != True and message or None

        move_nr = html.var("_move")
        if move_nr != None:
            if html.check_transaction():
                move_nr = int(move_nr)
                if move_nr > 0:
                    dir = 1
                else:
                    move_nr = -move_nr
                    dir = -1
                moved = hosttags[move_nr]
                del hosttags[move_nr]
                hosttags[move_nr+dir:move_nr+dir] = [moved]
                save_hosttags(hosttags)
                config.wato_host_tags = hosttags
                log_pending(SYNCRESTART, None, "edit-hosttags", _("Changed order of host tag groups"))
        return

    if len(hosttags) == 0:
        render_main_menu([
            ("edit_hosttag", _("Create new tag group"), "new", "hosttags",
            _("Click here to create a first host tag group. For each tag group a dropdown choice or "
              "checkbox will be added to the folder and host properties. When defining rules, host tags "
              "are the fundament of the rules' conditions.")),])

    else:
        html.write("<h3>" + _("Host tag groups") + "</h3>")
        html.write("<table class=data>")
        html.write("<tr>" + 
                   "<th>" + _("Actions") + "</th>"
                   "<th>" + _("ID") + "</th>"
                   "<th>" + _("Title") + "</th>"
                   "<th>" + _("Type") + "</th>"
                   "<th>" + _("Choices") + "</th>"
                   "<th>" + _("Demonstration") + "</th>"
                   "<th></th>"
                   "</tr>")
        odd = "even"
        for nr, (tag_id, title, choices) in enumerate(hosttags):
            odd = odd == "odd" and "even" or "odd" 
            html.write('<tr class="data %s0">' % odd)
            edit_url     = make_link([("mode", "edit_hosttag"), ("edit", tag_id)])
            delete_url   = html.makeactionuri([("_delete", tag_id)])
            html.write("<td>")
            if nr == 0:
                empty_icon_button()
            else:
                icon_button(html.makeactionuri([("_move", str(-nr))]), 
                            _("Move this tag group one position up"), "up")
            if nr == len(hosttags) - 1:
                empty_icon_button()
            else:
                icon_button(html.makeactionuri([("_move", str(nr))]),
                            _("Move this tag group one position down"), "down")
            icon_button(delete_url, _("Delete this tag group"), "delete")
            html.write("</td>")
            html.write("<td>%s</td>" % tag_id)
            html.write("<td>%s</td>" % title)
            html.write("<td>%s</td>" % (len(choices) == 1 and _("Checkbox") or _("Dropdown")))
            html.write("<td class=number>%d</td>" % len(choices))
            html.write("<td>")
            html.begin_form("tag_%s" % tag_id)
            host_attribute["tag_%s" % tag_id].render_input(None)
            html.end_form()
            html.write("</td>")
            html.write("<td class=buttons>")
            html.buttonlink(edit_url, _("Edit"))
            html.write("</td>")

            html.write("</tr>")
        html.write("</table>")


def mode_edit_hosttag(phase):
    tag_id = html.var("edit")
    new = tag_id == None

    if phase == "title":
        if new:
            return _("Create new tag group")
        else:
            return _("Edit tag group")

    elif phase == "buttons":
        html.context_button(_("All Hosttags"), make_link([("mode", "hosttags")]), "back")
        return

    hosttags = load_hosttags()
    if new:
        tag_id = None
        title = ""
        choices = []
    else:
        for id, tit, ch in hosttags:
            if id == tag_id:
                title = tit
                choices = ch
                break

    if phase == "action":
        if html.transaction_valid():
            if new:
                html.check_transaction() # use up transaction id
                tag_id = html.var("tag_id").strip()
                if len(tag_id) == 0:
                    raise MKUserError("tag_id", _("Please specify an ID for your tag group."))
                if not re.match("^[-a-z0-9A-Z_]*$", tag_id):
                    raise MKUserError("tag_id", _("Invalid tag group ID. Only the characters a-z, A-Z, 0-9, _ and - are allowed."))
                for entry in config.wato_host_tags:
                    tgid = entry[0]
                    tit  = entry[1]
                    if tgid == tag_id:
                        raise MKUserError("tag_id", _("The tag group ID %s is already used by the tag group '%s'.") % (tag_id, tit))

            title = html.var_utf8("title").strip()
            if not title:
                raise MKUserError("title", _("Please specify a title for your host tag group."))

            nr = 0
            new_choices = []
            have_none_tag = False
            while html.has_var("id_%d" % nr):
                id = html.var("id_%d" % nr).strip()
                descr = html.var_utf8("descr_%d" % nr).strip()
                if id or descr:
                    if not re.match("^[-a-z0-9A-Z_]*$", id):
                        raise MKUserError("id_%d" % nr, _("Invalid tag ID. Only the characters a-z, A-Z, 0-9, _ and - are allowed."))
                    if not descr:
                        raise MKUserError("descr_%d" % nr, _("Please supply an alias for the tag with the ID %s.") % id)
                    if not id:
                        id = None
                        if have_none_tag:
                            raise MKUserError("id_%d" % nr, _("Only on tag may be empty."))
                        have_none_tag = True
                    new_choices.append((id, descr))
                if id:
                    # Make sure this ID is not used elsewhere
                    for entry in config.wato_host_tags:
                        tgid = entry[0]
                        tit  = entry[1]
                        ch   = entry[2]
                        if tgid != tag_id:
                            for e in ch:
                                # Check primary and secondary tags
                                if id == e[0] or len(e) > 2 and id in e[2]:
                                    raise MKUserError("id_%d" % nr, 
                                      _("The tag ID '%s' is already being used by the choice "
                                        "'%s' in the tag group '%s'.") % 
                                        ( id, e[1], tit ))

                nr += 1
            if len(new_choices) == 0:
                raise MKUserError("id_0", _("Please specify at least on tag."))
            if len(new_choices) == 1 and new_choices[0][0] == None:
                raise MKUserError("id_0", _("Tags with only one choice must have an ID."))

            if new:
                taggroup = tag_id, title, new_choices
                hosttags.append(taggroup)
                save_hosttags(hosttags)
                config.wato_host_tags = hosttags
                declare_host_tag_attributes()
                rewrite_config_files_below(g_root_folder) # explicit host tags in all_hosts                
                log_pending(SYNCRESTART, None, "edit-hosttags", _("Created new host tag group '%s'") % tag_id)
                return "hosttags", _("Created new host tag group '%s'") % title
            else:
                new_hosttags = []
                for entry in hosttags:
                    if entry[0] == tag_id:
                        new_hosttags.append((tag_id, title, new_choices))
                    else:
                        new_hosttags.append(entry)

                # This is the major effort of WATO when it comes to 
                # host tags: renaming and deleting of tags that might be
                # in use by folders, hosts and rules. First we create a
                # kind auf "patch" from the old to the new tags. The renaming
                # of a tag is detected by comparing the titles. Addition
                # of new tags is not a problem and need not be handled.
                operations = {}

                # Detect renaming
                new_by_title = dict([(tit, tag) for (tag, tit) in new_choices])
                for tag, tit in choices:
                    if tit in new_by_title:
                        new_tag = new_by_title[tit]
                        if new_tag != tag:
                            operations[tag] = new_tag # might be None

                # Detect removal
                for tag, tit in choices:
                   if tag != None \
                       and tag not in [ e[0] for e in new_choices ] \
                       and tag not in operations:
                       # remove explicit tag (hosts/folders) or remove it from tag specs (rules)
                       operations[tag] = False

                # Now check, if any folders, hosts or rules are affected
                message = rename_host_tags_after_confirmation(tag_id, operations)
                if message:
                    save_hosttags(new_hosttags)
                    config.wato_host_tags = new_hosttags
                    declare_host_tag_attributes()
                    rewrite_config_files_below(g_root_folder) # explicit host tags in all_hosts                
                    log_pending(SYNCRESTART, None, "edit-hosttags", _("Edited host tag group %s (%s)") % (message, tag_id))
                    return "hosttags", message != True and message or None

        return "hosttags"



    html.begin_form("hosttaggroup")
    html.write("<table class=form>")

    # Tag ID
    html.write("<tr><td class=legend>")
    html.write(_("Internal ID") + "<br><i>")
    html.write(_("The internal ID of the tag group is used to store the tag's "
                 "value in the host properties. It cannot be changed later.</i>"))
    html.write("</td><td class=content>")
    if new:
        html.text_input("tag_id")
        html.set_focus("tag_id")
    else:
        html.write(tag_id) 
    html.write("</td></tr>")

    # Title
    html.write("<tr><td class=legend>")
    html.write(_("Title") + "<br><i>" + _("An alias or description of this tag group</i>"))
    html.write("</td><td class=content>")
    html.text_input("title", title, size = 30)
    html.write("</td></tr>")

    # Choices
    num_choices = 16
    html.write("<tr><td class=legend>")
    html.write(_("Choices") + "<br><i>" +
               _("The first choice of a tag group will be its default value. "
                 "If a tag group has only one choice, it will be displayed "
                 "as a checkbox and set or not set the only tag. If it has "
                 "more choices you may leave at most one tag id empty. A host "
                 "with that choice will not get any tag of this group.<br><br>"
                 "The tag ID must contain only of letters, digits and "
                 "underscores.<br><br><b>Renaming tags ID:</b> if you want "
                 "to rename the ID of a tag, then please make sure that you do not "
                 "change its title at the same time! Otherwise WATO will not "
                 "be able to detect the renaming and cannot exchange the tags "
                 "in all folders, hosts and rules accordingly.</i>"))
    html.write("</td><td class=content>")
    html.write("<table>")
    html.write("<tr><th>%s</th><th>%s</th></tr>" % 
        (_("Tag ID"), _("Alias")))
    for nr in range(max(num_choices, len(choices))):
        if nr < len(choices):
            tag_id, descr = choices[nr]
        else:
            tag_id, descr = "", ""
        if tag_id == None:
            tag_id = "" # for empty tag
        html.write("<tr><td>")
        html.text_input("id_%d" % nr, tag_id, size=10)
        html.write("</td><td>")
        html.text_input("descr_%d" % nr, descr, size=30)
        html.write("</td></tr>")
    html.write("</table>")
    html.write("</td></tr>")


    # Button and end
    html.write("<tr><td colspan=2 class=buttons>")
    html.button("save", _("Save"))
    html.write("</td></tr>")
    html.write("</table>")
    html.hidden_fields()
    html.end_form()




def load_hosttags():
    filename = multisite_dir + "hosttags.mk"
    if not os.path.exists(filename):
        return []
    try:
        vars = { "wato_host_tags" : [] }
        execfile(filename, vars, vars)
        return vars["wato_host_tags"]
    
    except Exception, e:
        if config.debug:
            raise MKGeneralException(_("Cannot read configuration file %s: %s" %  
                          (filename, e)))
        return []

def save_hosttags(hosttags):
    make_nagios_directory(multisite_dir)
    out = file(multisite_dir + "hosttags.mk", "w")
    out.write("# Written by WATO\n# encoding: utf-8\n\n")
    out.write("wato_host_tags += \\\n%s\n" % pprint.pformat(hosttags))

def rename_host_tags_after_confirmation(tag_id, operations):
    mode = html.var("_repair")
    if mode == "abort":
        raise MKUserError("id_0", "Please refine your changes or go back to the list of tag groups.")
    elif mode:
        if type(operations) == list: # make attribute unknown to system, important for save() operations
            undeclare_host_tag_attribute(tag_id)
        affected_folders, affected_hosts, affected_rulespecs = \
        change_host_tags_in_folders(tag_id, operations, mode, g_root_folder)
        return _("Modified folders: %d, modified hosts: %d, modified rulesets: %d" %
            (len(affected_folders), len(affected_hosts), len(affected_rulespecs)))

    message = ""
    affected_folders, affected_hosts, affected_rulespecs = \
        change_host_tags_in_folders(tag_id, operations, "check", g_root_folder)

    if affected_folders:
        message += _("Affected folders with an explicit reference to this tag group and that are affected by the change") + ":<ul>"
        for folder in affected_folders:
            message += '<li><a href="%s">%s</a></li>' % (
                make_link_to([("mode", "editfolder")], folder),
                folder["title"])
            message += "</ul>"

    if affected_hosts:
        message += _("Hosts where this tag group is explicitely set and that are effected by the change") + ":<ul><li>"
        for nr, host in enumerate(affected_hosts):
            if nr > 20:
                message += "... (%d more)" % (len(affected_hosts) - 20)
                break
            elif nr > 0:
                message += ", "

            message += '<a href="%s">%s</a>' % (
                make_link([("mode", "edithost"), ("host", host[".name"])]),
                host[".name"])
        message += "</li></ul>"

    if affected_rulespecs:
        message += _("Rulesets that contain rules with references to the changed tags") + ":<ul>"
        for rulespec in affected_rulespecs:
            message += '<li><a href="%s">%s</a></li>' % (
                make_link([("mode", "edit_ruleset"), ("varname", rulespec["varname"])]),
                rulespec["title"])
        message += "</ul>"

    if not message and type(operations) == tuple: # deletion of unused tag group
        html.write("<div class=really>")
        html.begin_form("confirm")
        html.write(_("Please confirm the deletion of the tag group."))
        html.button("_abort", _("Abort"))
        html.button("_do_confirm", _("Proceed"))
        html.hidden_fields(add_action_vars = True)
        html.end_form()
        html.write("</div>")

    elif message:
        if type(operations) == list:
            wato_html_head(_("Confirm tag deletion"))
        else:
            wato_html_head(_("Confirm tag modifications"))
        html.write("<div class=really>")
        html.write("<h3>" + _("Your modifications affects some objects") + "</h3>")
        html.write(message)
        html.write("<br>" + _("WATO can repair things for you. It can rename tags in folders, host and rules. "
                              "Removed tag groups will be removed from hosts and folders, removed tags will be "
                              "replaced with the default value for the tag group (for hosts and folders). What "
                              "rules concern, you have to decide how to proceed."))
        html.begin_form("confirm")

        # Check if operations contains removal
        if type(operations) == list:
            have_removal = True
        else:
            have_removal = False
            for new_val in operations.values():
                if not new_val:
                    have_removal = True
                    break

        if len(affected_rulespecs) > 0 and have_removal:
            html.write("<br><b>" + _("Some tags that are used in rules have been removed by you. What "
                       "shall we do with that rules?") + "</b><ul>")
            html.radiobutton("_repair", "remove", True, _("Just remove the affected tags from the rules."))
            html.write("<br>")
            html.radiobutton("_repair", "delete", False, _("Delete rules containing tags that have been removed, if tag is used in a positive sense. Just remove that tag if it's used negated."))
        else:
            html.write("<ul>")
            html.radiobutton("_repair", "repair", True, _("Fix affected folders, hosts and rules."))

        html.write("<br>")
        html.radiobutton("_repair", "abort", False, _("Abort your modifications."))
        html.write("</ul>")

        html.button("_do_confirm", _("Proceed"), "")
        html.hidden_fields(add_action_vars = True)
        html.end_form()
        html.write("</div>")
        return False

    return True

# operation == None -> tag group is deleted completely
def change_host_tags_in_folders(tag_id, operations, mode, folder):
    need_save = False
    affected_folders = []
    affected_hosts = []
    affected_rulespecs = []
    attrname = "tag_" + tag_id
    attributes = folder["attributes"]
    if attrname in attributes: # this folder has set the tag group in question
        if type(operations) == list: # deletion of tag group
            if attrname in attributes:
                affected_folders.append(folder)
                if mode != "check":
                    del attributes[attrname]
                    need_save = True
        else:
            current = attributes[attrname]
            if current in operations:
                affected_folders.append(folder)
                if mode != "check":
                    new_tag = operations[current]
                    if new_tag == False: # tag choice has been removed -> fall back to default
                        del attributes[attrname]
                    else:
                        attributes[attrname] = new_tag
                    need_save = True
    if need_save:
        save_folder(folder)

    for subfolder in folder[".folders"].values():
        aff_folders, aff_hosts, aff_rulespecs = change_host_tags_in_folders(tag_id, operations, mode, subfolder)
        affected_folders += aff_folders
        affected_hosts += aff_hosts
        affected_rulespecs += aff_rulespecs
    
    load_hosts(folder)
    affected_hosts += change_host_tags_in_hosts(folder, tag_id, operations, mode, folder[".hosts"])
    affected_rulespecs += change_host_tags_in_rules(folder, tag_id, operations, mode) 
    return affected_folders, affected_hosts, affected_rulespecs

def change_host_tags_in_hosts(folder, tag_id, operations, mode, hostlist):
    need_save = False
    affected_hosts = []
    for hostname, host in hostlist.items():
        attrname = "tag_" + tag_id
        if attrname in host:
            if type(operations) == list: # delete complete tag group 
                affected_hosts.append(host)
                if mode != "check":
                    del host[attrname]
                    need_save = True
            else:
                if host[attrname] in operations:
                    affected_hosts.append(host)
                    if mode != "check":
                        new_tag = operations[host[attrname]]
                        if new_tag == False: # tag choice has been removed -> fall back to default
                            del host[attrname]
                        else:
                            host[attrname] = new_tag
                        need_save = True
    if need_save:
        save_hosts(folder)
    return affected_hosts


# The function parses all rules in all rulesets and looks
# for host tags that have been removed or renamed. If tags
# are removed then the depending on the mode affected rules
# are either deleted ("delete") or the vanished tags are
# removed from the rule ("remove").
def change_host_tags_in_rules(folder, tag_id, operations, mode):
    need_save = False
    affected_rulespecs = []
    all_rulesets = load_rulesets(folder)
    for varname, ruleset in all_rulesets.items():
        rulespec = g_rulespecs[varname]
        rules_to_delete = set([])
        for nr, rule in enumerate(ruleset):
            modified = False
            value, tag_specs, host_list, item_list = parse_rule(rulespec, rule)
            
            # Handle deletion of complete tag group
            if type(operations) == list: # this list of tags to remove
                for tag in operations:
                    if tag != None and (tag in tag_specs or "!"+tag in tag_specs):
                        modified = True
                        if rulespec not in affected_rulespecs:
                            affected_rulespecs.append(rulespec)
                        if tag in tag_specs and mode == "delete":
                            rules_to_delete.add(nr)
                        elif tag in tag_specs:
                            tag_specs.remove(tag)
                        elif "+"+tag in tag_specs:
                            tag_specs.remove("!"+tag)
        
            # Removal or renamal of single tag choices
            else:
                for old_tag, new_tag in operations.items():
                    # The case that old_tag is None (an empty tag has got a name)
                    # cannot be handled when it comes to rules. Rules do not support
                    # such None-values.
                    if not old_tag:
                        continue

                    if old_tag in tag_specs or ("!" + old_tag) in tag_specs:
                        modified = True
                        if rulespec not in affected_rulespecs:
                            affected_rulespecs.append(rulespec)
                        if mode != "check":
                            if old_tag in tag_specs:
                                tag_specs.remove(old_tag)
                                if new_tag:
                                    tag_specs.append(new_tag)
                                elif mode == "delete":
                                    rules_to_delete.add(nr)
                            # negated tag has been renamed or removed 
                            if "!"+old_tag in tag_specs:
                                tag_specs.remove("!"+old_tag)
                                if new_tag:
                                    tag_specs.append("!"+new_tag)
                                # the case "delete" need not be handled here. Negated
                                # tags can always be removed without changing the rule's
                                # behaviour.
            if modified:
                ruleset[nr] = construct_rule(rulespec, value, tag_specs, host_list, item_list)
                need_save = True

        rules_to_delete = list(rules_to_delete)
        rules_to_delete.sort()
        for nr in rules_to_delete[::-1]:
            del ruleset[nr]

    if need_save:
        save_rulesets(folder, all_rulesets)
    affected_rulespecs.sort(cmp = lambda a, b: cmp(a["title"], b["title"]))
    return affected_rulespecs


#.
#   .-Rule-Editor----------------------------------------------------------.
#   |           ____        _        _____    _ _ _                        |
#   |          |  _ \ _   _| | ___  | ____|__| (_) |_ ___  _ __            |
#   |          | |_) | | | | |/ _ \ |  _| / _` | | __/ _ \| '__|           |
#   |          |  _ <| |_| | |  __/ | |__| (_| | | || (_) | |              |
#   |          |_| \_\\__,_|_|\___| |_____\__,_|_|\__\___/|_|              |
#   |                                                                      |
#   +----------------------------------------------------------------------+
#   | WATO's awesome rule editor: Let's user edit rule based parameters    |
#   | from main.mk.                                                        |
#   '----------------------------------------------------------------------'

def mode_rulesets(phase):
    only_host = html.var("host", "")
    only_local = html.var("local")

    if phase == "title":
        if only_host:
            return _("Rule sets for for hosts %s") % only_host
        else:
            return _("Rule sets for hosts and services")

    elif phase == "buttons":
        if only_host:
            home_button()
            html.context_button(only_host,
                 make_link([("mode", "edithost"), ("host", only_host)]), "back")
        else:
            global_buttons()
            if config.may("wato.hosts") or config.may("wato.seeall"):
                html.context_button(_("Folder"), make_link([("mode", "folder")]), "folder")
        return
    
    elif phase == "action":
        return

    if not only_host:
        render_folder_path(keepvarnames = ["mode", "local"])
    
    html.begin_form("local")
    html.checkbox("local", False, onclick="form.submit();")
    if only_host:
        html.write(" " + _("show only rulesets that contain rules explicitely listing the host <b>%s</b>." %
            only_host))
    else:
        html.write(" " + _("Show only rulesets that contain rules in the current folder."))
    html.write(' <img align=absbottom class=icon src="images/icon_localrule.png"> ')
    html.hidden_fields()
    html.end_form()
    html.write("<br>")

    # Load all rules from all folders. Hope this doesn't take too much time.
    # We need this information only for displaying the number of rules in 
    # each set.

    if only_local and not only_host:
        all_rulesets = {}
        rs = load_rulesets(g_folder)
        for varname, rules in rs.items():
            all_rulesets.setdefault(varname, [])
            all_rulesets[varname] += [ (g_folder, rule) for rule in rules ]
    else:
        all_rulesets = load_all_rulesets()

    groupnames = g_rulespec_groups.keys()
    groupnames.sort()

    something_shown = False
    # Loop over all ruleset groups
    for groupname in groupnames:
        # Show information about a ruleset
        title_shown = False
        for rulespec in g_rulespec_groups[groupname]: 
            
            varname = rulespec["varname"]
            valuespec = rulespec["valuespec"]
            rules = all_rulesets.get(varname, [])
            num_rules = len(rules)
            if num_rules == 0 and only_local:
                continue

            # Handle case where a host is specified
            rulespec = g_rulespecs[varname]
            this_host = False
            if only_host:
                num_local_rules = 0
                for f, rule in rules:
                    value, tag_specs, host_list, item_list = parse_rule(rulespec, rule)
                    if only_host and only_host in host_list:
                        num_local_rules += 1
            else:
                num_local_rules = len([ f for (f,r) in rules if f == g_folder ])

            if only_local and num_local_rules == 0:
                continue

            if not title_shown:
                if something_shown:
                    html.write("</table>")
                    html.end_foldable_container()
                html.begin_foldable_container("rulesets", groupname, False, groupname, indent=False)
                html.write('<table class="data rulesets">')
                html.write("<tr><th>" + _("Rule set") + "</th>"
                           "<th>" + _("Check_MK Variable") + "</th><th>" + _("Rules") + "</th></tr>\n")
                odd = "even"
                title_shown = True

            something_shown = True
            odd = odd == "odd" and "even" or "odd" 
            html.write('<tr class="data %s0">' % odd)

            url_vars = [("mode", "edit_ruleset"), ("varname", varname)]
            if only_host:
                url_vars.append(("host", only_host))
            view_url = make_link(url_vars)

            html.write('<td class=title><a href="%s">%s</a></td>' % (view_url, rulespec["title"]))
            display_varname = ':' in varname and '%s["%s"]' % tuple(varname.split(":")) or varname
            html.write('<td class=varname><tt>%s</tt></td>' % display_varname)
            html.write('<td class=number>')
            if num_local_rules:
                if only_host:
                    title = _("There are %d rules explicitely listing this host." % num_local_rules)
                else:
                    title = _("There are %d rules defined in the current folder." % num_local_rules) 
                html.write('<img title="%s" align=absmiddle class=icon src="images/icon_localrule.png"> ' %
                    title)
            html.write("%d</td>" % num_rules)
            html.write('</tr>')

    if something_shown:
        html.write("</table>")
        html.end_foldable_container()

    else:
        if only_host:
            html.write("<div class=info>" + _("There are no rules with an exception for the host <b>%s</b>.") % only_host + "</div>")
        else:
            html.write("<div class=info>" + _("There are no rules defined in this folder.") + "</div>")

    
def mode_edit_ruleset(phase):
    varname = html.var("varname")
    rulespec = g_rulespecs[varname]
    hostname = html.var("host", "")
    if html.has_var("item"):
        item = eval(html.var("item"))
    else:
        item = NO_ITEM

    if hostname:
        hosts = load_hosts(g_folder)
        host = hosts.get(hostname)
        if not host: 
            hostname = None # host not found. Should not happen

    if phase == "title":
        title = rulespec["title"]
        if hostname:
            title += _(" for host %s") % hostname
        if html.has_var("item") and rulespec["itemtype"]:
            title += _(" and %s '%s'") % (rulespec["itemname"], item)
        return title

    elif phase == "buttons":
        home_button()
        html.context_button(_("All rulesets"), 
              make_link([("mode", "rulesets"), ("host", hostname)]), "back")
        if hostname:
            html.context_button(_("Services"), 
                 make_link([("mode", "inventory"), ("host", hostname)]), "back")
        return

    elif phase == "action":
        # Folder for the rule actions is defined by _folder
        rule_folder = g_folders[html.var("_folder", html.var("folder"))]
        rulesets = load_rulesets(rule_folder) 
        rules = rulesets.get(varname, [])

        if html.var("_new_rule") or html.var("_new_host_rule"):
            if html.check_transaction():
                if html.var("_new_rule"):
                    hostname = None
                    item = None
                new_rule = create_rule(rulespec, hostname, item)
                if hostname:
                    rules[0:0] = [new_rule]
                else:
                    rules.append(new_rule)
                save_rulesets(rule_folder, rulesets)
                mark_affected_sites_dirty(rule_folder)
                log_pending(AFFECTED, None, "edit-ruleset", 
                      _("Created new rule in ruleset %s in folder %s") % (rulespec["title"], rule_folder["title"]))
            return

        rulenr = int(html.var("_rulenr")) # rule number relativ to folder
        action = html.var("_action")

        if action == "delete":
            c = wato_confirm(_("Confirm"), _("Delete rule number %d of folder '%s'?") 
                % (rulenr + 1, rule_folder["title"]))
            if c:
                del rules[rulenr]
                save_rulesets(rule_folder, rulesets)
                mark_affected_sites_dirty(rule_folder)
                log_pending(AFFECTED, None, "edit-ruleset", 
                      _("Deleted rule in ruleset '%s'") % rulespec["title"])
                return
            elif c == False: # not yet confirmed
                return ""
            else:
                return None # browser reload 

        elif action == "insert":
            if not html.check_transaction():
                return None # browser reload
            if g_folder == rule_folder:
                rules[rulenr:rulenr] = [rules[rulenr]]
                save_rulesets(rule_folder, rulesets)
                mark_affected_sites_dirty(rule_folder)
            else:
                folder_rulesets = load_rulesets(g_folder)
                folder_rules = folder_rulesets.setdefault(varname, [])
                folder_rules.append(rules[rulenr])
                save_rulesets(g_folder, folder_rulesets)
                mark_affected_sites_dirty(g_folder)

            log_pending(AFFECTED, None, "edit-ruleset", 
                  _("Inserted new rule in ruleset %s") % rulespec["title"])
            return

        else:
            if not html.check_transaction():
                return None # browser reload
            rule = rules[rulenr]
            del rules[rulenr]
            if action == "up":
                rules[rulenr-1:rulenr-1] = [ rule ]
            else:
                rules[rulenr+1:rulenr+1] = [ rule ]
            save_rulesets(rule_folder, rulesets)
            mark_affected_sites_dirty(rule_folder)
            log_pending(AFFECTED, None, "edit-ruleset", 
                     _("Changed order of rules in ruleset %s") % rulespec["title"])
            return

    if not hostname:
        render_folder_path(keepvarnames = ["mode", "varname"])

    html.write("<h3>" + rulespec["title"] + "</h3>")
    if rulespec["help"]:
        html.write("<div class=info>%s</div>" % rulespec["help"])

    # Collect all rulesets
    all_rulesets = load_all_rulesets()
    ruleset = all_rulesets.get(varname)
    if not ruleset:
        html.write("<div class=info>" + _("There are no rules defined in this set.") + "</div>")

    else:
        html.write('<table class="data ruleset">')
        html.write("<tr>"
                   "<th>" + _("#") + "</th>" 
                   "<th>" + _("Actions") + "</th>"
                   "<th>" + _("Folder") + "</th>"
                   "<th>" + _("Value") + "</th>"
                   "<th>" + _("Conditions") + "</th>"
                   "<th></th>" # Several icons
                   "</tr>\n")

        odd = "odd"
        alread_matched = False
        match_keys = set([]) # in case if match = "dict"
        last_folder = None
        for rulenr in range(0, len(ruleset)):
            folder, rule = ruleset[rulenr]
            if folder != last_folder:
                first_in_group = True
                rel_rulenr = 0
                # Count how many of the following rules are located in the same
                # folder
                row_span = 1
                while rulenr + row_span < len(ruleset) and ruleset[rulenr + row_span][0] == folder:
                    row_span += 1
                last_folder = folder
            else:
                first_in_group = False
            last_in_group = rulenr == len(ruleset) - 1 or ruleset[rulenr+1][0] != folder
                
            odd = odd == "odd" and "even" or "odd"
            value, tag_specs, host_list, item_list = parse_rule(rulespec, rule)
            html.write('<tr class="data %s0">' % odd)

            # Rule number
            html.write("<td class=number>%d</td>" % (rulenr + 1))

            # Actions
            html.write("<td class=\"buttons rulebuttons\">")
            if not first_in_group:
                rule_button("up", _("Move this rule one position up"), folder, rel_rulenr)
            else:
                rule_button(None)
            if not last_in_group:
                rule_button("down", _("Move this rule one position down"), folder, rel_rulenr)
            else:
                rule_button(None)
            edit_url = make_link([
                ("mode", "edit_rule"), 
                ("varname", varname), 
                ("rulenr", rel_rulenr), 
                ("host", hostname),
                ("item", repr(item)),
                ("rule_folder", folder[".path"])])
            icon_button(edit_url, _("Edit this rule"), "edit")
            rule_button("insert", _("Insert a copy of this rule into the folder '%s'") 
                        % g_folder["title"], folder, rel_rulenr)
            rule_button("delete", _("Delete this rule"), folder, rel_rulenr)
            html.write("</td>")


            # Folder
            if first_in_group:
                alias_path = get_folder_aliaspath(folder, show_main = False)
                html.write('<td rowspan=%d>%s</td>' % (row_span, alias_path))

            # Value
            html.write('<td class=value>\n')
            if hostname:
                reason = rule_matches_host_and_item(
                    rulespec, tag_specs, host_list, item_list, folder, g_folder, hostname, item)
                
                # Handle case where dict is constructed from rules
                if reason == True and rulespec["match"] == "dict": 
                    if len(value) == 0:
                        title = _("This rule matches, but does not define any parameters.")
                        img = 'imatch'
                    else:
                        new_keys = set(value.keys())
                        if match_keys.isdisjoint(new_keys):
                            title = _("This rule matches and defines new parameters.")
                            img = 'match'
                        elif new_keys.issubset(match_keys):
                            title = _("This rule matches, but all of its parameters are overridden by previous rules.")
                            img = 'imatch'
                        else:
                            title = _("This rule matches, but some of its parameters are overridden by previous rules.")
                            img = 'pmatch'
                        match_keys.update(new_keys)

                elif reason == True and (not alread_matched or rulespec["match"] == "all"):
                    title = _("This rule matches for the host '%s'") % hostname
                    if rulespec["itemtype"]:
                        title += _(" and the %s '%s'.") % (rulespec["itemname"], item)
                    else:
                        title += "."
                    img = 'match'
                    alread_matched = True
                elif reason == True:
                    title = _("This rule matches, but is overridden by a previous rule.")
                    img = 'imatch'
                    alread_matched = True
                else:
                    title = _("This rule does not match: %s") % reason
                    img = 'nmatch'
                html.write('<img align=absmiddle title="%s" class=icon src="images/icon_rule%s.png"> ' % (title, img))
            if rulespec["valuespec"]:
                value_html = rulespec["valuespec"].value_to_text(value)
            else:
                img = value and "yes" or "no"
                title = value and _("This rule results in a positive outcome.") \
                              or  _("this rule results in a negative outcome.")
                value_html = '<img align=absmiddle title="%s" src="images/rule_%s.png">' % (title, img)
            html.write('%s</td>\n' % value_html)

            # Conditions
            html.write("<td>")
            render_conditions(rulespec, tag_specs, host_list, item_list, varname, folder)
            html.write("</td>")
            
            # Icons
            html.write("<td>")
            # "this folder"
            if not hostname and folder == g_folder:
                title = _("This rule is defined in the current folder.")
                html.write('<img title="%s" class=icon src="images/icon_localrule.png">' % title)
            elif hostname and hostname in host_list:
                title = _("This rule contains an exception for the host %s." % hostname)
                html.write('<img title="%s" class=icon src="images/icon_localrule.png">' % title)
            else:
                html.write('<img src="images/icon_trans.png" class=icon>')

            html.write("</td>")
            rel_rulenr += 1

        html.write('</table>')

    html.write("<p>" + _("Create a new rule: "))
    html.begin_form("new_rule")
    if hostname:
        title = _("Exception rule for host %s" % hostname)
        if item != NO_ITEM and rulespec["itemtype"]:
            title += _(" and %s '%s'") % (rulespec["itemname"], item)
        html.button("_new_host_rule", title)
        html.write(" " + _("or") + " ")
    html.button("_new_rule", _("General rule in folder: "))
    html.select("folder", folder_selection(g_root_folder))
    html.write("</p>\n")
    html.hidden_fields()
    html.end_form()


def folder_selection(folder, depth=0):
    if depth:
        title_prefix = "&nbsp;&nbsp;&nbsp;" * depth + "` " + "- " * depth
    else:
        title_prefix = ""
    sel = [ (folder[".path"], title_prefix + folder["title"]) ]

    for subfolder in folder[".folders"].values():
        sel += folder_selection(subfolder, depth + 1)
    return sel



def create_rule(rulespec, hostname=None, item=NO_ITEM):
    new_rule = []
    valuespec = rulespec["valuespec"]
    if valuespec:
        new_rule.append(valuespec.canonical_value())
    if hostname:
        new_rule.append([hostname])
    else:
        new_rule.append(ALL_HOSTS) # bottom: default to catch-all rule
    if rulespec["itemtype"]:
        if item != NO_ITEM:
            new_rule.append(["%s$" % item])
        else:
            new_rule.append([""])
    return tuple(new_rule)



def rule_button(action, help=None, folder=None, rulenr=0):
    if action == None:
        empty_icon_button()
    else:
        vars = [("_folder", folder[".path"]), 
          ("_rulenr", str(rulenr)), 
          ("_action", action)]
        if html.var("host"):
            vars.append(("host", html.var("host")))
        url = html.makeactionuri(vars)
        icon_button(url, help, action)

def empty_icon_button():
    html.write('<img class=trans src="images/trans.png">')

def icon_button(url, help, icon):
    html.write('<a href="%s">'
               '<img class=iconbutton title="%s" src="images/button_%s_lo.png" ' 
               'onmouseover=\"hilite_icon(this, 1)\" '
               'onmouseout=\"hilite_icon(this, 0)\">'
               '</a>\n' % (url, help, icon))


def parse_rule(ruleset, orig_rule):
    rule = orig_rule
    try:
        # Extract value from front, if rule has a value
        if ruleset["valuespec"]:
            value = rule[0]
            rule = rule[1:]
        else:
            if rule[0] == NEGATE:
                value = False
                rule = rule[1:]
            else:
                value = True

        # Extract liste of items from back, if rule has items
        if ruleset["itemtype"]:
            item_list = rule[-1]
            rule = rule[:-1]
        else:
            item_list = None

        # Rest is host list or tag list + host list
        if len(rule) == 1:
            tag_specs = []
            host_list = rule[0]
        else:
            tag_specs = rule[0]
            host_list = rule[1]

        # Remove folder tag from tag list
        tag_specs = filter(lambda t: not t.startswith("/"), tag_specs)

        return value, tag_specs, host_list, item_list # (item_list currently not supported)

    except Exception, e:
        raise MKGeneralException(_("Invalid rule <tt>%s</tt>") % (orig_rule,))



def rule_matches_host_and_item(rulespec, tag_specs, host_list, item_list, 
                               rule_folder, host_folder, hostname, item):
    reasons = []
    host = host_folder[".hosts"][hostname]
    if not (
        (hostname in host_list) 
        or 
        (("!"+hostname) not in host_list 
         and len(host_list) > 0 
         and host_list[-1] == ALL_HOSTS[0])):
         reasons.append(_("The host name does not match."))

    tags_match = True
    for tag in tag_specs:
        if tag[0] != '/' and tag[0] != '!' and tag not in host[".tags"]:
            reasons.append(_("The host is missing the tag %s" % tag))
        elif tag[0] == '!' and tag[1:] in host[".tags"]:
            reasons.append(_("The host has the tag %s" % tag))

    if not is_indirect_parent_of(host_folder, rule_folder):
        reasons.append(_("The rule does not apply to the folder of the host."))

    # Check items
    if item != NO_ITEM and rulespec["itemtype"]:
        item_matches = False
        for i in item_list:
            if re.match(i, str(item)):
                item_matches = True
                break
        if not item_matches:
            reasons.append(_("The %s %s does not match this rule.") % 
                   (rulespec["itemname"], item))

    if len(reasons) == 0:
        return True
    else:
        return " ".join(reasons)

def is_indirect_parent_of(pfolder, sfolder):
    return pfolder == sfolder or \
      ('.parent' in pfolder and 
      is_indirect_parent_of(pfolder[".parent"], sfolder))


def construct_rule(ruleset, value, tag_specs, host_list, item_list):
    if ruleset["valuespec"]:
        rule = [ value ]
    elif not value:
        rule = [ NEGATE ]
    else:
        rule = []
    if tag_specs != []:
        rule.append(tag_specs)
    rule.append(host_list)
    if item_list != None:
        rule.append(item_list)
    return tuple(rule)


def tag_alias(tag):
    for id, title, tags in config.wato_host_tags:
        for t in tags:
            if t[0] == tag:
                return t[1]

def render_conditions(ruleset, tagspecs, host_list, item_list, varname, folder):
    html.write("<ul class=conditions>")

    # Host tags
    for tagspec in tagspecs:
        if tagspec[0] == '!':
            negate = True
            tag = tagspec[1:]
        else:
            negate = False
            tag = tagspec


        html.write('<li class="condition">')
        alias = tag_alias(tag)
        if alias:
            if negate:
                html.write(_("Host is <b>" + _("not") + "</b> of type "))
            else:
                html.write(_("Host is of type "))
            html.write("<b>" + alias + "</b>")
        else:
            if negate:
                html.write(_("Host has <b>not</b> the tag ") + "<tt>" + tag + "</tt>")
            else:
                html.write(_("Host has the tag ") + "<tt>" + tag + "</tt>")
        html.write('</li>')

    # Explicit list of hosts
    if host_list != ALL_HOSTS:
        condition = None
        if host_list == []:
            condition = _("This rule does <b>never</b> apply!")
        elif host_list[-1] != ALL_HOSTS[0]:
            tt_list = []
            for h in host_list:
                f = find_host(h)
                if f:
                    uri = html.makeuri([("mode", "edithost"), ("folder", f[".path"]), ("host", h)])
                    host_spec = '<a href="%s">%s</a>' % (uri, h)
                else:
                    host_spec = h
                tt_list.append("<tt><b>%s</b></tt>" % host_spec)
            if len(host_list) == 1:
                condition = _("Host name is %s") % tt_list[0]
            else:
                condition = _("Host name is ") + ", ".join(tt_list[:-1])
                condition += _(" or ") + tt_list[-1]
        elif host_list[0][0] == '!':
            hosts = [ h[1:] for h in host_list[:-1] ]
            condition = _("Host is <b>not</b> one of ") + ", ".join(hosts)
        # other cases should not occur, e.g. list of explicit hosts
        # plus ALL_HOSTS.
        if condition:
            html.write('<li class="condition">%s</li>' % condition)

    # Item list
    if ruleset["itemtype"] and item_list != ALL_SERVICES:
        tt_list = []
        for t in item_list:
            if t.endswith("$"):
                tt_list.append("%s <tt><b>%s</b></tt>" % (_("is"), t[:-1]))
            else:
                tt_list.append("%s <tt><b>%s</b></tt>" % (_("begins with"), t))
        
        if ruleset["itemtype"] == "service":
            condition = _("Service name ") + " or ".join(tt_list)
        elif ruleset["itemtype"] == "item":
            condition = ruleset["itemname"] + " " + " or ".join(tt_list)
        html.write('<li class="condition">%s</li>' % condition)

    html.write("</ul>")


def ruleeditor_hover_code(varname, rulenr, mode, boolval, folder=None):
    if boolval in [ True, False ]:
        url = html.makeactionuri([("_rulenr", rulenr), ("_action", "toggle")])
    else:
        url = make_link_to([("mode", mode), ("varname", varname), ("rulenr", rulenr)], folder or g_folder)
    return \
       ' onmouseover="this.style.cursor=\'pointer\'; this.style.backgroundColor=\'#b7ced3\';" ' \
       ' onmouseout="this.style.cursor=\'auto\'; this.style.backgroundColor=\'#a7bec3\';" ' \
       ' onclick="location.href=\'%s\'"' % url



def get_rule_conditions(ruleset):
    # Tag list
    tag_list = []
    for id, title, tags in config.wato_host_tags:
        mode = html.var("tag_" + id)
        tagvalue = html.var("tagvalue_" + id)
        if mode == "is":
            tag_list.append(tagvalue)
        elif mode == "isnot":
            tag_list.append("!" + tagvalue)

    # Host list
    if not html.get_checkbox("explicit_hosts"):
        host_list = ALL_HOSTS
    else:
        negate = html.get_checkbox("negate_hosts")
        nr = 0
        host_list = []
        while True:
            var = "host_%d" % nr
            host = html.var(var)
            if nr > config.wato_num_itemspecs and not host:
                break
            if host:
                if negate:
                    host = "!" + host
                host_list.append(host)
            nr += 1
        # append ALL_HOSTS to negated host lists
        if len(host_list) > 0 and host_list[0][0] == '!':
            host_list += ALL_HOSTS
        elif len(host_list) == 0 and negate:
            host_list = ALL_HOSTS # equivalent

    # Item list
    itemtype = ruleset["itemtype"]
    if itemtype:
        explicit = html.get_checkbox("explicit_services")
        if not explicit:
            item_list = [ "" ]
        else:
            nr = 0
            item_list = []
            while True:
                var = "item_%d" % nr
                item = html.var(var, "").strip()
                if nr > config.wato_num_itemspecs and not item:
                    break
                if item:
                    item_list.append(item)
                nr += 1
            if len(item_list) == 0:
                raise MKUserError("item_0", _("Please specify at least one %s or "
                    "this rule will never match.") % ruleset["itemname"])
    else:
        item_list = None

    return tag_list, host_list, item_list


def mode_edit_rule(phase):
    rulenr = int(html.var("rulenr"))
    varname = html.var("varname")
    rulespec = g_rulespecs[varname]

    if phase == "title":
        return _("Edit rule %s") % rulespec["title"]

    elif phase == "buttons":
        home_button()
        html.context_button(_("All rules"), 
             make_link([("mode", "edit_ruleset"), 
                        ("varname", varname), 
                        ("host", html.var("host", "")),
                        ("item", html.var("item", "None"))]), "back")
        return

    folder = g_folders[html.var("rule_folder")]
    rulesets = load_rulesets(folder)
    rules = rulesets[varname]
    rule = rules[rulenr]
    valuespec = rulespec.get("valuespec")
    value, tag_specs, host_list, item_list = parse_rule(rulespec, rule)

    if phase == "action":
        if html.check_transaction():
            # CONDITION
            tag_specs, host_list, item_list = get_rule_conditions(rulespec)
            new_rule_folder = g_folders[html.var("new_rule_folder")]

            # VALUE
            if valuespec:
                value = get_edited_value(valuespec)
            else:
                value = html.var("value") == "yes"
            rule = construct_rule(rulespec, value, tag_specs, host_list, item_list)
            if new_rule_folder == folder:
                rules[rulenr] = rule
                save_rulesets(folder, rulesets)
                mark_affected_sites_dirty(folder)
                log_pending(AFFECTED, None, "edit-rule", _("Changed properties of rule %s in folder %s") % 
                        (rulespec["title"], folder["title"]))
            else: # Move rule to new folder
                del rules[rulenr]
                save_rulesets(folder, rulesets)
                rulesets = load_rulesets(new_rule_folder)
                rules = rulesets.setdefault(varname, [])
                rules.append(rule)
                save_rulesets(new_rule_folder, rulesets)
                mark_affected_sites_dirty(folder)
                mark_affected_sites_dirty(new_rule_folder)
                log_pending(AFFECTED, None, "edit-rule", _("Changed properties of rule %s, moved rule from "
                            "folder %s to %s") % (rulespec["title"], folder["title"], 
                            new_rule_folder["title"]))

        return "edit_ruleset"

    html.begin_form("rule_editor")
    html.write('<table class="form ruleeditor">\n')

    # Value
    html.write("<tr><td class=title colspan=2><h3>%s</h3></td></tr>\n" % 
                _("Value"))
    if valuespec:
        value = rule[0]
        edit_value(valuespec, value)
        valuespec.set_focus("ve")
    else:
        html.write("<tr><td class=legend></td>\n")
        html.write("<td class=content>")
        for posneg, img in [ ("positive", "yes"), ("negative", "no")]:
            val = img == "yes"
            html.write('<img align=top src="images/rule_%s.png"> ' % img)
            html.radiobutton("value", img, value == val, _("Make the outcome of the ruleset <b>%s</b><br>") % posneg)
        html.write("</td></tr>\n")

    # Conditions
    html.write("<tr><td class=title colspan=2><h3>%s</h3></td></tr>" % 
                _("Conditions"))

    # Rule folder
    html.write("<tr><td class=legend>%s<br><i>%s</i></td>" % 
               (_("Folder"), _("The rule is only applied to hosts directly in or below this folder.")))
    html.write("<td class=content>")
    html.select("new_rule_folder", folder_selection(g_root_folder), folder[".path"])
    html.write("</td></tr>")

    # Host tags
    html.write("<tr><td class=legend>" + _("Host tags") + "<br><i>")
    html.write(_("The rule will only be applied to hosts fullfulling all of "
                 "of the host tag conditions listed here, even if they appear "
                 "in the list of explicit host names."))
    
    html.write("</i></td>")
    html.write("<td class=content>")
    if len(config.wato_host_tags) == 0:
        html.write(_("You have not configured any host tags. If you work with rules "
                     "you should better do so and add a <tt>wato_host_tags = ..</tt> "
                     "to your <tt>multisite.mk</tt>. You will find an example there."))
    else:
        html.write("<table>")
        for id, title, tags in config.wato_host_tags:
            html.write("<tr><td>%s: &nbsp;</td>" % title)
            default_tag = None
            ignore = True
            for t in tag_specs:
                if t[0] == '!':
                    n = True
                    t = t[1:]
                else:
                    n = False
                if t in [ x[0] for x in tags ]:
                    default_tag = t
                    ignore = False
                    negate = n
            if ignore:
                deflt = "ignore"
            elif negate:
                deflt = "isnot"
            else: 
                deflt = "is"

            html.write("<td>")
            html.select("tag_" + id, [
                ("ignore", _("ignore")), 
                ("is",     _("is")), 
                ("isnot",  _("isnot"))], deflt,
                onchange="wato_toggle_dropdownn(this, 'tag_sel_%s');" % id)
            html.write("</td><td>")
            if html.form_submitted():
                div_is_open = html.var("tag_" + id) != "ignore"
            else:
                div_is_open = deflt != "ignore"
            html.write('<div id="tag_sel_%s" style="white-space: nowrap; %s">' % (
                id, not div_is_open and "display: none;" or ""))
            html.select("tagvalue_" + id, [t[0:2] for t in tags if t[0] != None], deflt=default_tag)
            html.write("</div>")
            html.write("</td></tr>")
        html.write("</table>")
    html.write("</td></tr>")


    # Explicit hosts / ALL_HOSTS
    html.write("<tr><td class=legend>")
    html.write(_("Explicit hosts"))
    html.write("<br><i>")
    html.write(_("You can enter a number of explicit host names that rule should or should "
                 "not apply to here. Leave this option disabled if you want the rule to "
                 "apply for all hosts specified by the given tags."))
    html.write("</i></td><td class=content>")
    div_id = "div_all_hosts"

    checked = host_list != ALL_HOSTS
    html.checkbox("explicit_hosts", checked, onclick="wato_toggle_option(this, %r)" % div_id)
    html.write(" " + _("Specify explicit host names"))
    html.write('<div id="%s" style="display: %s">' % (
            div_id, not checked and "none" or ""))
    negate_hosts = len(host_list) > 0 and host_list[0].startswith("!")

    html.write("<table class=itemlist>")
    num_cols = 3
    for nr in range(config.wato_num_itemspecs):
        x = nr % num_cols
        if x == 0:
            html.write("<tr>")
        if nr < len(host_list) and host_list[nr] != ALL_HOSTS[0]:
            host_name = host_list[nr].strip("!")
        else:
            host_name = ""
        html.write("<td>")
        html.text_input("host_%d" % nr, host_name)
        html.write("</td>")
        if x == num_cols - 1:
            html.write("</tr>")
    while x < num_cols - 1:
        html.write("<td></td>")
        if x == num_cols - 1:
            html.write("</tr>")
        x += 1
    html.write("</table>")
    html.checkbox("negate_hosts", negate_hosts)
    html.write(" " + _("<b>Negate:</b> make Rule apply for <b>all but</b> the above hosts") + "\n")
    html.write("</div></td></tr>")

    # Itemlist
    itemtype = rulespec["itemtype"]
    if itemtype:
        html.write("<tr><td class=legend>")
        if itemtype == "service":
            html.write(_("Services") + "<br><i>" + 
                       _("Specify a list of service patterns this rule shall apply to. " 
                         "The patterns must match the <b>beginning</b> of the service "
                         "in question. Adding a <tt>$</tt> to the end forces an excact "
                         "match. Pattern use <b>regular expressions</b>. A <tt>.*</tt> will "
                         "match an arbitrary text.") + "</i>")
        elif itemtype == "checktype":
            html.write(_("Check types"))
        elif itemtype == "item":
            html.write(rulespec["itemname"].title())
            html.write("<br><i>")
            if rulespec["itemhelp"]:
                html.write(rulespec["itemhelp"])
            else:
                html.write(_("You can make the rule apply only on certain services of the "
                             "specified hosts. Do this by specifying explicit items to mach "
                             "here. <b>Note:</b> the match is done on the <u>beginning</u> "
                             "of the item in question. Regular expressions are interpreted, "
                             "so appending a <tt>$</tt> will force an exact match."))
        else:
            raise MKGeneralException("Invalid item type '%s'" % itemtype)

        html.write("</td><td class=content>")
        if itemtype:
            checked = html.get_checkbox("explicit_services")
            if checked == None: # read from rule itself
                checked = len(item_list) == 0 or item_list[0] != ""
            div_id = "itemlist"
            html.checkbox("explicit_services", checked, onclick="wato_toggle_option(this, %r)" % div_id)
            html.write(" " + _("Specify explicit values"))
            html.write('<div id="%s" style="display: %s">' % (
                div_id, not checked and "none" or ""))
            html.write("<table class=itemlist>")
            num_cols = 3
            for nr in range(config.wato_num_itemspecs):
                x = nr % num_cols
                if x == 0:
                    html.write("<tr>")
                html.write("<td>")
                item = nr < len(item_list) and item_list[nr] or ""
                html.text_input("item_%d" % nr, item)
                html.write("</td>")
                if x == num_cols - 1:
                    html.write("</tr>")
            while x < num_cols - 1:
                html.write("<td></td>")
                if x == num_cols - 1:
                    html.write("</tr>")
                x += 1
            html.write("</table>")
            html.write(_("The entries here are regular expressions to match the beginning. "
                         "Add a <tt>$</tt> for an exact match. An arbitrary substring is matched "
                         "with <tt>.*</tt>"))
            html.write("</div>")
                
    html.write("<tr><td class=buttons colspan=2>")
    html.button("save", _("Save"))
    html.write("</td></tr>")
    html.write("</table>")
    html.hidden_fields()
    html.end_form()


def save_rulesets(folder, rulesets):
    make_nagios_directory(root_dir)
    path = root_dir + '/' + folder['.path'] + '/' + "rules.mk" 
    out = file(path, "w") 
    out.write("# Written by WATO\n# encoding: utf-8\n\n")

    for varname, rulespec in g_rulespecs.items():
        ruleset = rulesets.get(varname)
        if not ruleset:
            continue # don't save empty rule sets

        if ':' in varname:
            dictname, subkey = varname.split(':')
            out.write("\n%s.setdefault(%r, [])\n" % (dictname, subkey))
            out.write("%s[%r] += [\n" % (dictname, subkey))
        else:
            if rulespec["optional"]:
                out.write("\nif %s == None:\n    %s = []\n" % (varname, varname))
            out.write("\n%s += [\n" % varname)
        for rule in ruleset:
            save_rule(out, folder, rulespec, rule)
        out.write("]\n\n")

def save_rule(out, folder, rulespec, rule):
    out.write("  ( ")
    value, tag_specs, host_list, item_list = parse_rule(rulespec, rule)
    if rulespec["valuespec"]:
        out.write(repr(value) + ", ")
    elif not value:
        out.write("NEGATE, ")

    out.write("[")
    for tag in tag_specs:
        out.write(repr(tag))
        out.write(", ")
    if folder != g_root_folder:
        out.write("'/' + FOLDER_PATH + '/+'")
    out.write("], ")
    if len(host_list) > 0 and host_list[-1] == ALL_HOSTS[0]:
        if len(host_list) > 1:
            out.write(repr(host_list[:-1]))
            out.write(" + ALL_HOSTS")
        else:
            out.write("ALL_HOSTS")
    else:
        out.write(repr(host_list))

    if rulespec["itemtype"]:
        out.write(", ")
        if item_list == ALL_SERVICES:
            out.write("ALL_SERVICES")
        else:
            out.write(repr(item_list))

    out.write(" ),\n")




def load_rulesets(folder):
    # TODO: folder berücksichtigen
    path = root_dir + "/" + folder[".path"] + "/" + "rules.mk"
    vars = {
        "ALL_HOSTS"      : ALL_HOSTS,
        "ALL_SERVICES"   : [ "" ],
        "NEGATE"         : NEGATE,
        "FOLDER_PATH"    : folder[".path"],
        "FILE_PATH"      : folder[".path"] + "/hosts.mk",
    }
    # Prepare empty rulesets so that rules.mk has something to 
    # append to

    for varname, ruleset in g_rulespecs.items():
        if ':' in varname:
            dictname, subkey = varname.split(":")
            vars[dictname] = {}
        else:
            vars[varname] = []

    try:
        execfile(path, vars, vars)
    except:
        pass

    # Extract only specified rule variables
    rulevars = {} 
    for ruleset in g_rulespecs.values():
        varname = ruleset["varname"]
        # handle extra_host_conf:max_check_attempts
        if ':' in varname:
            dictname, subkey = varname.split(":")
            if dictname in vars:
                dictionary = vars[dictname]
                if subkey in dictionary:
                    rulevars[varname] = dictionary[subkey]
            # If this ruleset is not defined in rules.mk use empty list.
            if varname not in rulevars:
                rulevars[varname] = []

        else:
            if varname in vars:
                rulevars[varname] = vars[varname]
    return rulevars

# Load all rules of all folders into a dictionary that
# has the rules' varnames as keys and a list of (folder, rule)
# as values.
def load_rulesets_recursively(folder, all_rulesets):
    for subfolder in folder[".folders"].values():
        load_rulesets_recursively(subfolder, all_rulesets)

    rs = load_rulesets(folder)
    for varname, rules in rs.items():
        all_rulesets.setdefault(varname, [])
        all_rulesets[varname] += [ (folder, rule) for rule in rules ]

def load_all_rulesets():
    all_rulesets = {}
    load_rulesets_recursively(g_root_folder, all_rulesets)
    return all_rulesets


g_rulespecs = {}
g_rulespec_groups = {}
def register_rule(group, varname, valuespec = None, title = None, 
                  help = None, itemtype = None, itemname = None, 
                  itemhelp = None,
                  match = "first", optional = False):
    ruleset = {
        "group"     : group, 
        "varname"   : varname, 
        "valuespec" : valuespec, 
        "itemtype"  : itemtype, # None, "service", "checktype" or "checkitem"
        "itemname"  : itemname, # e.g. "mount point"
        "itemhelp"  : itemhelp, # a description of the item, only rarely used
        "match"     : match,
        "title"     : title or valuespec.title(),
        "help"      : help or valuespec.help(),
        "optional"  : optional, # rule may be None (like only_hosts)
        }

    g_rulespec_groups.setdefault(group, []).append(ruleset)
    g_rulespecs[varname] = ruleset
 
#.
#   .-Hooks-&-API----------------------------------------------------------.
#   |       _   _             _           ___        _    ____ ___         |
#   |      | | | | ___   ___ | | _____   ( _ )      / \  |  _ \_ _|        |
#   |      | |_| |/ _ \ / _ \| |/ / __|  / _ \/\   / _ \ | |_) | |         |
#   |      |  _  | (_) | (_) |   <\__ \ | (_>  <  / ___ \|  __/| |         |
#   |      |_| |_|\___/ \___/|_|\_\___/  \___/\/ /_/   \_\_|  |___|        |
#   |                                                                      |
#   +----------------------------------------------------------------------+
#   | The API allows addons to query information about configured hosts.   |
#   |                                                                      |
#   | Hooks are a way how addons can add own activities at certain points  |
#   | of time, e.g. when a host as been edited of the changes have been    | 
#   | activated.                                                           |
#   '----------------------------------------------------------------------' 

# Inform plugins about changes of hosts. the_thing can be:
# a folder, a file or a host

g_hooks = {}

class API:
    def register_hook(self, name, func):
        g_hooks.setdefault(name, []).append(func)

    # Get a (flat) dictionary containing all hosts with their *effective*
    # attributes (containing all inherited and default values where appropriate)
    # of the given folder. If folder is None, returns all hosts from the root folder
    # Folder must be returned by get_folder()
    def get_all_hosts(self, folder=None):
        load_all_folders()
        return collect_hosts(folder or g_root_folder)

    # Find a folder by its path. Raise an exception if it does
    # not exist.
    def get_folder(self, path):
        load_all_folders()
        folder = g_folders.get(path)
        if folder:
            load_hosts(folder)
            return folder
        else:
            raise MKGeneralException("No WATO folder %s." % path)

    # Get the number of hosts recursive from the given folder
    def num_hosts_in_folder(self, folder):
        return num_hosts_in(folder, True)

    # Get all effective data of a host. Folder must be returned by get_folder()
    def get_host(self, folder, hostname):
        declare_host_tag_attributes()
        host = folder[".hosts"][hostname]
        eff = effective_attributes(host, folder)
        eff["name"] = hostname
        return eff

    # Update the attributes of the given host and returns the resulting host attributes
    # which have been persisted
    def update_host_attributes(self, host, attr):
        folder = g_folders.get(host["path"])
        load_hosts(folder)
        folder[".hosts"][host["name"]].update(attr)
        save_folder_and_hosts(folder)
        return folder[".hosts"][host["name"]]

    # Return displayable information about host (call with with result vom get_host())
    def get_host_painted(self, host): 
        declare_host_tag_attributes()
        result = []
        for attr, topic in host_attributes:   
            attrname = attr.name()
            if attrname in host:
                tdclass, content = attr.paint(host[attrname], host["name"])
                result.append((attr.title(), content))
        return result

    # Get information about the folder and directory tree. 
    # This is useful for components that display hosts in 
    # the tree (e.g. the status GUI).
    def get_folder_tree(self):
        load_all_folders()
        num_hosts_in(g_root_folder) # sets ".total_hosts"
        return g_root_folder

    # sort list of folders or files by their title
    def sort_by_title(self, folders):
        def folder_cmp(f1, f2):
            return cmp(f1["title"].lower(), f2["title"].lower())
        folders.sort(cmp = folder_cmp)
        return folders

    # Create an URL to a certain WATO folder.
    def link_to_path(self, path):
        return "wato.py?mode=folder&folder=" + htmllib.urlencode(path)

    # Create an URL to the edit-properties of a host.
    def link_to_host(self, hostname):
        return "wato.py?" + htmllib.urlencode_vars(
        [("mode", "edithost"), ("host", hostname)])

    # Same, but links to services of that host
    def link_to_host_inventory(self, hostname):
        return "wato.py?" + htmllib.urlencode_vars(
        [("mode", "inventory"), ("host", hostname)])

    # Return the title of a folder - which is given as a string path
    def get_folder_title(self, path):
        load_all_folders() # TODO: use in-memory-cache
        folder = g_folders.get(path)
        if folder:
            return folder["title"]
        else:
            return path

    # Return a list with all the titles of the paths'
    # components, e.g. "muc/north" -> [ "Main Directory", "Munich", "North" ]
    def get_folder_title_path(self, path, withlinks=False):
        load_all_folders() # TODO: speed up!
        folder = g_folders.get(path)
        titles = []
        while (folder):
            title = folder["title"]
            if withlinks:
                title = "<a href='wato.py?mode=folder&folder=%s'>%s</a>" % (folder[".path"], title)
            titles.append(title)
            folder = folder.get(".parent")
        return titles[::-1]


    # Returns the number of not activated changes.
    def num_pending_changes(self):
        return len(parse_audit_log("pending"))

    # BELOW ARE PRIVATE HELPER FUNCTIONS

    def _cleanup_directory(self, thing):
        # drop 'parent' entry, recursively
        def drop_internal(folder):
            new_folder = {}
            new_folder.update(folder)
            if ".parent" in new_folder:
                del new_folder[".parent"]
            if ".folders" in new_folder:
                new_folder[".folders"] = drop_internal_dict(new_folder[".folders"])
            return new_folder

        def drop_internal_dict(self, folderdict): 
            new_dict = {}
            for name, thing in folderdict.items():
                new_dict[name] = drop_internal(thing)
            return new_dict

        return drop_internal(thing)

api = API()



# internal helper functions for API
def collect_hosts(folder):
    load_hosts(folder)
    hosts = {}

    # Collect hosts in this folder
    for hostname, host in folder[".hosts"].items():
        hosts[hostname] = effective_attributes(host, folder)
        hosts[hostname]["path"] = folder[".path"]

    # Collect hosts from subfolders
    for subfolder in folder[".folders"].values():
        hosts.update(collect_hosts(subfolder))

    return hosts

def hook_registered(name):
    """ Returns True if at least one function is registered for the given hook """
    return g_hooks.get(name, []) != []

def call_hooks(name, *args):
    n = 0
    for hk in g_hooks.get(name, []):
        n += 1
        try:
            hk(*args)
        except Exception, e:
            import traceback, StringIO
            txt = StringIO.StringIO()
            t, v, tb = sys.exc_info()
            traceback.print_exception(t, v, tb, None, txt)
            html.show_error("<h3>" + _("Error executing hook") + " %s #%d: %s</h3><pre>%s</pre>" % (name, n, e, txt.getvalue()))

def call_hook_hosts_changed(folder):
    if "hosts-changed" in g_hooks:
        hosts = collect_hosts(folder)
        call_hooks("hosts-changed", hosts)

    # The same with all hosts!
    if "all-hosts-changed" in g_hooks:
        hosts = collect_hosts(g_root_folder)
        call_hooks("all-hosts-changed", hosts)

def call_hook_folder_created(folder):
    if 'folder-created' in g_hooks:
        call_hooks("folder-created", folder)

def call_hook_folder_deleted(folder):
    if 'folder-deleted' in g_hooks:
        call_hooks("folder-deleted", folder)

def call_hook_activate_changes():
    """
    This hook is executed when one applies the pending configuration changes
    from wato.

    But it is only excecuted when there is at least one function
    registered for this host.

    The registered hooks are called with a dictionary as parameter which
    holds all available with the hostnames as keys and the attributes of
    the hosts as values.
    """
    if hook_registered('activate-changes'):
        call_hooks("activate-changes", collect_hosts(g_root_folder))

#.
#   .-Helpers--------------------------------------------------------------.
#   |                  _   _      _                                        |
#   |                 | | | | ___| |_ __   ___ _ __ ___                    |
#   |                 | |_| |/ _ \ | '_ \ / _ \ '__/ __|                   |
#   |                 |  _  |  __/ | |_) |  __/ |  \__ \                   |
#   |                 |_| |_|\___|_| .__/ \___|_|  |___/                   |
#   |                              |_|                                     |
#   +----------------------------------------------------------------------+
#   | Functions needed at various places                                   |
#   '----------------------------------------------------------------------'

def host_status_button(hostname, viewname):
    html.context_button(_("Status"), 
       "view.py?" + htmllib.urlencode_vars([
           ("view_name", viewname), 
           ("filename", g_folder[".path"] + "/hosts.mk"),
           ("host",     hostname),
           ("site",     "")]), 
           "status")  # TODO: support for distributed WATO

def folder_status_button(viewname = "allhosts"):
    html.context_button(_("Status"), 
       "view.py?" + htmllib.urlencode_vars([
           ("view_name", viewname), 
           ("wato_folder", g_folder[".path"])]), 
           "status")  # TODO: support for distributed WATO

def global_buttons():
    changelog_button()
    home_button()

def home_button():
    html.context_button(_("Home"), make_link([("mode", "main")]), "home")

def search_button():
    html.context_button(_("Search"), make_link([("mode", "search")]), "search")

def changelog_button():
    pending = parse_audit_log("pending")
    if len(pending) > 0:
        buttontext = "<b>%d " % len(pending) + _("Changes")  + "</b>"
        hot = True
        icon = "wato_changes"
    else:
        buttontext = _("No Changes")
        hot = False
        icon = "wato_nochanges"
    html.context_button(buttontext, make_link([("mode", "changelog")]), icon, hot)

def find_host(host):
    return find_host_in(host, g_root_folder)

def find_host_in(host, folder):
    hosts = load_hosts(folder)
    if host in hosts:
        return folder

    for f in folder.get(".folders").values():
        p = find_host_in(host, f)
        if p != None:
            return p

def num_hosts_in(folder, recurse=True):
    if not "num_hosts" in folder:
        load_hosts(folder)
        save_folder(folder)

    if not recurse:
        return folder["num_hosts"]

    num = 0
    for subfolder in folder[".folders"].values():
        num += num_hosts_in(subfolder, True)
    num += folder["num_hosts"]
    folder[".total_hosts"] = num # store for later usage
    return num

# This is a dummy implementation which works without tags
# and implements only a special case of Check_MK's real logic.
def host_extra_conf(hostname, conflist):
    for value, hostlist in conflist:
        if hostname in hostlist:
            return [value]
    return []

# Create link keeping the context to the current folder / file
def make_link(vars):
    vars = vars + [ ("folder", g_folder[".path"]) ]
    return html.makeuri_contextless(vars)

# Small helper for creating a link with a context to a given folder
def make_link_to(vars, folder):
    vars = vars + [ ("folder", folder[".path"]) ]
    return html.makeuri_contextless(vars)

def make_action_link(vars):
    return make_link(vars + [("_transid", html.current_transid())])


# Show confirmation dialog, send HTML-header if dialog is shown.
def wato_confirm(html_title, message):
    wato_html_head(html_title)
    return html.confirm(message)

def wato_html_head(title):
    global g_html_head_open
    if not g_html_head_open:
        g_html_head_open = True
        html.header(title, stylesheets = wato_styles)
        html.write("<div class=wato>\n")

def render_folder_path(the_folder = 0, link_to_last = False, keepvarnames = ["mode"]):
    if the_folder == 0:
        the_folder = g_folder

    keepvars = [ (name, html.var(name)) for name in keepvarnames ]
    def render_component(folder):
        return '<a href="%s">%s</a>' % (
               html.makeuri_contextless([
                  ("folder", folder[".path"])] + keepvars), folder["title"])

    folders = []
    folder = the_folder.get(".parent")
    while folder:
        folders.append(folder)
        folder = folder.get(".parent")

    parts = []
    for folder in folders[::-1]:
        parts.append(render_component(folder))
    if link_to_last:
        parts.append(render_component(the_folder))
    else:
        parts.append("<b>" + the_folder["title"] + "</b>")

    html.write("<div class=folderpath>%s\n" % "<i> / </i>".join(parts))

    subfolders = the_folder[".folders"]
    if len(subfolders) > 0 and not link_to_last:
        html.write("<i> / </i>")
        html.write("<form method=GET name=folderpath>")
        options = [ (sf[".path"], sf["title"]) for sf in subfolders.values() ]
        html.sorted_select("folder", [ ("", "") ] + options, onchange="folderpath.submit();", attrs={"class" : "folderpath"})
        for var in keepvarnames:
            html.hidden_field(var, html.var(var))
        html.write("</form>")
    html.write("<div style='clear: both;'></div>")
    html.write("</div>")

def may_see_hosts():
    return config.may("wato.use") and \
       (config.may("wato.seeall") or config.may("wato.hosts"))

#.
#   .-Plugins--------------------------------------------------------------.
#   |                   ____  _             _                              |
#   |                  |  _ \| |_   _  __ _(_)_ __  ___                    |
#   |                  | |_) | | | | |/ _` | | '_ \/ __|                   |
#   |                  |  __/| | |_| | (_| | | | | \__ \                   |
#   |                  |_|   |_|\__,_|\__, |_|_| |_|___/                   |
#   |                                 |___/                                |
#   +----------------------------------------------------------------------+
#   | Prepare plugin-datastructures and load WATO plugins                  |
#   '----------------------------------------------------------------------'

modes = {
   "main"               : ([], mode_main),
   "folder"             : (["hosts"], mode_folder),
   "newfolder"          : (["hosts", "manage_folders"], lambda phase: mode_editfolder(phase, True)),
   "editfolder"         : (["hosts" ], lambda phase: mode_editfolder(phase, False)),
   "newhost"            : (["hosts", "manage_hosts"], lambda phase: mode_edithost(phase, True)),
   "edithost"           : (["hosts"], lambda phase: mode_edithost(phase, False)),
   "firstinventory"     : (["hosts", "services"], lambda phase: mode_inventory(phase, True)),
   "inventory"          : (["hosts"], lambda phase: mode_inventory(phase, False)),
   "search"             : (["hosts"], mode_search),
   "bulkinventory"      : (["hosts", "services"], mode_bulk_inventory),
   "bulkedit"           : (["hosts", "edit_hosts"], mode_bulk_edit),
   "bulkcleanup"        : (["hosts", "edit_hosts"], mode_bulk_cleanup),
   "random_hosts"       : (["hosts", "random_hosts"], mode_random_hosts),
   "changelog"          : ([], mode_changelog),
   "auditlog"           : (["auditlog"], mode_auditlog),
   "snapshot"           : (["snapshots"], mode_snapshot),
   "globalvars"         : (["global"], mode_globalvars),
   "edit_configvar"     : (["global"], mode_edit_configvar),
   "rulesets"           : (["rulesets"], mode_rulesets),
   "edit_ruleset"       : (["rulesets"], mode_edit_ruleset),
   "edit_rule"          : (["rulesets"], mode_edit_rule),
   "host_groups"        : (["groups"], lambda phase: mode_groups(phase, "host")),
   "service_groups"     : (["groups"], lambda phase: mode_groups(phase, "service")),
   "contact_groups"     : (["users"], lambda phase: mode_groups(phase, "contact")),
   "edit_host_group"    : (["groups"], lambda phase: mode_edit_group(phase, "host")),
   "edit_service_group" : (["groups"], lambda phase: mode_edit_group(phase, "service")),
   "edit_contact_group" : (["users"], lambda phase: mode_edit_group(phase, "contact")),
   "timeperiods"        : (["timeperiods"], mode_timeperiods),
   "edit_timeperiod"    : (["timeperiods"], mode_edit_timeperiod),
   "sites"              : (["sites"], mode_sites),
   "edit_site"          : (["sites"], mode_edit_site),
   "users"              : (["users"], mode_users),
   "edit_user"          : (["users"], mode_edit_user),
   "roles"              : (["users"], mode_roles),
   "edit_role"          : (["users"], mode_edit_role),
   "hosttags"           : (["hosttags"], mode_hosttags),
   "edit_hosttag"       : (["hosttags"], mode_edit_hosttag),
}

extra_buttons = [
]

loaded_with_language = False
def load_plugins():
    global loaded_with_language
    if loaded_with_language == current_language:
        return
    loaded_with_language = current_language

    # Declare WATO-specific permissions
    config.declare_permission_section("wato", _("WATO - Check_MK's Web Administration Tool"))

    config.declare_permission("wato.use",
         _("Use WATO"),
         _("This permissions allows users to use WATO - Check_MK's "
           "Web Administration Tool. Without this "
           "permission all references to WATO (buttons, links, "
           "snapins) will be invisible."),
         [ "admin", "user" ])

    config.declare_permission("wato.edit",
         _("Make changes, perform actions"),
         _("This permission is needed in order to make any "
           "changes or perform any actions at all. "
           "Without this permission, the user is only "
           "able to view data, and that only in modules he "
           "has explicit permissions for."),
         [ "admin", "user" ])

    config.declare_permission("wato.seeall",
         _("Read access to all modules"),
         _("When this permission is set then the user sees "
           "also such modules he has no explicit "
           "access to (see below)."),
         [ "admin", ])

    config.declare_permission("wato.activate",
         _("Activate Configuration"),
         _("This permission is needed for activating the "
           "current configuration (and thus rewriting the "
           "monitoring configuration and restart the monitoring daemon.)"),
         [ "admin", "user", ])

    config.declare_permission("wato.auditlog",
         _("Audit log"),
         _("Access to the historic audit log. A user with write "
           "access can delete the audit log. "
           "The currently pending changes can be seen by all users "
           "with access to WATO."),
         [ "admin", ])

    config.declare_permission("wato.hosts",
         _("Host management"),
         _("Access to the management of hosts and folders. This "
           "module has some additional permissions (see below)."),
         [ "admin", "user" ])

    config.declare_permission("wato.edit_hosts",
         _("Modify existing hosts"),
         _("Modify the properties of existing hosts. Please note: "
           "for the management of services (inventory) there is "
           "a separate permission (see below)"),
         [ "admin", "user" ])

    config.declare_permission("wato.manage_hosts",
         _("Add & remove hosts"),
         _("Add hosts to the monitoring and remove hosts "
           "from the monitoring. Please also add the permissions "
           "<i>Modify existing hosts</i>."),
         [ "admin", "user" ])

    config.declare_permission("wato.random_hosts",
         _("Create random hosts"),
         _("The creation of random hosts is a facility for test and development "
           "and disabled by default. It allows you to create a number of random "
           "hosts and thus simulate larger environments."),
         [ ])

    config.declare_permission("wato.services",
         _("Manage services"),
         _("Do inventory and service configuration on existing hosts."),
         [ "admin", "user" ])

    config.declare_permission("wato.edit_folders",
         _("Modify existing folders"),
         _("Modify the properties of existing folders."),
         [ "admin", "user" ])

    config.declare_permission("wato.manage_folders", 
         _("Add & remove folders"),
         _("Add new folders and delete existing folders. If a folder to be deleted contains hosts then "
           "the permission to delete hosts is also required."),
         [ "admin", "user" ])

    config.declare_permission("wato.see_all_folders",
         _("Read access to all hosts and folders"),
         _("Users without this permissions can only see folders with a contact group they are in. "),
         [ "admin" ])

    config.declare_permission("wato.all_folders",
         _("Write access to all hosts and folders"),
         _("Without this permission, operations on folders can only be done by users that are members of "
           "one of the folders contact groups. This permission grants full access to all folders and hosts. "),
         [ "admin" ])

    config.declare_permission("wato.hosttags",
         _("Manage host tags"),
         _("Create, remove and edit host tags. Removing host tags also might remove rules, "
           "so this permission should not be available to normal users. "),
         [ "admin" ])

    config.declare_permission("wato.global",
         _("Global settings"),
         _("Access to the module <i>Global settings</i>"),
         [ "admin", ])

    config.declare_permission("wato.rulesets",
         _("Rulesets"),
         _("Access to the module for managing Check_MK rules. Please note that a user can only "
           "manage rules in folders he has permissions to. "),
         [ "admin", "user" ])

    config.declare_permission("wato.groups",
         _("Host & Service Groups"),
         _("Access to the modules for managing host and service groups."),
         [ "admin", ])

    config.declare_permission("wato.timeperiods",
         _("Timeperiods"),
         _("Access to the module <i>Timeperiods</i>"),
         [ "admin", ])

    config.declare_permission("wato.sites",
         _("Site management"),
         _("Access to the module for managing connections to remote monitoring sites."),
         [ "admin", ])

    config.declare_permission("wato.automation",
        _("Site remote automation"),
        _("This permission is needed for a remote administration of the site "
          "as a distributed WATO slave or peer."),
        [ "admin", ])

    config.declare_permission("wato.users",
         _("User management"),
         _("This permission is needed for the modules <b>Users & Contacts</b>, <b>Roles</b> and <b>Contact Groups</b>"),
         [ "admin", ])

    config.declare_permission("wato.snapshots",
         _("Backup & Restore"),
         _("Access to the module <i>Backup & Restore</i>. Please note: a user with "
           "write access to this module " 
           "can make arbitrary changes to the configuration by restoring uploaded snapshots "
           "and even do a complete factory reset!"),
         [ "admin", ])

    load_web_plugins("wato", globals())<|MERGE_RESOLUTION|>--- conflicted
+++ resolved
@@ -3875,13 +3875,8 @@
         if len(topics) > 1:
             html.write("</table>")
             html.end_foldable_container() # end of topic
-<<<<<<< HEAD
-            if topic:
-                volatile_topics.append(topic.encode('utf-8'))
-=======
             if topic_is_volatile:
-                volatile_topics.append((topic or _("Basic settings")) or topic.encode('utf-8'))
->>>>>>> f76e0902
+                volatile_topics.append((topic or _("Basic settings")).encode('utf-8'))
             if topic == topics[-1]:
                 html.write('<table class="form nomargin">')
 
