--- conflicted
+++ resolved
@@ -597,13 +597,13 @@
     gReloadTimer = setTimeout("handleReload('" + url + "')", Math.ceil(parseFloat(gReloadTime) * 1000));
 }
 
-<<<<<<< HEAD
 function handleContentReloadError(data, statusCode) {
     var o = document.getElementById('data_container');
     o.innerHTML = '<div class=error>Update failed (' + statusCode
                   + '). The shown data might be outdated</div>' + o.innerHTML;
     o = null;
-=======
+}
+
 function updateHeaderTime() {
     var oTime = document.getElementById('headertime');
     if(!oTime)
@@ -625,36 +625,15 @@
     hours = null;
     t     = null;
     oTime = null;
->>>>>>> cd4770cb
 }
 
 function handleContentReload(_unused, code) {
     var o = document.getElementById('data_container');
     o.innerHTML = code;
-<<<<<<< HEAD
     executeJS('data_container');
-=======
-
-    // Need to fix javascript execution in innerHTML
-    var aScripts = o.getElementsByTagName('script');
-    for(var i in aScripts) {
-        if(aScripts[i].src && aScripts[i].src !== '') {
-            var oScr = document.createElement('script');
-            oScr.src = aScripts[i].src;
-            document.body.appendChild(oScr);
-            oScr = null;
-        } else {
-            try {
-                eval(aScripts[i].text);
-            } catch(e) {
-                alert(" Script error: " + aScripts[i].text);
-            }
-        }
-    }
 
     // Update the header time
     updateHeaderTime();
->>>>>>> cd4770cb
 
     aScripts = null;
     o = null;
@@ -689,11 +668,7 @@
 
         var url = makeuri(params);
         display_options = null;
-<<<<<<< HEAD
         get_url(url, handleContentReload, '', handleContentReloadError);
-=======
-        get_url(url, handleContentReload, '');
->>>>>>> cd4770cb
         url = null;
     }
 }
