--- conflicted
+++ resolved
@@ -92,13 +92,8 @@
 
 check_info["etherbox.temp"] = {
     "check_function"        : check_etherbox_temp,
-<<<<<<< HEAD
-    "inventory_function"    : lambda x: inventory_etherbox(x, "1"),
+    "inventory_function"    : lambda info: inventory_etherbox(info, "1"),
     "service_description"   : "Temperature %s",
-=======
-    "inventory_function"    : lambda info: inventory_etherbox(info, "1"),
-    "service_description"   : "Sensor %s",
->>>>>>> 4c92f6df
     "has_perfdata"          : True,
     "group"                 : "temperature",
     "snmp_scan_function"    : etherbox_scan,
